// Copyright (c) ppy Pty Ltd <contact@ppy.sh>. Licensed under the MIT Licence.
// See the LICENCE file in the repository root for full licence text.

using System;
using System.Diagnostics;
using System.Linq;
using osu.Framework.Allocation;
using osu.Framework.Extensions.Color4Extensions;
using osu.Framework.Graphics;
using osu.Framework.Graphics.Containers;
using osu.Framework.Graphics.Shapes;
using osu.Framework.Graphics.Sprites;
using osu.Framework.Utils;
using osu.Game.Beatmaps;
using osu.Game.Graphics;
using osu.Game.Graphics.Sprites;
using osu.Game.Rulesets.Objects.Legacy;
using osu.Game.Rulesets.Osu.Objects;
using osu.Game.Scoring;
using osuTK;
using osuTK.Graphics;

namespace osu.Game.Rulesets.Osu.Statistics
{
    public partial class AccuracyHeatmap : CompositeDrawable
    {
        /// <summary>
        /// Size of the inner circle containing the "hit" points, relative to the size of this <see cref="AccuracyHeatmap"/>.
        /// All other points outside of the inner circle are "miss" points.
        /// </summary>
        private const float inner_portion = 0.8f;

        /// <summary>
        /// Number of rows/columns of points.
        /// ~4px per point @ 128x128 size (the contents of the <see cref="AccuracyHeatmap"/> are always square). 1089 total points.
        /// </summary>
        private const int points_per_dimension = 33;

        private const float rotation = 45;

        private BufferedContainer bufferedGrid = null!;
        private GridContainer pointGrid = null!;

        private readonly ScoreInfo score;
        private readonly IBeatmap playableBeatmap;

        private const float line_thickness = 2;

        /// <summary>
        /// The highest count of any point currently being displayed.
        /// </summary>
        protected float PeakValue { get; private set; }

        public AccuracyHeatmap(ScoreInfo score, IBeatmap playableBeatmap)
        {
            this.score = score;
            this.playableBeatmap = playableBeatmap;
        }

        [BackgroundDependencyLoader]
        private void load()
        {
            const float line_extension = 0.2f;

            InternalChild = new Container
            {
                Anchor = Anchor.Centre,
                Origin = Anchor.Centre,
                RelativeSizeAxes = Axes.Both,
                FillMode = FillMode.Fit,
                Children = new Drawable[]
                {
                    new Container
                    {
                        RelativeSizeAxes = Axes.Both,
                        Children = new Drawable[]
                        {
                            new CircularContainer
                            {
                                Anchor = Anchor.Centre,
                                Origin = Anchor.Centre,
                                RelativeSizeAxes = Axes.Both,
                                Size = new Vector2(inner_portion),
                                Masking = true,
                                BorderThickness = line_thickness,
                                BorderColour = Color4.White,
                                Child = new Box
                                {
                                    RelativeSizeAxes = Axes.Both,
                                    Colour = Color4Extensions.FromHex("#202624")
                                }
                            },
                            new Container
                            {
                                RelativeSizeAxes = Axes.Both,
                                Padding = new MarginPadding(1),
                                Anchor = Anchor.Centre,
                                Origin = Anchor.Centre,
                                Rotation = rotation,
                                Child = new Container
                                {
                                    RelativeSizeAxes = Axes.Both,
                                    Children = new Drawable[]
                                    {
                                        new Circle
                                        {
                                            Anchor = Anchor.Centre,
                                            Origin = Anchor.Centre,
                                            RelativeSizeAxes = Axes.Y,
                                            Width = line_thickness,
                                            Height = inner_portion + line_extension,
                                            Rotation = -rotation * 2,
                                            Alpha = 0.6f,
                                        },
                                        new Circle
                                        {
                                            Anchor = Anchor.Centre,
                                            Origin = Anchor.Centre,
                                            RelativeSizeAxes = Axes.Y,
                                            Width = line_thickness,
                                            Height = inner_portion + line_extension,
                                        },
                                        new OsuSpriteText
                                        {
                                            Text = "Overshoot",
                                            Font = OsuFont.GetFont(size: 12),
                                            Anchor = Anchor.Centre,
                                            Origin = Anchor.BottomLeft,
                                            Padding = new MarginPadding(2),
                                            Rotation = -rotation,
                                            RelativePositionAxes = Axes.Both,
                                            Y = -(inner_portion + line_extension) / 2,
                                        },
                                        new OsuSpriteText
                                        {
                                            Text = "Undershoot",
                                            Font = OsuFont.GetFont(size: 12),
                                            Anchor = Anchor.Centre,
                                            Origin = Anchor.TopRight,
                                            Rotation = -rotation,
                                            Padding = new MarginPadding(2),
                                            RelativePositionAxes = Axes.Both,
                                            Y = (inner_portion + line_extension) / 2,
                                        },
                                        new Circle
                                        {
                                            Anchor = Anchor.Centre,
                                            Origin = Anchor.TopCentre,
                                            RelativePositionAxes = Axes.Both,
                                            Y = -(inner_portion + line_extension) / 2,
                                            Margin = new MarginPadding(-line_thickness / 2),
                                            Width = line_thickness,
                                            Height = 10,
                                            Rotation = 45,
                                        },
                                        new Circle
                                        {
                                            Anchor = Anchor.Centre,
                                            Origin = Anchor.TopCentre,
                                            RelativePositionAxes = Axes.Both,
                                            Y = -(inner_portion + line_extension) / 2,
                                            Margin = new MarginPadding(-line_thickness / 2),
                                            Width = line_thickness,
                                            Height = 10,
                                            Rotation = -45,
                                        }
                                    }
                                },
                            },
                        }
                    },
                    bufferedGrid = new BufferedContainer(cachedFrameBuffer: true)
                    {
                        RelativeSizeAxes = Axes.Both,
                        BackgroundColour = Color4Extensions.FromHex("#202624").Opacity(0),
                        Child = pointGrid = new GridContainer
                        {
                            RelativeSizeAxes = Axes.Both
                        }
                    },
                }
            };

            Vector2 centre = new Vector2(points_per_dimension) / 2;
            float innerRadius = centre.X * inner_portion;

            Drawable[][] points = new Drawable[points_per_dimension][];

            for (int r = 0; r < points_per_dimension; r++)
            {
                points[r] = new Drawable[points_per_dimension];

                for (int c = 0; c < points_per_dimension; c++)
                {
                    bool isHit = Vector2.Distance(new Vector2(c + 0.5f, r + 0.5f), centre) <= innerRadius;

                    if (isHit)
                    {
                        points[r][c] = new HitPoint(this)
                        {
                            BaseColour = new Color4(102, 255, 204, 255)
                        };
                    }
                    else
                    {
                        points[r][c] = new MissPoint
                        {
                            BaseColour = new Color4(255, 102, 102, 255)
                        };
                    }
                }
            }

            pointGrid.Content = points;

            if (score.HitEvents.Count == 0)
                return;

            float radius = OsuHitObject.OBJECT_RADIUS * LegacyRulesetExtensions.CalculateScaleFromCircleSize(playableBeatmap.Difficulty.CircleSize, true);

            foreach (var e in score.HitEvents.Where(e => e.HitObject is HitCircle && !(e.HitObject is SliderTailCircle)))
            {
                if (e.LastHitObject == null || e.Position == null)
                    continue;

                AddPoint(((OsuHitObject)e.LastHitObject).StackedEndPosition, ((OsuHitObject)e.HitObject).StackedEndPosition, e.Position.Value, radius);
            }
        }

        protected void AddPoint(Vector2 start, Vector2 end, Vector2 hitPoint, float radius)
        {
            if (pointGrid.Content.Count == 0)
                return;

            Vector2 relativePosition = FindRelativeHitPosition(start, end, hitPoint, radius, rotation);

            var localCentre = new Vector2(points_per_dimension - 1) / 2;
            float localRadius = localCentre.X * inner_portion;
            var localPoint = localCentre + localRadius * relativePosition;

            // Find the most relevant hit point.
            int r = (int)Math.Round(localPoint.Y);
            int c = (int)Math.Round(localPoint.X);

            if (r < 0 || r >= points_per_dimension || c < 0 || c >= points_per_dimension)
                return;

            PeakValue = Math.Max(PeakValue, ((GridPoint)pointGrid.Content[r][c]).Increment());

            bufferedGrid.ForceRedraw();
        }

        /// <summary>
        /// Normalises the position of a hit on a circle such that it is relative to the movement that was performed to arrive at said circle.
        /// </summary>
        /// <param name="previousObjectPosition">The position of the object prior to the one getting hit.</param>
        /// <param name="nextObjectPosition">The position of the object which is getting hit.</param>
        /// <param name="hitPoint">The point at which the user hit.</param>
        /// <param name="objectRadius">The radius of <paramref name="previousObjectPosition"/> and <paramref name="nextObjectPosition"/>.</param>
        /// <param name="rotation">
        /// The rotation of the axis which is to be considered in the same direction as the vector
        /// leading from <paramref name="previousObjectPosition"/> to <paramref name="nextObjectPosition"/>.
        /// </param>
        /// <returns>
        /// A 2D vector representing the <paramref name="hitPoint"/> as relative to the movement between <paramref name="previousObjectPosition"/> and <paramref name="nextObjectPosition"/>
        /// and relative to the <paramref name="objectRadius"/>.
        /// If the object was hit perfectly in the middle, the return value will be <see cref="Vector2.Zero"/>.
        /// If the object was hit perfectly at its edge, the returned vector will have a magnitude of 1.
        /// </returns>
        public static Vector2 FindRelativeHitPosition(Vector2 previousObjectPosition, Vector2 nextObjectPosition, Vector2 hitPoint, float objectRadius, float rotation)
        {
            double angle1 = Math.Atan2(nextObjectPosition.Y - hitPoint.Y, hitPoint.X - nextObjectPosition.X); // Angle between the end point and the hit point.
            double angle2 = Math.Atan2(nextObjectPosition.Y - previousObjectPosition.Y, previousObjectPosition.X - nextObjectPosition.X); // Angle between the end point and the start point.
            double finalAngle = angle2 - angle1; // Angle between start, end, and hit points.
            float normalisedDistance = Vector2.Distance(hitPoint, nextObjectPosition) / objectRadius; // Distance between the hit point and the end point.

            // Consider two objects placed horizontally, with the start on the left and the end on the right.
            // The above calculated the angle between {end, start}, and the angle between {end, hitPoint}, in the form:
            //             +pi | 0
            //     O --------- O ----->      Note: Math.Atan2 has a range (-pi <= theta <= +pi)
            //             -pi | 0
            // E.g. If the hit point was directly above end, it would have an angle pi/2.
            //
            // It also calculated the angle separating hitPoint from the line joining {start, end}, that is anti-clockwise in the form:
            //               0 | pi
            //     O --------- O ----->
            //             2pi | pi
            //
            // However keep in mind that cos(0)=1 and cos(2pi)=1, whereas we actually want these values to appear on the left, so the x-coordinate needs to be inverted.
            // Likewise sin(pi/2)=1 and sin(3pi/2)=-1, whereas we actually want these values to appear on the bottom/top respectively, so the y-coordinate also needs to be inverted.
            //
            // We also need to apply the anti-clockwise rotation.
<<<<<<< HEAD
            double rotatedAngle = finalAngle - MathUtils.DegreesToRadians(rotation);
            var rotatedCoordinate = -1 * new Vector2((float)Math.Cos(rotatedAngle), (float)Math.Sin(rotatedAngle));

            Vector2 localCentre = new Vector2(points_per_dimension - 1) / 2;
            float localRadius = localCentre.X * inner_portion * normalisedDistance;
            Vector2 localPoint = localCentre + localRadius * rotatedCoordinate;

            // Find the most relevant hit point.
            int r = (int)Math.Round(localPoint.Y);
            int c = (int)Math.Round(localPoint.X);

            if (r < 0 || r >= points_per_dimension || c < 0 || c >= points_per_dimension)
                return;

            PeakValue = Math.Max(PeakValue, ((GridPoint)pointGrid.Content[r][c]).Increment());

            bufferedGrid.ForceRedraw();
=======
            double rotatedAngle = finalAngle - float.DegreesToRadians(rotation);
            return -normalisedDistance * new Vector2((float)Math.Cos(rotatedAngle), (float)Math.Sin(rotatedAngle));
>>>>>>> 80474565
        }

        private abstract partial class GridPoint : CompositeDrawable
        {
            /// <summary>
            /// The base colour which will be lightened/darkened depending on the value of this <see cref="HitPoint"/>.
            /// </summary>
            public Color4 BaseColour;

            public override bool IsPresent => Count > 0;

            protected int Count { get; private set; }

            /// <summary>
            /// Increment the value of this point by one.
            /// </summary>
            /// <returns>The value after incrementing.</returns>
            public int Increment()
            {
                return ++Count;
            }
        }

        private partial class MissPoint : GridPoint
        {
            public MissPoint()
            {
                RelativeSizeAxes = Axes.Both;

                InternalChild = new SpriteIcon
                {
                    RelativeSizeAxes = Axes.Both,
                    Icon = FontAwesome.Solid.Times
                };
            }

            protected override void Update()
            {
                Alpha = 0.8f;
                Colour = BaseColour;
            }
        }

        private partial class HitPoint : GridPoint
        {
            private readonly AccuracyHeatmap heatmap;

            public HitPoint(AccuracyHeatmap heatmap)
            {
                this.heatmap = heatmap;

                RelativeSizeAxes = Axes.Both;

                InternalChild = new Circle { RelativeSizeAxes = Axes.Both };
            }

            protected override void Update()
            {
                base.Update();

                // the point at which alpha is saturated and we begin to adjust colour lightness.
                const float lighten_cutoff = 0.95f;

                // the amount of lightness to attribute regardless of relative value to peak point.
                const float non_relative_portion = 0.2f;

                float amount = 0;

                // give some amount of alpha regardless of relative count
                amount += non_relative_portion * Math.Min(1, Count / 10f);

                // add relative portion
                amount += (1 - non_relative_portion) * (Count / heatmap.PeakValue);

                // apply easing
                amount = (float)Interpolation.ApplyEasing(Easing.OutQuint, Math.Min(1, amount));

                Debug.Assert(amount <= 1);

                Alpha = Math.Min(amount / lighten_cutoff, 1);
                Colour = BaseColour.Lighten(Math.Max(0, amount - lighten_cutoff));
            }
        }
    }
}<|MERGE_RESOLUTION|>--- conflicted
+++ resolved
@@ -290,28 +290,8 @@
             // Likewise sin(pi/2)=1 and sin(3pi/2)=-1, whereas we actually want these values to appear on the bottom/top respectively, so the y-coordinate also needs to be inverted.
             //
             // We also need to apply the anti-clockwise rotation.
-<<<<<<< HEAD
-            double rotatedAngle = finalAngle - MathUtils.DegreesToRadians(rotation);
-            var rotatedCoordinate = -1 * new Vector2((float)Math.Cos(rotatedAngle), (float)Math.Sin(rotatedAngle));
-
-            Vector2 localCentre = new Vector2(points_per_dimension - 1) / 2;
-            float localRadius = localCentre.X * inner_portion * normalisedDistance;
-            Vector2 localPoint = localCentre + localRadius * rotatedCoordinate;
-
-            // Find the most relevant hit point.
-            int r = (int)Math.Round(localPoint.Y);
-            int c = (int)Math.Round(localPoint.X);
-
-            if (r < 0 || r >= points_per_dimension || c < 0 || c >= points_per_dimension)
-                return;
-
-            PeakValue = Math.Max(PeakValue, ((GridPoint)pointGrid.Content[r][c]).Increment());
-
-            bufferedGrid.ForceRedraw();
-=======
             double rotatedAngle = finalAngle - float.DegreesToRadians(rotation);
             return -normalisedDistance * new Vector2((float)Math.Cos(rotatedAngle), (float)Math.Sin(rotatedAngle));
->>>>>>> 80474565
         }
 
         private abstract partial class GridPoint : CompositeDrawable
