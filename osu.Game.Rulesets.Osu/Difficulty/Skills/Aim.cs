--- conflicted
+++ resolved
@@ -29,11 +29,7 @@
 
         private double currentStrain;
 
-<<<<<<< HEAD
-        private double skillMultiplier => 132;
-=======
-        private double skillMultiplier => 26;
->>>>>>> 743a94bd
+        private double skillMultiplier => 134;
         private double strainDecayBase => 0.15;
 
         private readonly List<double> sliderStrains = new List<double>();
