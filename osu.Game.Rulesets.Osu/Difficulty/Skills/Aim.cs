--- conflicted
+++ resolved
@@ -25,10 +25,7 @@
 
         private double strainDecayBase => 0.15;
         private double strainIncreaseRate => 10;
-<<<<<<< HEAD
-=======
         private double strainDecreaseRate => 3;
->>>>>>> 576780c3
         private double strainInfluence => 1 / 4.0;
 
         protected override double HitProbability(double skill, double difficulty)
