﻿// Copyright (c) ppy Pty Ltd <contact@ppy.sh>. Licensed under the MIT Licence.
// See the LICENCE file in the repository root for full licence text.

using System;
using osu.Game.Rulesets.Difficulty.Preprocessing;
using osu.Game.Rulesets.Mods;
using osu.Game.Rulesets.Osu.Difficulty.Preprocessing;
using osu.Game.Rulesets.Osu.Objects;

namespace osu.Game.Rulesets.Osu.Difficulty.Skills
{
    /// <summary>
    /// Represents the skill required to correctly aim at every object in the map with a uniform CircleSize and normalized distances.
    /// </summary>
    public class Aim : OsuStrainSkill
    {
        public Aim(Mod[] mods, bool withSliders)
            : base(mods)
        {
            this.withSliders = withSliders;
        }

        private readonly bool withSliders;

        private const double wide_angle_multiplier = 1.5;
        private const double acute_angle_multiplier = 2.0;
        private const double slider_multiplier = 1.5;
        private const double velocity_change_multiplier = 0.75;

        private double currentStrain;

        private double skillMultiplier => 23.25;
        private double strainDecayBase => 0.15;

        private double strainValueOf(DifficultyHitObject current)
        {
<<<<<<< HEAD
            if (current.BaseObject is Spinner || current.Position <= 1 || current.Previous(0).BaseObject is Spinner)
=======
            if (current.BaseObject is Spinner || current.Index <= 1 || current.Previous(0).BaseObject is Spinner)
>>>>>>> 7ac8ba0a
                return 0;

            var osuCurrObj = (OsuDifficultyHitObject)current;
            var osuLastObj = (OsuDifficultyHitObject)current.Previous(0);
            var osuLastLastObj = (OsuDifficultyHitObject)current.Previous(1);

            // Calculate the velocity to the current hitobject, which starts with a base distance / time assuming the last object is a hitcircle.
            double currVelocity = osuCurrObj.LazyJumpDistance / osuCurrObj.StrainTime;

            // But if the last object is a slider, then we extend the travel velocity through the slider into the current object.
            if (osuLastObj.BaseObject is Slider && withSliders)
            {
                double travelVelocity = osuLastObj.TravelDistance / osuLastObj.TravelTime; // calculate the slider velocity from slider head to slider end.
                double movementVelocity = osuCurrObj.MinimumJumpDistance / osuCurrObj.MinimumJumpTime; // calculate the movement velocity from slider end to current object

                currVelocity = Math.Max(currVelocity, movementVelocity + travelVelocity); // take the larger total combined velocity.
            }

            // As above, do the same for the previous hitobject.
            double prevVelocity = osuLastObj.LazyJumpDistance / osuLastObj.StrainTime;

            if (osuLastLastObj.BaseObject is Slider && withSliders)
            {
                double travelVelocity = osuLastLastObj.TravelDistance / osuLastLastObj.TravelTime;
                double movementVelocity = osuLastObj.MinimumJumpDistance / osuLastObj.MinimumJumpTime;

                prevVelocity = Math.Max(prevVelocity, movementVelocity + travelVelocity);
            }

            double wideAngleBonus = 0;
            double acuteAngleBonus = 0;
            double sliderBonus = 0;
            double velocityChangeBonus = 0;

            double aimStrain = currVelocity; // Start strain with regular velocity.

            if (Math.Max(osuCurrObj.StrainTime, osuLastObj.StrainTime) < 1.25 * Math.Min(osuCurrObj.StrainTime, osuLastObj.StrainTime)) // If rhythms are the same.
            {
                if (osuCurrObj.Angle != null && osuLastObj.Angle != null && osuLastLastObj.Angle != null)
                {
                    double currAngle = osuCurrObj.Angle.Value;
                    double lastAngle = osuLastObj.Angle.Value;
                    double lastLastAngle = osuLastLastObj.Angle.Value;

                    // Rewarding angles, take the smaller velocity as base.
                    double angleBonus = Math.Min(currVelocity, prevVelocity);

                    wideAngleBonus = calcWideAngleBonus(currAngle);
                    acuteAngleBonus = calcAcuteAngleBonus(currAngle);

                    if (osuCurrObj.StrainTime > 100) // Only buff deltaTime exceeding 300 bpm 1/2.
                        acuteAngleBonus = 0;
                    else
                    {
                        acuteAngleBonus *= calcAcuteAngleBonus(lastAngle) // Multiply by previous angle, we don't want to buff unless this is a wiggle type pattern.
                                           * Math.Min(angleBonus, 125 / osuCurrObj.StrainTime) // The maximum velocity we buff is equal to 125 / strainTime
                                           * Math.Pow(Math.Sin(Math.PI / 2 * Math.Min(1, (100 - osuCurrObj.StrainTime) / 25)), 2) // scale buff from 150 bpm 1/4 to 200 bpm 1/4
                                           * Math.Pow(Math.Sin(Math.PI / 2 * (Math.Clamp(osuCurrObj.LazyJumpDistance, 50, 100) - 50) / 50), 2); // Buff distance exceeding 50 (radius) up to 100 (diameter).
                    }

                    // Penalize wide angles if they're repeated, reducing the penalty as the lastAngle gets more acute.
                    wideAngleBonus *= angleBonus * (1 - Math.Min(wideAngleBonus, Math.Pow(calcWideAngleBonus(lastAngle), 3)));
                    // Penalize acute angles if they're repeated, reducing the penalty as the lastLastAngle gets more obtuse.
                    acuteAngleBonus *= 0.5 + 0.5 * (1 - Math.Min(acuteAngleBonus, Math.Pow(calcAcuteAngleBonus(lastLastAngle), 3)));
                }
            }

            if (Math.Max(prevVelocity, currVelocity) != 0)
            {
                // We want to use the average velocity over the whole object when awarding differences, not the individual jump and slider path velocities.
                prevVelocity = (osuLastObj.LazyJumpDistance + osuLastLastObj.TravelDistance) / osuLastObj.StrainTime;
                currVelocity = (osuCurrObj.LazyJumpDistance + osuLastObj.TravelDistance) / osuCurrObj.StrainTime;

                // Scale with ratio of difference compared to 0.5 * max dist.
                double distRatio = Math.Pow(Math.Sin(Math.PI / 2 * Math.Abs(prevVelocity - currVelocity) / Math.Max(prevVelocity, currVelocity)), 2);

                // Reward for % distance up to 125 / strainTime for overlaps where velocity is still changing.
                double overlapVelocityBuff = Math.Min(125 / Math.Min(osuCurrObj.StrainTime, osuLastObj.StrainTime), Math.Abs(prevVelocity - currVelocity));

                // Reward for % distance slowed down compared to previous, paying attention to not award overlap
                double nonOverlapVelocityBuff = Math.Abs(prevVelocity - currVelocity)
                                                // do not award overlap
                                                * Math.Pow(Math.Sin(Math.PI / 2 * Math.Min(1, Math.Min(osuCurrObj.LazyJumpDistance, osuLastObj.LazyJumpDistance) / 100)), 2);

                // Choose the largest bonus, multiplied by ratio.
                velocityChangeBonus = Math.Max(overlapVelocityBuff, nonOverlapVelocityBuff) * distRatio;

                // Penalize for rhythm changes.
                velocityChangeBonus *= Math.Pow(Math.Min(osuCurrObj.StrainTime, osuLastObj.StrainTime) / Math.Max(osuCurrObj.StrainTime, osuLastObj.StrainTime), 2);
            }

            if (osuLastObj.TravelTime != 0)
            {
                // Reward sliders based on velocity.
                sliderBonus = osuLastObj.TravelDistance / osuLastObj.TravelTime;
            }

            // Add in acute angle bonus or wide angle bonus + velocity change bonus, whichever is larger.
            aimStrain += Math.Max(acuteAngleBonus * acute_angle_multiplier, wideAngleBonus * wide_angle_multiplier + velocityChangeBonus * velocity_change_multiplier);

            // Add in additional slider velocity bonus.
            if (withSliders)
                aimStrain += sliderBonus * slider_multiplier;

            return aimStrain;
        }

        private double calcWideAngleBonus(double angle) => Math.Pow(Math.Sin(3.0 / 4 * (Math.Min(5.0 / 6 * Math.PI, Math.Max(Math.PI / 6, angle)) - Math.PI / 6)), 2);

        private double calcAcuteAngleBonus(double angle) => 1 - calcWideAngleBonus(angle);

        private double applyDiminishingExp(double val) => Math.Pow(val, 0.99);

        private double strainDecay(double ms) => Math.Pow(strainDecayBase, ms / 1000);

        protected override double CalculateInitialStrain(double time, DifficultyHitObject current) => currentStrain * strainDecay(time - current.Previous(0).StartTime);

        protected override double StrainValueAt(DifficultyHitObject current)
        {
            currentStrain *= strainDecay(current.DeltaTime);
            currentStrain += strainValueOf(current) * skillMultiplier;

            return currentStrain;
        }
    }
}<|MERGE_RESOLUTION|>--- conflicted
+++ resolved
@@ -34,11 +34,7 @@
 
         private double strainValueOf(DifficultyHitObject current)
         {
-<<<<<<< HEAD
-            if (current.BaseObject is Spinner || current.Position <= 1 || current.Previous(0).BaseObject is Spinner)
-=======
             if (current.BaseObject is Spinner || current.Index <= 1 || current.Previous(0).BaseObject is Spinner)
->>>>>>> 7ac8ba0a
                 return 0;
 
             var osuCurrObj = (OsuDifficultyHitObject)current;
