﻿// Copyright (c) ppy Pty Ltd <contact@ppy.sh>. Licensed under the MIT Licence.
// See the LICENCE file in the repository root for full licence text.

using System;
using osu.Game.Rulesets.Difficulty.Preprocessing;
using osu.Game.Rulesets.Mods;
using osu.Game.Rulesets.Osu.Difficulty.Evaluators;
using osu.Game.Rulesets.Osu.Difficulty.Utils;

namespace osu.Game.Rulesets.Osu.Difficulty.Skills
{
    /// <summary>
    /// Represents the skill required to correctly aim at every object in the map with a uniform CircleSize and normalized distances.
    /// </summary>
    public class Aim : OsuProbSkill
    {
        public Aim(Mod[] mods, bool withSliders)
            : base(mods)
        {
            this.withSliders = withSliders;
        }

        private readonly bool withSliders;

        private double currentStrain;

<<<<<<< HEAD
        private double skillMultiplier => 125;
=======
        private double skillMultiplier => 25.18;
>>>>>>> c545269e
        private double strainDecayBase => 0.15;

        protected override double FcProbability => 0.02;

        protected override double HitProbability(double skill, double difficulty)
        {
            if (skill <= 0) return 0;
            if (difficulty <= 0) return 1;

            return SpecialFunctions.Erf(skill / (Math.Sqrt(2) * difficulty));
        }

        private double strainDecay(double ms) => Math.Pow(strainDecayBase, ms / 1000);

        protected override double StrainValueAt(DifficultyHitObject current)
        {
            currentStrain *= strainDecay(current.DeltaTime);
            currentStrain += AimEvaluator.EvaluateDifficultyOf(current, withSliders) * skillMultiplier;
            ObjectStrains.Add(currentStrain);

            return currentStrain;
        }

        /// <summary>
        /// The coefficients of a quartic fitted to the miss counts at each skill level.
        /// </summary>
        /// <returns>The coefficients for ax^4+bx^3+cx^2. The 4th coefficient for dx^1 can be deduced from the first 3 in the performance calculator.</returns>
        public ExpPolynomial GetMissCountPolynomial()
        {
            const int count = 21;
            const double penalty_per_misscount = 1.0 / (count - 1);

            double fcSkill = DifficultyValue();

            double[] misscounts = new double[count];

            for (int i = 0; i < count; i++)
            {
                if (i == 0)
                {
                    misscounts[i] = 0;
                    continue;
                }

                double penalizedSkill = fcSkill - fcSkill * penalty_per_misscount * i;

                misscounts[i] = GetMissCountAtSkill(penalizedSkill);
            }

            ExpPolynomial polynomial = new ExpPolynomial();

            polynomial.Compute(misscounts, 3);

            return polynomial;
        }
    }
}<|MERGE_RESOLUTION|>--- conflicted
+++ resolved
@@ -24,11 +24,7 @@
 
         private double currentStrain;
 
-<<<<<<< HEAD
-        private double skillMultiplier => 125;
-=======
-        private double skillMultiplier => 25.18;
->>>>>>> c545269e
+        private double skillMultiplier => 130;
         private double strainDecayBase => 0.15;
 
         protected override double FcProbability => 0.02;
@@ -47,7 +43,6 @@
         {
             currentStrain *= strainDecay(current.DeltaTime);
             currentStrain += AimEvaluator.EvaluateDifficultyOf(current, withSliders) * skillMultiplier;
-            ObjectStrains.Add(currentStrain);
 
             return currentStrain;
         }
