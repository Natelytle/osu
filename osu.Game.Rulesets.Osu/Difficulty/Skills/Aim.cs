﻿// Copyright (c) ppy Pty Ltd <contact@ppy.sh>. Licensed under the MIT Licence.
// See the LICENCE file in the repository root for full licence text.

using System;
<<<<<<< HEAD
// using System.Collections.Generic;
=======
using System.Collections.Generic;
using System.Linq;
>>>>>>> 99fa5f8b
using osu.Game.Rulesets.Difficulty.Preprocessing;
using osu.Game.Rulesets.Mods;
using osu.Game.Rulesets.Osu.Difficulty.Aggregation;
using osu.Game.Rulesets.Osu.Difficulty.Evaluators;
<<<<<<< HEAD
using osu.Game.Utils;
=======
using osu.Game.Rulesets.Difficulty.Utils;
using osu.Game.Rulesets.Osu.Objects;
>>>>>>> 99fa5f8b

namespace osu.Game.Rulesets.Osu.Difficulty.Skills
{
    /// <summary>
    /// Represents the skill required to correctly aim at every object in the map with a uniform CircleSize and normalized distances.
    /// </summary>
    public class Aim : OsuProbabilitySkill
    {
        public Aim(Mod[] mods, bool withSliders)
            : base(mods)
        {
        }

        private double currentStrain;

<<<<<<< HEAD
        private double strainDecayBase => 0.15;

        private double strainInfluence => 1 / 4.0;

        protected override double HitProbability(double skill, double difficulty)
        {
            if (difficulty == 0) return 1;
            if (skill == 0) return 0;

            return SpecialFunctions.Erf(skill / (Math.Sqrt(2) * difficulty));
=======
        private double skillMultiplier => 132;
        private double strainDecayBase => 0.15;

        private readonly List<double> sliderStrains = new List<double>();

        protected override double HitProbability(double skill, double difficulty)
        {
            if (difficulty <= 0) return 1;
            if (skill <= 0) return 0;

            return DifficultyCalculationUtils.Erf(skill / (Math.Sqrt(2) * difficulty));
>>>>>>> 99fa5f8b
        }

        private double strainDecay(double ms) => Math.Pow(strainDecayBase, ms / 1000);

        protected override double StrainValueAt(DifficultyHitObject current)
        {
            currentStrain *= strainDecay(current.DeltaTime);

<<<<<<< HEAD
            double snapDifficulty = SnapAimEvaluator.EvaluateDifficultyOf(current);
            double flowDifficulty = FlowAimEvaluator.EvaluateDifficultyOf(current);

            double currentDifficulty = Math.Min(snapDifficulty, flowDifficulty);
            currentStrain += currentDifficulty / 4.0;

            // Strain contributes around 1 extra star for consistent 7-star gameplay at 200bpm, and 1.75 extra stars for consistent 7-star gameplay at 300bpm.
            return currentDifficulty + currentStrain * strainInfluence;
=======
            if (current.BaseObject is Slider)
            {
                sliderStrains.Add(currentStrain);
            }

            return currentStrain;
>>>>>>> 99fa5f8b
        }

        public double GetDifficultSliders()
        {
            if (sliderStrains.Count == 0)
                return 0;

            double[] sortedStrains = sliderStrains.OrderDescending().ToArray();

            double maxSliderStrain = sortedStrains.Max();
            if (maxSliderStrain == 0)
                return 0;

            return sortedStrains.Sum(strain => 1.0 / (1.0 + Math.Exp(-(strain / maxSliderStrain * 12.0 - 6.0))));
        }
    }
}<|MERGE_RESOLUTION|>--- conflicted
+++ resolved
@@ -2,22 +2,11 @@
 // See the LICENCE file in the repository root for full licence text.
 
 using System;
-<<<<<<< HEAD
-// using System.Collections.Generic;
-=======
-using System.Collections.Generic;
-using System.Linq;
->>>>>>> 99fa5f8b
 using osu.Game.Rulesets.Difficulty.Preprocessing;
 using osu.Game.Rulesets.Mods;
 using osu.Game.Rulesets.Osu.Difficulty.Aggregation;
 using osu.Game.Rulesets.Osu.Difficulty.Evaluators;
-<<<<<<< HEAD
-using osu.Game.Utils;
-=======
 using osu.Game.Rulesets.Difficulty.Utils;
-using osu.Game.Rulesets.Osu.Objects;
->>>>>>> 99fa5f8b
 
 namespace osu.Game.Rulesets.Osu.Difficulty.Skills
 {
@@ -33,22 +22,9 @@
 
         private double currentStrain;
 
-<<<<<<< HEAD
         private double strainDecayBase => 0.15;
 
         private double strainInfluence => 1 / 4.0;
-
-        protected override double HitProbability(double skill, double difficulty)
-        {
-            if (difficulty == 0) return 1;
-            if (skill == 0) return 0;
-
-            return SpecialFunctions.Erf(skill / (Math.Sqrt(2) * difficulty));
-=======
-        private double skillMultiplier => 132;
-        private double strainDecayBase => 0.15;
-
-        private readonly List<double> sliderStrains = new List<double>();
 
         protected override double HitProbability(double skill, double difficulty)
         {
@@ -56,7 +32,6 @@
             if (skill <= 0) return 0;
 
             return DifficultyCalculationUtils.Erf(skill / (Math.Sqrt(2) * difficulty));
->>>>>>> 99fa5f8b
         }
 
         private double strainDecay(double ms) => Math.Pow(strainDecayBase, ms / 1000);
@@ -65,7 +40,6 @@
         {
             currentStrain *= strainDecay(current.DeltaTime);
 
-<<<<<<< HEAD
             double snapDifficulty = SnapAimEvaluator.EvaluateDifficultyOf(current);
             double flowDifficulty = FlowAimEvaluator.EvaluateDifficultyOf(current);
 
@@ -74,28 +48,6 @@
 
             // Strain contributes around 1 extra star for consistent 7-star gameplay at 200bpm, and 1.75 extra stars for consistent 7-star gameplay at 300bpm.
             return currentDifficulty + currentStrain * strainInfluence;
-=======
-            if (current.BaseObject is Slider)
-            {
-                sliderStrains.Add(currentStrain);
-            }
-
-            return currentStrain;
->>>>>>> 99fa5f8b
-        }
-
-        public double GetDifficultSliders()
-        {
-            if (sliderStrains.Count == 0)
-                return 0;
-
-            double[] sortedStrains = sliderStrains.OrderDescending().ToArray();
-
-            double maxSliderStrain = sortedStrains.Max();
-            if (maxSliderStrain == 0)
-                return 0;
-
-            return sortedStrains.Sum(strain => 1.0 / (1.0 + Math.Exp(-(strain / maxSliderStrain * 12.0 - 6.0))));
         }
     }
 }