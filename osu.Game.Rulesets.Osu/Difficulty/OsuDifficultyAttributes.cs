--- conflicted
+++ resolved
@@ -9,10 +9,7 @@
 using osu.Game.Rulesets.Difficulty;
 using osu.Game.Rulesets.Mods;
 using osu.Game.Rulesets.Osu.Difficulty.Utils;
-<<<<<<< HEAD
-=======
 using osu.Game.Rulesets.Osu.Objects;
->>>>>>> 99fa5f8b
 
 namespace osu.Game.Rulesets.Osu.Difficulty
 {
@@ -31,15 +28,12 @@
         public ExpPolynomial AimMissPenaltyCurve { get; set; }
 
         /// <summary>
-<<<<<<< HEAD
-=======
         /// The number of <see cref="Slider"/>s weighted by difficulty.
         /// </summary>
         [JsonProperty("aim_difficult_slider_count")]
         public double AimDifficultSliderCount { get; set; }
 
         /// <summary>
->>>>>>> 99fa5f8b
         /// The difficulty corresponding to the speed skill.
         /// </summary>
         [JsonProperty("speed_difficulty")]
