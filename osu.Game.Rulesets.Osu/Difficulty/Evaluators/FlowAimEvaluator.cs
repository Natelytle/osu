--- conflicted
+++ resolved
@@ -10,11 +10,7 @@
 {
     public static class FlowAimEvaluator
     {
-<<<<<<< HEAD
-        private static double multiplier => 45.5;
-=======
         private static double multiplier => 50.0;
->>>>>>> 576780c3
 
         public static double EvaluateDifficultyOf(DifficultyHitObject current)
         {
