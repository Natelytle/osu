--- conflicted
+++ resolved
@@ -10,11 +10,7 @@
 {
     public static class FlowAimEvaluator
     {
-<<<<<<< HEAD
-        private static double multiplier => 20;
-=======
         private static double multiplier => 30;
->>>>>>> ed8f9f0d
 
         public static double EvaluateDifficultyOf(DifficultyHitObject current)
         {
