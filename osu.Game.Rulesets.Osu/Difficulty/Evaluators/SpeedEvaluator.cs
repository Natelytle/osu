--- conflicted
+++ resolved
@@ -3,12 +3,10 @@
 
 using System;
 using System.Collections.Generic;
-using System.Linq;
 using osu.Game.Rulesets.Difficulty.Preprocessing;
 using osu.Game.Rulesets.Difficulty.Utils;
 using osu.Game.Rulesets.Mods;
 using osu.Game.Rulesets.Osu.Difficulty.Preprocessing;
-using osu.Game.Rulesets.Osu.Mods;
 using osu.Game.Rulesets.Osu.Objects;
 
 namespace osu.Game.Rulesets.Osu.Difficulty.Evaluators
@@ -17,10 +15,6 @@
     {
         private const double min_speed_bonus = 200; // 200 BPM 1/4th
         private const double speed_balancing_factor = 40;
-<<<<<<< HEAD
-=======
-        private const double distance_multiplier = 0.9;
->>>>>>> 99fa5f8b
 
         /// <summary>
         /// Evaluates the difficulty of tapping the current object, based on:
@@ -30,7 +24,7 @@
         /// <item><description>and how easily they can be cheesed.</description></item>
         /// </list>
         /// </summary>
-        public static double EvaluateDifficultyOf(DifficultyHitObject current, IReadOnlyList<Mod> mods)
+        public static double EvaluateDifficultyOf(DifficultyHitObject current)
         {
             if (current.BaseObject is Spinner)
                 return 0;
@@ -52,21 +46,6 @@
             if (DifficultyCalculationUtils.MillisecondsToBPM(strainTime) > min_speed_bonus)
                 speedBonus = 0.75 * Math.Pow((DifficultyCalculationUtils.BPMToMilliseconds(min_speed_bonus) - strainTime) / speed_balancing_factor, 2);
 
-<<<<<<< HEAD
-=======
-            double travelDistance = osuPrevObj?.TravelDistance ?? 0;
-            double distance = travelDistance + osuCurrObj.MinimumJumpDistance;
-
-            // Cap distance at single_spacing_threshold
-            distance = Math.Min(distance, single_spacing_threshold);
-
-            // Max distance bonus is 1 * `distance_multiplier` at single_spacing_threshold
-            double distanceBonus = Math.Pow(distance / single_spacing_threshold, 3.95) * distance_multiplier;
-
-            if (mods.OfType<OsuModAutopilot>().Any())
-                distanceBonus = 0;
-
->>>>>>> 99fa5f8b
             // Base difficulty with all bonuses
             double difficulty = (1 + speedBonus) * 1000 / strainTime;
 
