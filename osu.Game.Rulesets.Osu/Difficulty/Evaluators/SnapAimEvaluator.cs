// Copyright (c) ppy Pty Ltd <contact@ppy.sh>. Licensed under the MIT Licence.
// See the LICENCE file in the repository root for full licence text.

using System;
using osu.Game.Rulesets.Difficulty.Preprocessing;
using osu.Game.Rulesets.Osu.Difficulty.Preprocessing;
using static osu.Game.Rulesets.Difficulty.Utils.DifficultyCalculationUtils;
using static osu.Game.Rulesets.Osu.Difficulty.Preprocessing.OsuDifficultyHitObject;

namespace osu.Game.Rulesets.Osu.Difficulty.Evaluators
{
    public static class SnapAimEvaluator
    {
<<<<<<< HEAD
        private static double multiplier => 58.65;
=======
        private static double multiplier => 61.0;
>>>>>>> 576780c3

        public static double EvaluateDifficultyOf(DifficultyHitObject current)
        {
            if (!IsValid(current, 3))
                return 0;

            var osuCurrObj = (OsuDifficultyHitObject)current;
            var osuPrevObj0 = (OsuDifficultyHitObject)current.Previous(0);
            var osuPrevObj1 = (OsuDifficultyHitObject)current.Previous(1);

            var currMovement = osuCurrObj.Movement;
            var prevMovement = osuPrevObj0.Movement;

            double currTime = osuCurrObj.StrainTime;
            double prevTime = osuPrevObj0.StrainTime;

            double currVelocity = currMovement.Length / currTime;
            double prevVelocity = prevMovement.Length / prevTime;
            double minVelocity = Math.Min(currVelocity, prevVelocity);

            // Base snap difficulty is velocity.
            double difficulty = currVelocity;

            // Add a bonus for agility.
            difficulty += Math.Pow(MillisecondsToBPM(Math.Max(currTime, prevTime), 2) / 285, 3);

            double angleBonus = 0;

            if (osuCurrObj.Angle != null && osuPrevObj0.Angle != null && osuPrevObj1.Angle != null)
            {
                double currAngle = osuCurrObj.Angle.Value;
                double lastAngle = osuPrevObj0.Angle.Value;
                double lastLastAngle = osuPrevObj1.Angle.Value;

                // We give a bonus to the width of the angle.
                angleBonus = calculateAngleSpline(Math.Abs(currAngle), false) * Math.Min(minVelocity, (currMovement + prevMovement).Length / Math.Max(currTime, prevTime));

                // Slightly nerf the wide angle buff if there is a sharp angle in between 2 wide angles.
                angleBonus *= 1 - 0.25 * calculateAngleSpline(Math.Abs(lastAngle), true) * calculateAngleSpline(Math.Abs(lastLastAngle), false);
            }

            double velChangeBonus = Math.Max(0, Math.Min(Math.Abs(prevMovement.Length / prevTime - currMovement.Length / currTime) - minVelocity, Math.Max(50 / Math.Max(osuCurrObj.StrainTime, osuPrevObj0.StrainTime), minVelocity)));

            difficulty += velChangeBonus + angleBonus;

            return difficulty * multiplier;
        }

        private static double calculateAngleSpline(double angle, bool reversed)
        {
            if (reversed)
                return 1 - Math.Pow(Math.Sin(Math.Clamp(1.2 * angle - 5.4 * Math.PI / 12.0, 0, Math.PI / 2)), 2);

            return Math.Pow(Math.Sin(Math.Clamp(1.2 * angle - Math.PI / 4.0, 0, Math.PI / 2)), 2);
        }
    }
}<|MERGE_RESOLUTION|>--- conflicted
+++ resolved
@@ -11,11 +11,7 @@
 {
     public static class SnapAimEvaluator
     {
-<<<<<<< HEAD
-        private static double multiplier => 58.65;
-=======
         private static double multiplier => 61.0;
->>>>>>> 576780c3
 
         public static double EvaluateDifficultyOf(DifficultyHitObject current)
         {
