--- conflicted
+++ resolved
@@ -10,11 +10,7 @@
 {
     public static class SnapAimEvaluator
     {
-<<<<<<< HEAD
-        private static double multiplier => 25.2;
-=======
         private static double multiplier => 38.5;
->>>>>>> ed8f9f0d
 
         public static double EvaluateDifficultyOf(DifficultyHitObject current)
         {
@@ -43,11 +39,7 @@
             double difficulty = currVelocity;
 
             // Add a bonus for agility.
-<<<<<<< HEAD
-            difficulty += 4500 / (Math.Max(25, Math.Max(osuCurrObj.StrainTime, osuPrevObj0.StrainTime) - 50) * Math.Max(osuCurrObj.StrainTime, osuPrevObj0.StrainTime));
-=======
             difficulty += 5500 / (Math.Max(25, Math.Max(osuCurrObj.StrainTime, osuPrevObj0.StrainTime) - 50) * Math.Max(osuCurrObj.StrainTime, osuPrevObj0.StrainTime));
->>>>>>> ed8f9f0d
 
             double angleBonus = 0;
 
