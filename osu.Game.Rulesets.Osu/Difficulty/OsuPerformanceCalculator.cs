﻿// Copyright (c) ppy Pty Ltd <contact@ppy.sh>. Licensed under the MIT Licence.
// See the LICENCE file in the repository root for full licence text.

using System;
using System.Collections.Generic;
using System.Linq;
using osu.Game.Rulesets.Difficulty;
using osu.Game.Rulesets.Osu.Difficulty.Aggregation;
using osu.Game.Rulesets.Osu.Difficulty.Skills;
using osu.Game.Rulesets.Osu.Mods;
using osu.Game.Rulesets.Scoring;
using osu.Game.Scoring;

namespace osu.Game.Rulesets.Osu.Difficulty
{
    public class OsuPerformanceCalculator : PerformanceCalculator
    {
        public const double PERFORMANCE_BASE_MULTIPLIER = 1.15; // This is being adjusted to keep the final pp value scaled around what it used to be when changing things.

        private bool usingClassicSliderAccuracy;

        private double accuracy;
        private int scoreMaxCombo;
        private int countGreat;
        private int countOk;
        private int countMeh;
        private int countMiss;

        /// <summary>
        /// Missed slider ticks that includes missed reverse arrows. Will only be correct on non-classic scores
        /// </summary>
        private int countSliderTickMiss;

        /// <summary>
        /// Amount of missed slider tails that don't break combo. Will only be correct on non-classic scores
        /// </summary>
        private int countSliderEndsDropped;

        /// <summary>
        /// Estimated total amount of combo breaks
        /// </summary>
        private double effectiveMissCount;

        public OsuPerformanceCalculator()
            : base(new OsuRuleset())
        {
        }

        protected override PerformanceAttributes CreatePerformanceAttributes(ScoreInfo score, DifficultyAttributes attributes)
        {
            var osuAttributes = (OsuDifficultyAttributes)attributes;

            usingClassicSliderAccuracy = score.Mods.OfType<OsuModClassic>().Any(m => m.NoSliderHeadAccuracy.Value);

            accuracy = score.Accuracy;
            scoreMaxCombo = score.MaxCombo;
            countGreat = score.Statistics.GetValueOrDefault(HitResult.Great);
            countOk = score.Statistics.GetValueOrDefault(HitResult.Ok);
            countMeh = score.Statistics.GetValueOrDefault(HitResult.Meh);
            countMiss = score.Statistics.GetValueOrDefault(HitResult.Miss);
            countSliderEndsDropped = osuAttributes.SliderCount - score.Statistics.GetValueOrDefault(HitResult.SliderTailHit);
            countSliderTickMiss = score.Statistics.GetValueOrDefault(HitResult.LargeTickMiss);
            effectiveMissCount = countMiss;

            if (osuAttributes.SliderCount > 0)
            {
                if (usingClassicSliderAccuracy)
                {
                    // Consider that full combo is maximum combo minus dropped slider tails since they don't contribute to combo but also don't break it
                    // In classic scores we can't know the amount of dropped sliders so we estimate to 10% of all sliders on the map
                    double fullComboThreshold = attributes.MaxCombo - 0.1 * osuAttributes.SliderCount;

                    if (scoreMaxCombo < fullComboThreshold)
                        effectiveMissCount = fullComboThreshold / Math.Max(1.0, scoreMaxCombo);

                    // In classic scores there can't be more misses than a sum of all non-perfect judgements
                    effectiveMissCount = Math.Min(effectiveMissCount, totalImperfectHits);
                }
                else
                {
                    double fullComboThreshold = attributes.MaxCombo - countSliderEndsDropped;

                    if (scoreMaxCombo < fullComboThreshold)
                        effectiveMissCount = fullComboThreshold / Math.Max(1.0, scoreMaxCombo);

                    // Combine regular misses with tick misses since tick misses break combo as well
                    effectiveMissCount = Math.Min(effectiveMissCount, countSliderTickMiss + countMiss);
                }
            }

            effectiveMissCount = Math.Max(countMiss, effectiveMissCount);
            effectiveMissCount = Math.Min(totalHits, effectiveMissCount);

            double multiplier = PERFORMANCE_BASE_MULTIPLIER;

            if (score.Mods.Any(m => m is OsuModNoFail))
                multiplier *= Math.Max(0.90, 1.0 - 0.02 * effectiveMissCount);

            if (score.Mods.Any(m => m is OsuModSpunOut) && totalHits > 0)
                multiplier *= 1.0 - Math.Pow((double)osuAttributes.SpinnerCount / totalHits, 0.85);

            if (score.Mods.Any(h => h is OsuModRelax))
            {
                // https://www.desmos.com/calculator/bc9eybdthb
                // we use OD13.3 as maximum since it's the value at which great hitwidow becomes 0
                // this is well beyond currently maximum achievable OD which is 12.17 (DTx2 + DA with OD11)
                double okMultiplier = Math.Max(0.0, osuAttributes.OverallDifficulty > 0.0 ? 1 - Math.Pow(osuAttributes.OverallDifficulty / 13.33, 1.8) : 1.0);
                double mehMultiplier = Math.Max(0.0, osuAttributes.OverallDifficulty > 0.0 ? 1 - Math.Pow(osuAttributes.OverallDifficulty / 13.33, 5) : 1.0);

                // As we're adding Oks and Mehs to an approximated number of combo breaks the result can be higher than total hits in specific scenarios (which breaks some calculations) so we need to clamp it.
                effectiveMissCount = Math.Min(effectiveMissCount + countOk * okMultiplier + countMeh * mehMultiplier, totalHits);
            }

            double aimValue = computeAimValue(score, osuAttributes);
            double speedValue = computeSpeedValue(score, osuAttributes);
            double accuracyValue = computeAccuracyValue(score, osuAttributes);
            double flashlightValue = computeFlashlightValue(score, osuAttributes);
            double totalValue =
                Math.Pow(
                    Math.Pow(aimValue, 1.1) +
                    Math.Pow(speedValue, 1.1) +
                    Math.Pow(accuracyValue, 1.1) +
                    Math.Pow(flashlightValue, 1.1), 1.0 / 1.1
                ) * multiplier;

            return new OsuPerformanceAttributes
            {
                Aim = aimValue,
                Speed = speedValue,
                Accuracy = accuracyValue,
                Flashlight = flashlightValue,
                EffectiveMissCount = effectiveMissCount,
                Total = totalValue
            };
        }

        private double computeAimValue(ScoreInfo score, OsuDifficultyAttributes attributes)
        {
            double aimValue = OsuStrainSkill.DifficultyToPerformance(attributes.AimDifficulty);

            double lengthBonus = 0.95 + 0.4 * Math.Min(1.0, totalHits / 2000.0) +
                                 (totalHits > 2000 ? Math.Log10(totalHits / 2000.0) * 0.5 : 0.0);

            aimValue *= calculateAimMissPenalty(effectiveMissCount, attributes);

            double approachRateFactor = 0.0;
            if (attributes.ApproachRate > 10.33)
                approachRateFactor = 0.3 * (attributes.ApproachRate - 10.33);
            else if (attributes.ApproachRate < 8.0)
                approachRateFactor = 0.05 * (8.0 - attributes.ApproachRate);

            if (score.Mods.Any(h => h is OsuModRelax))
                approachRateFactor = 0.0;

            aimValue *= 1.0 + approachRateFactor * lengthBonus; // Buff for longer maps with high AR.

            if (score.Mods.Any(m => m is OsuModBlinds))
                aimValue *= 1.3 + (totalHits * (0.0016 / (1 + 2 * effectiveMissCount)) * Math.Pow(accuracy, 16)) * (1 - 0.003 * attributes.DrainRate * attributes.DrainRate);
            else if (score.Mods.Any(m => m is OsuModHidden || m is OsuModTraceable))
            {
                // We want to give more reward for lower AR when it comes to aim and HD. This nerfs high AR and buffs lower AR.
                aimValue *= 1.0 + 0.04 * (12.0 - attributes.ApproachRate);
            }

            // We assume 15% of sliders in a map are difficult since there's no way to tell from the performance calculator.
            double estimateDifficultSliders = attributes.SliderCount * 0.15;

            if (attributes.SliderCount > 0)
            {
                double estimateImproperlyFollowedDifficultSliders;

                if (usingClassicSliderAccuracy)
                {
                    // When the score is considered classic (regardless if it was made on old client or not) we consider all missing combo to be dropped difficult sliders
                    int maximumPossibleDroppedSliders = totalImperfectHits;
                    estimateImproperlyFollowedDifficultSliders = Math.Clamp(Math.Min(maximumPossibleDroppedSliders, attributes.MaxCombo - scoreMaxCombo), 0, estimateDifficultSliders);
                }
                else
                {
                    // We add tick misses here since they too mean that the player didn't follow the slider properly
                    // We however aren't adding misses here because missing slider heads has a harsh penalty by itself and doesn't mean that the rest of the slider wasn't followed properly
                    estimateImproperlyFollowedDifficultSliders = Math.Clamp(countSliderEndsDropped + countSliderTickMiss, 0, estimateDifficultSliders);
                }

                double sliderNerfFactor = (1 - attributes.SliderFactor) * Math.Pow(1 - estimateImproperlyFollowedDifficultSliders / estimateDifficultSliders, 3) + attributes.SliderFactor;
                aimValue *= sliderNerfFactor;
            }

            aimValue *= accuracy;
            // It is important to consider accuracy difficulty when scaling with accuracy.
            aimValue *= 0.98 + Math.Pow(attributes.OverallDifficulty, 2) / 2500;

            return aimValue;
        }

        private double computeSpeedValue(ScoreInfo score, OsuDifficultyAttributes attributes)
        {
            if (score.Mods.Any(h => h is OsuModRelax))
                return 0.0;

            double speedValue = OsuStrainSkill.DifficultyToPerformance(attributes.SpeedDifficulty);

            double lengthBonus = 0.95 + 0.4 * Math.Min(1.0, totalHits / 2000.0) +
                                 (totalHits > 2000 ? Math.Log10(totalHits / 2000.0) * 0.5 : 0.0);
            speedValue *= lengthBonus;

            if (effectiveMissCount > 0)
                speedValue *= calculateMissPenalty(effectiveMissCount, attributes.SpeedDifficultStrainCount);

            double approachRateFactor = 0.0;
            if (attributes.ApproachRate > 10.33)
                approachRateFactor = 0.3 * (attributes.ApproachRate - 10.33);

            speedValue *= 1.0 + approachRateFactor * lengthBonus; // Buff for longer maps with high AR.

            if (score.Mods.Any(m => m is OsuModBlinds))
            {
                // Increasing the speed value by object count for Blinds isn't ideal, so the minimum buff is given.
                speedValue *= 1.12;
            }
            else if (score.Mods.Any(m => m is OsuModHidden || m is OsuModTraceable))
            {
                // We want to give more reward for lower AR when it comes to aim and HD. This nerfs high AR and buffs lower AR.
                speedValue *= 1.0 + 0.04 * (12.0 - attributes.ApproachRate);
            }

            // Calculate accuracy assuming the worst case scenario
            double relevantTotalDiff = totalHits - attributes.SpeedNoteCount;
            double relevantCountGreat = Math.Max(0, countGreat - relevantTotalDiff);
            double relevantCountOk = Math.Max(0, countOk - Math.Max(0, relevantTotalDiff - countGreat));
            double relevantCountMeh = Math.Max(0, countMeh - Math.Max(0, relevantTotalDiff - countGreat - countOk));
            double relevantAccuracy = attributes.SpeedNoteCount == 0 ? 0 : (relevantCountGreat * 6.0 + relevantCountOk * 2.0 + relevantCountMeh) / (attributes.SpeedNoteCount * 6.0);

            // Scale the speed value with accuracy and OD.
            speedValue *= (0.95 + Math.Pow(attributes.OverallDifficulty, 2) / 750) * Math.Pow((accuracy + relevantAccuracy) / 2.0, (14.5 - attributes.OverallDifficulty) / 2);

            // Scale the speed value with # of 50s to punish doubletapping.
            speedValue *= Math.Pow(0.99, countMeh < totalHits / 500.0 ? 0 : countMeh - totalHits / 500.0);

            return speedValue;
        }

        private double computeAccuracyValue(ScoreInfo score, OsuDifficultyAttributes attributes)
        {
            if (score.Mods.Any(h => h is OsuModRelax))
                return 0.0;

            // This percentage only considers HitCircles of any value - in this part of the calculation we focus on hitting the timing hit window.
            double betterAccuracyPercentage;
            int amountHitObjectsWithAccuracy = attributes.HitCircleCount;
            if (!usingClassicSliderAccuracy)
                amountHitObjectsWithAccuracy += attributes.SliderCount;

            if (amountHitObjectsWithAccuracy > 0)
                betterAccuracyPercentage = ((countGreat - (totalHits - amountHitObjectsWithAccuracy)) * 6 + countOk * 2 + countMeh) / (double)(amountHitObjectsWithAccuracy * 6);
            else
                betterAccuracyPercentage = 0;

            // It is possible to reach a negative accuracy with this formula. Cap it at zero - zero points.
            if (betterAccuracyPercentage < 0)
                betterAccuracyPercentage = 0;

            // Lots of arbitrary values from testing.
            // Considering to use derivation from perfect accuracy in a probabilistic manner - assume normal distribution.
            double accuracyValue = Math.Pow(1.52163, attributes.OverallDifficulty) * Math.Pow(betterAccuracyPercentage, 24) * 2.83;

            // Bonus for many hitcircles - it's harder to keep good accuracy up for longer.
            accuracyValue *= Math.Min(1.15, Math.Pow(amountHitObjectsWithAccuracy / 1000.0, 0.3));

            // Increasing the accuracy value by object count for Blinds isn't ideal, so the minimum buff is given.
            if (score.Mods.Any(m => m is OsuModBlinds))
                accuracyValue *= 1.14;
            else if (score.Mods.Any(m => m is OsuModHidden || m is OsuModTraceable))
                accuracyValue *= 1.08;

            if (score.Mods.Any(m => m is OsuModFlashlight))
                accuracyValue *= 1.02;

            return accuracyValue;
        }

        private double computeFlashlightValue(ScoreInfo score, OsuDifficultyAttributes attributes)
        {
            if (!score.Mods.Any(h => h is OsuModFlashlight))
                return 0.0;

            double flashlightValue = Flashlight.DifficultyToPerformance(attributes.FlashlightDifficulty);

            // Penalize misses by assessing # of misses relative to the total # of objects. Default a 3% reduction for any # of misses.
            if (effectiveMissCount > 0)
                flashlightValue *= 0.97 * Math.Pow(1 - Math.Pow(effectiveMissCount / totalHits, 0.775), Math.Pow(effectiveMissCount, .875));

            flashlightValue *= getComboScalingFactor(attributes);

            // Account for shorter maps having a higher ratio of 0 combo/100 combo flashlight radius.
            flashlightValue *= 0.7 + 0.1 * Math.Min(1.0, totalHits / 200.0) +
                               (totalHits > 200 ? 0.2 * Math.Min(1.0, (totalHits - 200) / 200.0) : 0.0);

            // Scale the flashlight value with accuracy _slightly_.
            flashlightValue *= 0.5 + accuracy / 2.0;
            // It is important to also consider accuracy difficulty when doing that.
            flashlightValue *= 0.98 + Math.Pow(attributes.OverallDifficulty, 2) / 2500;

            return flashlightValue;
        }

<<<<<<< HEAD
        private double calculateAimMissPenalty(double missCount, OsuDifficultyAttributes attributes)
        {
            double penalty = attributes.AimMissPenaltyCurve.GetPenaltyAt(missCount);

            double multiplier = Math.Pow(1 - penalty, 1.5);

            return multiplier;
        }

        private double calculateEffectiveMissCount(OsuDifficultyAttributes attributes)
        {
            // Guess the number of misses + slider breaks from combo
            double comboBasedMissCount = 0.0;

            if (attributes.SliderCount > 0)
            {
                double fullComboThreshold = attributes.MaxCombo - 0.1 * attributes.SliderCount;
                if (scoreMaxCombo < fullComboThreshold)
                    comboBasedMissCount = fullComboThreshold / Math.Max(1.0, scoreMaxCombo);
            }

            // Clamp miss count to maximum amount of possible breaks
            comboBasedMissCount = Math.Min(comboBasedMissCount, countOk + countMeh + countMiss);

            return Math.Max(countMiss, comboBasedMissCount);
        }

=======
>>>>>>> 573aaf66
        // Miss penalty assumes that a player will miss on the hardest parts of a map,
        // so we use the amount of relatively difficult sections to adjust miss penalty
        // to make it more punishing on maps with lower amount of hard sections.
        private double calculateMissPenalty(double missCount, double difficultStrainCount) => 0.96 / ((missCount / (4 * Math.Pow(Math.Log(difficultStrainCount), 0.94))) + 1);
        private double getComboScalingFactor(OsuDifficultyAttributes attributes) => attributes.MaxCombo <= 0 ? 1.0 : Math.Min(Math.Pow(scoreMaxCombo, 0.8) / Math.Pow(attributes.MaxCombo, 0.8), 1.0);
        private int totalHits => countGreat + countOk + countMeh + countMiss;
        private int totalImperfectHits => countOk + countMeh + countMiss;
    }
}<|MERGE_RESOLUTION|>--- conflicted
+++ resolved
@@ -7,6 +7,7 @@
 using osu.Game.Rulesets.Difficulty;
 using osu.Game.Rulesets.Osu.Difficulty.Aggregation;
 using osu.Game.Rulesets.Osu.Difficulty.Skills;
+using osu.Game.Rulesets.Osu.Difficulty.Utils;
 using osu.Game.Rulesets.Osu.Mods;
 using osu.Game.Rulesets.Scoring;
 using osu.Game.Scoring;
@@ -141,7 +142,8 @@
             double lengthBonus = 0.95 + 0.4 * Math.Min(1.0, totalHits / 2000.0) +
                                  (totalHits > 2000 ? Math.Log10(totalHits / 2000.0) * 0.5 : 0.0);
 
-            aimValue *= calculateAimMissPenalty(effectiveMissCount, attributes);
+            if (effectiveMissCount > 0)
+                aimValue *= calculateCurveFittedMissPenalty(effectiveMissCount, attributes.AimMissPenaltyCurve);
 
             double approachRateFactor = 0.0;
             if (attributes.ApproachRate > 10.33)
@@ -205,7 +207,7 @@
             speedValue *= lengthBonus;
 
             if (effectiveMissCount > 0)
-                speedValue *= calculateMissPenalty(effectiveMissCount, attributes.SpeedDifficultStrainCount);
+                speedValue *= calculateStrainCountMissPenalty(effectiveMissCount, attributes.SpeedDifficultStrainCount);
 
             double approachRateFactor = 0.0;
             if (attributes.ApproachRate > 10.33)
@@ -304,40 +306,15 @@
             return flashlightValue;
         }
 
-<<<<<<< HEAD
-        private double calculateAimMissPenalty(double missCount, OsuDifficultyAttributes attributes)
-        {
-            double penalty = attributes.AimMissPenaltyCurve.GetPenaltyAt(missCount);
-
-            double multiplier = Math.Pow(1 - penalty, 1.5);
-
-            return multiplier;
-        }
-
-        private double calculateEffectiveMissCount(OsuDifficultyAttributes attributes)
-        {
-            // Guess the number of misses + slider breaks from combo
-            double comboBasedMissCount = 0.0;
-
-            if (attributes.SliderCount > 0)
-            {
-                double fullComboThreshold = attributes.MaxCombo - 0.1 * attributes.SliderCount;
-                if (scoreMaxCombo < fullComboThreshold)
-                    comboBasedMissCount = fullComboThreshold / Math.Max(1.0, scoreMaxCombo);
-            }
-
-            // Clamp miss count to maximum amount of possible breaks
-            comboBasedMissCount = Math.Min(comboBasedMissCount, countOk + countMeh + countMiss);
-
-            return Math.Max(countMiss, comboBasedMissCount);
-        }
-
-=======
->>>>>>> 573aaf66
-        // Miss penalty assumes that a player will miss on the hardest parts of a map,
-        // so we use the amount of relatively difficult sections to adjust miss penalty
-        // to make it more punishing on maps with lower amount of hard sections.
-        private double calculateMissPenalty(double missCount, double difficultStrainCount) => 0.96 / ((missCount / (4 * Math.Pow(Math.Log(difficultStrainCount), 0.94))) + 1);
+        // The miss penalty formulas assume that a player will miss on the hardest parts of a map.
+        // With the curve fitted miss penalty, we use a pre-computed curve of skill levels for each
+        // miss count, raised to the power of 1.5 to account for skill -> sr -> pp changing the exponent.
+        private double calculateCurveFittedMissPenalty(double missCount, ExpPolynomial curve) => Math.Pow(1 - curve.GetPenaltyAt(missCount), 1.5);
+
+        // With the strain count miss penalty, we use the amount of relatively difficult sections to
+        // adjust miss penalty to make it more punishing on maps with lower amount of hard sections.
+        private double calculateStrainCountMissPenalty(double missCount, double difficultStrainCount) => 0.96 / ((missCount / (4 * Math.Pow(Math.Log(difficultStrainCount), 0.94))) + 1);
+
         private double getComboScalingFactor(OsuDifficultyAttributes attributes) => attributes.MaxCombo <= 0 ? 1.0 : Math.Min(Math.Pow(scoreMaxCombo, 0.8) / Math.Pow(attributes.MaxCombo, 0.8), 1.0);
         private int totalHits => countGreat + countOk + countMeh + countMiss;
         private int totalImperfectHits => countOk + countMeh + countMiss;
