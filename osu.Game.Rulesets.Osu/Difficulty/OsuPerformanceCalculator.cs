--- conflicted
+++ resolved
@@ -96,12 +96,7 @@
             double lengthBonus = 0.95 + 0.4 * Math.Min(1.0, totalHits / 2000.0) +
                                  (totalHits > 2000 ? Math.Log10(totalHits / 2000.0) * 0.5 : 0.0);
 
-<<<<<<< HEAD
             aimValue *= calculateAimMissPenalty(effectiveMissCount, attributes);
-=======
-            if (effectiveMissCount > 0)
-                aimValue *= calculateMissPenalty(effectiveMissCount, attributes.AimDifficultStrainCount);
->>>>>>> c545269e
 
             double approachRateFactor = 0.0;
             if (attributes.ApproachRate > 10.33)
