--- conflicted
+++ resolved
@@ -307,15 +307,8 @@
 
         // Due to the unavailability of miss location in PP, the following formulas assume that a player will miss on the hardest parts of a map.
 
-<<<<<<< HEAD
-        // With the curve fitted miss penalty, we use a pre-computed curve of skill levels for each miss count, raised to the power of 1.8 as
-        // the multiple of the exponents on star rating and PP. This power should be changed if either SR or PP begin to use a different exponent.
-        // As a result, this exponent is not subject to balance.
-        private double calculateCurveFittedMissPenalty(double missCount, ExpPolynomial curve) => Math.Pow(1 - curve.GetPenaltyAt(missCount), 2.1);
-=======
         // With the curve fitted miss penalty, we use a pre-computed curve of skill levels for each miss count, raised to the total power from skill to performance points.
         private double calculateCurveFittedMissPenalty(double missCount, ExpPolynomial curve) => Math.Pow(1 - curve.GetPenaltyAt(missCount), OsuDifficultyCalculator.AIM_EXPONENT * 3.0);
->>>>>>> ed8f9f0d
 
         // With the strain count miss penalty, we use the amount of relatively difficult sections to adjust the miss penalty,
         // to make it more punishing on maps with lower amount of hard sections. This formula is subject to balance.
