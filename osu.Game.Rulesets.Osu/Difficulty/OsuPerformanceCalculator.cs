--- conflicted
+++ resolved
@@ -5,13 +5,10 @@
 using System.Collections.Generic;
 using System.Linq;
 using osu.Game.Rulesets.Difficulty;
-<<<<<<< HEAD
 using osu.Game.Rulesets.Osu.Difficulty.Aggregation;
-=======
-using osu.Game.Rulesets.Difficulty.Utils;
->>>>>>> 5b4ba922
 using osu.Game.Rulesets.Osu.Difficulty.Skills;
 using osu.Game.Rulesets.Osu.Difficulty.Utils;
+using osu.Game.Rulesets.Difficulty.Utils;
 using osu.Game.Rulesets.Osu.Mods;
 using osu.Game.Rulesets.Scoring;
 using osu.Game.Scoring;
@@ -321,19 +318,6 @@
             return flashlightValue;
         }
 
-<<<<<<< HEAD
-        // Due to the unavailability of miss location in PP, the following formulas assume that a player will miss on the hardest parts of a map.
-
-        // With the curve fitted miss penalty, we use a pre-computed curve of skill levels for each miss count, raised to the power of 1.5 as
-        // the multiple of the exponents on star rating and PP. This power should be changed if either SR or PP begin to use a different exponent.
-        // As a result, this exponent is not subject to balance.
-        private double calculateCurveFittedMissPenalty(double missCount, ExpPolynomial curve) => Math.Pow(1 - curve.GetPenaltyAt(missCount), 1.5);
-
-        // With the strain count miss penalty, we use the amount of relatively difficult sections to adjust the miss penalty,
-        // to make it more punishing on maps with lower amount of hard sections. This formula is subject to balance.
-        private double calculateStrainCountMissPenalty(double missCount, double difficultStrainCount) => 0.96 / (missCount / (4 * Math.Pow(Math.Log(difficultStrainCount), 0.94)) + 1);
-
-=======
         /// <summary>
         /// Estimates player's deviation on speed notes using <see cref="calculateDeviation"/>, assuming worst-case.
         /// Treats all speed notes as hit circles.
@@ -436,11 +420,17 @@
             return adjustedSpeedValue / speedValue;
         }
 
-        // Miss penalty assumes that a player will miss on the hardest parts of a map,
-        // so we use the amount of relatively difficult sections to adjust miss penalty
-        // to make it more punishing on maps with lower amount of hard sections.
-        private double calculateMissPenalty(double missCount, double difficultStrainCount) => 0.96 / ((missCount / (4 * Math.Pow(Math.Log(difficultStrainCount), 0.94))) + 1);
->>>>>>> 5b4ba922
+        // Due to the unavailability of miss location in PP, the following formulas assume that a player will miss on the hardest parts of a map.
+
+        // With the curve fitted miss penalty, we use a pre-computed curve of skill levels for each miss count, raised to the power of 1.5 as
+        // the multiple of the exponents on star rating and PP. This power should be changed if either SR or PP begin to use a different exponent.
+        // As a result, this exponent is not subject to balance.
+        private double calculateCurveFittedMissPenalty(double missCount, ExpPolynomial curve) => Math.Pow(1 - curve.GetPenaltyAt(missCount), 1.5);
+
+        // With the strain count miss penalty, we use the amount of relatively difficult sections to adjust the miss penalty,
+        // to make it more punishing on maps with lower amount of hard sections. This formula is subject to balance.
+        private double calculateStrainCountMissPenalty(double missCount, double difficultStrainCount) => 0.96 / (missCount / (4 * Math.Pow(Math.Log(difficultStrainCount), 0.94)) + 1);
+
         private double getComboScalingFactor(OsuDifficultyAttributes attributes) => attributes.MaxCombo <= 0 ? 1.0 : Math.Min(Math.Pow(scoreMaxCombo, 0.8) / Math.Pow(attributes.MaxCombo, 0.8), 1.0);
 
         private int totalHits => countGreat + countOk + countMeh + countMiss;
