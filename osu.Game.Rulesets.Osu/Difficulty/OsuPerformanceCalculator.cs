﻿// Copyright (c) ppy Pty Ltd <contact@ppy.sh>. Licensed under the MIT Licence.
// See the LICENCE file in the repository root for full licence text.

using System;
using System.Collections.Generic;
using System.Linq;
<<<<<<< HEAD
using osu.Game.Rulesets.Difficulty;
using osu.Game.Rulesets.Osu.Difficulty.Aggregation;
=======
using osu.Framework.Extensions.IEnumerableExtensions;
using osu.Framework.Utils;
using osu.Game.Beatmaps;
using osu.Game.Rulesets.Difficulty.Utils;
using osu.Game.Rulesets.Mods;
using osu.Game.Rulesets.Osu.Scoring;
using osu.Game.Rulesets.Difficulty;
>>>>>>> 01d9c526
using osu.Game.Rulesets.Osu.Difficulty.Skills;
using osu.Game.Rulesets.Difficulty.Utils;
using osu.Game.Rulesets.Osu.Mods;
using osu.Game.Rulesets.Scoring;
using osu.Game.Scoring;
using osu.Game.Utils;

namespace osu.Game.Rulesets.Osu.Difficulty
{
    public class OsuPerformanceCalculator : PerformanceCalculator
    {
        private bool usingClassicSliderAccuracy;
        private bool usingScoreV2;

        private double accuracy;
        private int scoreMaxCombo;
        private int countGreat;
        private int countOk;
        private int countMeh;
        private int countMiss;

        /// <summary>
        /// Missed slider ticks that includes missed reverse arrows. Will only be correct on non-classic scores
        /// </summary>
        private int countSliderTickMiss;

        /// <summary>
        /// Amount of missed slider tails that don't break combo. Will only be correct on non-classic scores
        /// </summary>
        private int countSliderEndsDropped;

        /// <summary>
        /// Estimated total amount of combo breaks
        /// </summary>
        private double effectiveMissCount;

        private double clockRate;
        private double greatHitWindow;
        private double okHitWindow;
        private double mehHitWindow;
        private double overallDifficulty;
        private double approachRate;

        private double? speedDeviation;

        private double aimEstimatedSliderBreaks;
        private double speedEstimatedSliderBreaks;

        public OsuPerformanceCalculator()
            : base(new OsuRuleset())
        {
        }

        protected override PerformanceAttributes CreatePerformanceAttributes(ScoreInfo score, DifficultyAttributes attributes)
        {
            var osuAttributes = (OsuDifficultyAttributes)attributes;

            usingClassicSliderAccuracy = score.Mods.OfType<OsuModClassic>().Any(m => m.NoSliderHeadAccuracy.Value);
            usingScoreV2 = score.Mods.Any(m => m is ModScoreV2);

            accuracy = score.Accuracy;
            scoreMaxCombo = score.MaxCombo;
            countGreat = score.Statistics.GetValueOrDefault(HitResult.Great);
            countOk = score.Statistics.GetValueOrDefault(HitResult.Ok);
            countMeh = score.Statistics.GetValueOrDefault(HitResult.Meh);
            countMiss = score.Statistics.GetValueOrDefault(HitResult.Miss);
            countSliderEndsDropped = osuAttributes.SliderCount - score.Statistics.GetValueOrDefault(HitResult.SliderTailHit);
            countSliderTickMiss = score.Statistics.GetValueOrDefault(HitResult.LargeTickMiss);
            effectiveMissCount = countMiss;

            var difficulty = score.BeatmapInfo!.Difficulty.Clone();

            score.Mods.OfType<IApplicableToDifficulty>().ForEach(m => m.ApplyToDifficulty(difficulty));

            clockRate = ModUtils.CalculateRateWithMods(score.Mods);

            HitWindows hitWindows = new OsuHitWindows();
            hitWindows.SetDifficulty(difficulty.OverallDifficulty);

            greatHitWindow = hitWindows.WindowFor(HitResult.Great) / clockRate;
            okHitWindow = hitWindows.WindowFor(HitResult.Ok) / clockRate;
            mehHitWindow = hitWindows.WindowFor(HitResult.Meh) / clockRate;

            double preempt = IBeatmapDifficultyInfo.DifficultyRange(difficulty.ApproachRate, 1800, 1200, 450) / clockRate;

            overallDifficulty = (80 - greatHitWindow) / 6;
            approachRate = preempt > 1200 ? (1800 - preempt) / 120 : (1200 - preempt) / 150 + 5;

            double comboBasedEstimatedMissCount = calculateComboBasedEstimatedMissCount(osuAttributes);
            double? scoreBasedEstimatedMissCount = null;

            if (usingClassicSliderAccuracy && score.LegacyTotalScore != null)
            {
                var legacyScoreMissCalculator = new OsuLegacyScoreMissCalculator(score, osuAttributes);
                scoreBasedEstimatedMissCount = legacyScoreMissCalculator.Calculate();

                effectiveMissCount = scoreBasedEstimatedMissCount.Value;
            }
            else
            {
                // Use combo-based miss count if this isn't a legacy score
                effectiveMissCount = comboBasedEstimatedMissCount;
            }

            effectiveMissCount = Math.Max(countMiss, effectiveMissCount);
            effectiveMissCount = Math.Min(totalHits, effectiveMissCount);

            double multiplier = OsuDifficultyCalculator.CalculateDifficultyMultiplier(score.Mods, totalHits, osuAttributes.SpinnerCount);

            if (score.Mods.Any(m => m is OsuModNoFail))
                multiplier *= Math.Max(0.90, 1.0 - 0.02 * effectiveMissCount);

            if (score.Mods.Any(h => h is OsuModRelax))
            {
                // https://www.desmos.com/calculator/vspzsop6td
                // we use OD13.3 as maximum since it's the value at which great hitwidow becomes 0
                // this is well beyond currently maximum achievable OD which is 12.17 (DTx2 + DA with OD11)
                double okMultiplier = 0.75 * Math.Max(0.0, overallDifficulty > 0.0 ? 1 - overallDifficulty / 13.33 : 1.0);
                double mehMultiplier = Math.Max(0.0, overallDifficulty > 0.0 ? 1 - Math.Pow(overallDifficulty / 13.33, 5) : 1.0);

                // As we're adding Oks and Mehs to an approximated number of combo breaks the result can be higher than total hits in specific scenarios (which breaks some calculations) so we need to clamp it.
                effectiveMissCount = Math.Min(effectiveMissCount + countOk * okMultiplier + countMeh * mehMultiplier, totalHits);
            }

            speedDeviation = calculateSpeedDeviation(osuAttributes);

            double aimValue = computeAimValue(score, osuAttributes);
            double speedValue = computeSpeedValue(score, osuAttributes);
            double accuracyValue = computeAccuracyValue(score, osuAttributes);
            double flashlightValue = computeFlashlightValue(score, osuAttributes);

            double totalValue =
                Math.Pow(
                    Math.Pow(aimValue, 1.1) +
                    Math.Pow(speedValue, 1.1) +
                    Math.Pow(accuracyValue, 1.1) +
                    Math.Pow(flashlightValue, 1.1), 1.0 / 1.1
                ) * multiplier;

            return new OsuPerformanceAttributes
            {
                Aim = aimValue,
                Speed = speedValue,
                Accuracy = accuracyValue,
                Flashlight = flashlightValue,
                EffectiveMissCount = effectiveMissCount,
                ComboBasedEstimatedMissCount = comboBasedEstimatedMissCount,
                ScoreBasedEstimatedMissCount = scoreBasedEstimatedMissCount,
                AimEstimatedSliderBreaks = aimEstimatedSliderBreaks,
                SpeedEstimatedSliderBreaks = speedEstimatedSliderBreaks,
                SpeedDeviation = speedDeviation,
                Total = totalValue
            };
        }

        private double computeAimValue(ScoreInfo score, OsuDifficultyAttributes attributes)
        {
            if (score.Mods.Any(h => h is OsuModAutopilot))
                return 0.0;

            double aimDifficulty = attributes.AimDifficulty;

            if (attributes.SliderCount > 0 && attributes.AimDifficultSliderCount > 0)
            {
                double estimateImproperlyFollowedDifficultSliders;

                if (usingClassicSliderAccuracy)
                {
                    // When the score is considered classic (regardless if it was made on old client or not) we consider all missing combo to be dropped difficult sliders
                    int maximumPossibleDroppedSliders = totalImperfectHits;
                    estimateImproperlyFollowedDifficultSliders = Math.Clamp(Math.Min(maximumPossibleDroppedSliders, attributes.MaxCombo - scoreMaxCombo), 0, attributes.AimDifficultSliderCount);
                }
                else
                {
                    // We add tick misses here since they too mean that the player didn't follow the slider properly
                    // We however aren't adding misses here because missing slider heads has a harsh penalty by itself and doesn't mean that the rest of the slider wasn't followed properly
                    estimateImproperlyFollowedDifficultSliders = Math.Clamp(countSliderEndsDropped + countSliderTickMiss, 0, attributes.AimDifficultSliderCount);
                }

                double sliderNerfFactor = (1 - attributes.SliderFactor) * Math.Pow(1 - estimateImproperlyFollowedDifficultSliders / attributes.AimDifficultSliderCount, 3) + attributes.SliderFactor;
                aimDifficulty *= sliderNerfFactor;
            }

            double aimValue = OsuStrainSkill.DifficultyToPerformance(aimDifficulty);

            double lengthBonus = 0.95 + 0.4 * Math.Min(1.0, totalHits / 2000.0) +
                                 (totalHits > 2000 ? Math.Log10(totalHits / 2000.0) * 0.5 : 0.0);

            if (effectiveMissCount > 0)
<<<<<<< HEAD
                aimValue *= calculateCurveFittedMissPenalty(effectiveMissCount, attributes.AimMissPenaltyCurve);

            double approachRateFactor = 0.0;
            if (attributes.ApproachRate > 10.33)
                approachRateFactor = 0.3 * (attributes.ApproachRate - 10.33);
            else if (attributes.ApproachRate < 8.0)
                approachRateFactor = 0.05 * (8.0 - attributes.ApproachRate);

            if (score.Mods.Any(h => h is OsuModRelax))
                approachRateFactor = 0.0;

            aimValue *= 1.0 + approachRateFactor * lengthBonus; // Buff for longer maps with high AR.
=======
            {
                aimEstimatedSliderBreaks = calculateEstimatedSliderBreaks(attributes.AimTopWeightedSliderFactor, attributes);
                aimValue *= calculateMissPenalty(effectiveMissCount + aimEstimatedSliderBreaks, attributes.AimDifficultStrainCount);
            }
>>>>>>> 01d9c526

            // TC bonuses are excluded when blinds is present as the increased visual difficulty is unimportant when notes cannot be seen.
            if (score.Mods.Any(m => m is OsuModBlinds))
                aimValue *= 1.3 + (totalHits * (0.0016 / (1 + 2 * effectiveMissCount)) * Math.Pow(accuracy, 16)) * (1 - 0.003 * attributes.DrainRate * attributes.DrainRate);
            else if (score.Mods.Any(m => m is OsuModTraceable))
            {
                aimValue *= 1.0 + OsuDifficultyCalculator.CalculateVisibilityBonus(score.Mods, approachRate);
            }

            aimValue *= accuracy;

            return aimValue;
        }

        private double computeSpeedValue(ScoreInfo score, OsuDifficultyAttributes attributes)
        {
            if (score.Mods.Any(h => h is OsuModRelax) || speedDeviation == null)
                return 0.0;

            double speedValue = OsuStrainSkill.DifficultyToPerformance(attributes.SpeedDifficulty);

            double lengthBonus = 0.95 + 0.4 * Math.Min(1.0, totalHits / 2000.0) +
                                 (totalHits > 2000 ? Math.Log10(totalHits / 2000.0) * 0.5 : 0.0);
            speedValue *= lengthBonus;

            if (effectiveMissCount > 0)
<<<<<<< HEAD
                speedValue *= calculateStrainCountMissPenalty(effectiveMissCount, attributes.SpeedDifficultStrainCount);

            double approachRateFactor = 0.0;
            if (attributes.ApproachRate > 10.33)
                approachRateFactor = 0.3 * (attributes.ApproachRate - 10.33);

            if (score.Mods.Any(h => h is OsuModAutopilot))
                approachRateFactor = 0.0;

            speedValue *= 1.0 + approachRateFactor * lengthBonus; // Buff for longer maps with high AR.
=======
            {
                speedEstimatedSliderBreaks = calculateEstimatedSliderBreaks(attributes.SpeedTopWeightedSliderFactor, attributes);
                speedValue *= calculateMissPenalty(effectiveMissCount + speedEstimatedSliderBreaks, attributes.SpeedDifficultStrainCount);
            }
>>>>>>> 01d9c526

            // TC bonuses are excluded when blinds is present as the increased visual difficulty is unimportant when notes cannot be seen.
            if (score.Mods.Any(m => m is OsuModBlinds))
            {
                // Increasing the speed value by object count for Blinds isn't ideal, so the minimum buff is given.
                speedValue *= 1.12;
            }
            else if (score.Mods.Any(m => m is OsuModTraceable))
            {
                speedValue *= 1.0 + OsuDifficultyCalculator.CalculateVisibilityBonus(score.Mods, approachRate);
            }

            double speedHighDeviationMultiplier = calculateSpeedHighDeviationNerf(attributes);
            speedValue *= speedHighDeviationMultiplier;

            // Calculate accuracy assuming the worst case scenario
            double relevantTotalDiff = Math.Max(0, totalHits - attributes.SpeedNoteCount);
            double relevantCountGreat = Math.Max(0, countGreat - relevantTotalDiff);
            double relevantCountOk = Math.Max(0, countOk - Math.Max(0, relevantTotalDiff - countGreat));
            double relevantCountMeh = Math.Max(0, countMeh - Math.Max(0, relevantTotalDiff - countGreat - countOk));
            double relevantAccuracy = attributes.SpeedNoteCount == 0 ? 0 : (relevantCountGreat * 6.0 + relevantCountOk * 2.0 + relevantCountMeh) / (attributes.SpeedNoteCount * 6.0);

            // Scale the speed value with accuracy and OD.
            speedValue *= Math.Pow((accuracy + relevantAccuracy) / 2.0, (14.5 - overallDifficulty) / 2);

            return speedValue;
        }

        private double computeAccuracyValue(ScoreInfo score, OsuDifficultyAttributes attributes)
        {
            if (score.Mods.Any(h => h is OsuModRelax))
                return 0.0;

            // This percentage only considers HitCircles of any value - in this part of the calculation we focus on hitting the timing hit window.
            double betterAccuracyPercentage;
            int amountHitObjectsWithAccuracy = attributes.HitCircleCount;
            if (!usingClassicSliderAccuracy || usingScoreV2)
                amountHitObjectsWithAccuracy += attributes.SliderCount;

            if (amountHitObjectsWithAccuracy > 0)
                betterAccuracyPercentage = ((countGreat - Math.Max(totalHits - amountHitObjectsWithAccuracy, 0)) * 6 + countOk * 2 + countMeh) / (double)(amountHitObjectsWithAccuracy * 6);
            else
                betterAccuracyPercentage = 0;

            // It is possible to reach a negative accuracy with this formula. Cap it at zero - zero points.
            if (betterAccuracyPercentage < 0)
                betterAccuracyPercentage = 0;

            // Lots of arbitrary values from testing.
            // Considering to use derivation from perfect accuracy in a probabilistic manner - assume normal distribution.
            double accuracyValue = Math.Pow(1.52163, overallDifficulty) * Math.Pow(betterAccuracyPercentage, 24) * 2.83;

            // Bonus for many hitcircles - it's harder to keep good accuracy up for longer.
            accuracyValue *= Math.Min(1.15, Math.Pow(amountHitObjectsWithAccuracy / 1000.0, 0.3));

            // Increasing the accuracy value by object count for Blinds isn't ideal, so the minimum buff is given.
            if (score.Mods.Any(m => m is OsuModBlinds))
                accuracyValue *= 1.14;
            else if (score.Mods.Any(m => m is OsuModHidden || m is OsuModTraceable))
            {
                // Decrease bonus for AR > 10
                accuracyValue *= 1 + 0.08 * Math.Clamp((11.5 - approachRate) / (11.5 - 10), 0, 1);
            }

            if (score.Mods.Any(m => m is OsuModFlashlight))
                accuracyValue *= 1.02;

            return accuracyValue;
        }

        private double computeFlashlightValue(ScoreInfo score, OsuDifficultyAttributes attributes)
        {
            if (!score.Mods.Any(h => h is OsuModFlashlight))
                return 0.0;

            double flashlightValue = Flashlight.DifficultyToPerformance(attributes.FlashlightDifficulty);

            // Penalize misses by assessing # of misses relative to the total # of objects. Default a 3% reduction for any # of misses.
            if (effectiveMissCount > 0)
                flashlightValue *= 0.97 * Math.Pow(1 - Math.Pow(effectiveMissCount / totalHits, 0.775), Math.Pow(effectiveMissCount, .875));

            flashlightValue *= getComboScalingFactor(attributes);

            // Scale the flashlight value with accuracy _slightly_.
            flashlightValue *= 0.5 + accuracy / 2.0;

            return flashlightValue;
        }

        private double calculateComboBasedEstimatedMissCount(OsuDifficultyAttributes attributes)
        {
            if (attributes.SliderCount <= 0)
                return countMiss;

            double missCount = countMiss;

            if (usingClassicSliderAccuracy)
            {
                // Consider that full combo is maximum combo minus dropped slider tails since they don't contribute to combo but also don't break it
                // In classic scores we can't know the amount of dropped sliders so we estimate to 10% of all sliders on the map
                double fullComboThreshold = attributes.MaxCombo - 0.1 * attributes.SliderCount;

                if (scoreMaxCombo < fullComboThreshold)
                    missCount = fullComboThreshold / Math.Max(1.0, scoreMaxCombo);

                // In classic scores there can't be more misses than a sum of all non-perfect judgements
                missCount = Math.Min(missCount, totalImperfectHits);
            }
            else
            {
                double fullComboThreshold = attributes.MaxCombo - countSliderEndsDropped;

                if (scoreMaxCombo < fullComboThreshold)
                    missCount = fullComboThreshold / Math.Max(1.0, scoreMaxCombo);

                // Combine regular misses with tick misses since tick misses break combo as well
                missCount = Math.Min(missCount, countSliderTickMiss + countMiss);
            }

            return missCount;
        }

        private double calculateEstimatedSliderBreaks(double topWeightedSliderFactor, OsuDifficultyAttributes attributes)
        {
            if (!usingClassicSliderAccuracy || countOk == 0)
                return 0;

            double missedComboPercent = 1.0 - (double)scoreMaxCombo / attributes.MaxCombo;
            double estimatedSliderBreaks = Math.Min(countOk, effectiveMissCount * topWeightedSliderFactor);

            // scores with more oks are more likely to have slider breaks
            double okAdjustment = ((countOk - estimatedSliderBreaks) + 0.5) / countOk;

            // There is a low probability of extra slider breaks on effective miss counts close to 1, as score based calculations are good at indicating if only a single break occurred.
            estimatedSliderBreaks *= DifficultyCalculationUtils.Smoothstep(effectiveMissCount, 1, 2);

            return estimatedSliderBreaks * okAdjustment * DifficultyCalculationUtils.Logistic(missedComboPercent, 0.33, 15);
        }

        /// <summary>
        /// Estimates player's deviation on speed notes using <see cref="calculateDeviation"/>, assuming worst-case.
        /// Treats all speed notes as hit circles.
        /// </summary>
        private double? calculateSpeedDeviation(OsuDifficultyAttributes attributes)
        {
            if (totalSuccessfulHits == 0)
                return null;

            // Calculate accuracy assuming the worst case scenario
            double speedNoteCount = attributes.SpeedNoteCount;
            speedNoteCount += (totalHits - attributes.SpeedNoteCount) * 0.1;

            // Assume worst case: all mistakes were on speed notes
            double relevantCountMiss = Math.Min(countMiss, speedNoteCount);
            double relevantCountMeh = Math.Min(countMeh, speedNoteCount - relevantCountMiss);
            double relevantCountOk = Math.Min(countOk, speedNoteCount - relevantCountMiss - relevantCountMeh);
            double relevantCountGreat = Math.Max(0, speedNoteCount - relevantCountMiss - relevantCountMeh - relevantCountOk);

            return calculateDeviation(attributes, relevantCountGreat, relevantCountOk, relevantCountMeh, relevantCountMiss);
        }

        /// <summary>
        /// Estimates the player's tap deviation based on the OD, given number of greats, oks, mehs and misses,
        /// assuming the player's mean hit error is 0. The estimation is consistent in that two SS scores on the same map with the same settings
        /// will always return the same deviation. Misses are ignored because they are usually due to misaiming.
        /// Greats and oks are assumed to follow a normal distribution, whereas mehs are assumed to follow a uniform distribution.
        /// </summary>
        private double? calculateDeviation(OsuDifficultyAttributes attributes, double relevantCountGreat, double relevantCountOk, double relevantCountMeh, double relevantCountMiss)
        {
            if (relevantCountGreat + relevantCountOk + relevantCountMeh <= 0)
                return null;

            double objectCount = relevantCountGreat + relevantCountOk + relevantCountMeh + relevantCountMiss;

            // The probability that a player hits a circle is unknown, but we can estimate it to be
            // the number of greats on circles divided by the number of circles, and then add one
            // to the number of circles as a bias correction.
            double n = Math.Max(1, objectCount - relevantCountMiss - relevantCountMeh);
            const double z = 2.32634787404; // 99% critical value for the normal distribution (one-tailed).

            // Proportion of greats hit on circles, ignoring misses and 50s.
            double p = relevantCountGreat / n;

            // We can be 99% confident that p is at least this value.
            double pLowerBound = (n * p + z * z / 2) / (n + z * z) - z / (n + z * z) * Math.Sqrt(n * p * (1 - p) + z * z / 4);

            // Compute the deviation assuming greats and oks are normally distributed, and mehs are uniformly distributed.
            // Begin with greats and oks first. Ignoring mehs, we can be 99% confident that the deviation is not higher than:
            double deviation = greatHitWindow / (Math.Sqrt(2) * DifficultyCalculationUtils.ErfInv(pLowerBound));

            double randomValue = Math.Sqrt(2 / Math.PI) * okHitWindow * Math.Exp(-0.5 * Math.Pow(okHitWindow / deviation, 2))
                                 / (deviation * DifficultyCalculationUtils.Erf(okHitWindow / (Math.Sqrt(2) * deviation)));

            deviation *= Math.Sqrt(1 - randomValue);

            // Value deviation approach as greatCount approaches 0
            double limitValue = okHitWindow / Math.Sqrt(3);

            // If precision is not enough to compute true deviation - use limit value
            if (Precision.AlmostEquals(pLowerBound, 0.0) || randomValue >= 1 || deviation > limitValue)
                deviation = limitValue;

            // Then compute the variance for mehs.
            double mehVariance = (mehHitWindow * mehHitWindow + okHitWindow * mehHitWindow + okHitWindow * okHitWindow) / 3;

            // Find the total deviation.
            deviation = Math.Sqrt(((relevantCountGreat + relevantCountOk) * Math.Pow(deviation, 2) + relevantCountMeh * mehVariance) / (relevantCountGreat + relevantCountOk + relevantCountMeh));

            return deviation;
        }

        // Calculates multiplier for speed to account for improper tapping based on the deviation and speed difficulty
        // https://www.desmos.com/calculator/dmogdhzofn
        private double calculateSpeedHighDeviationNerf(OsuDifficultyAttributes attributes)
        {
            if (speedDeviation == null)
                return 0;

            double speedValue = OsuStrainSkill.DifficultyToPerformance(attributes.SpeedDifficulty);

            // Decides a point where the PP value achieved compared to the speed deviation is assumed to be tapped improperly. Any PP above this point is considered "excess" speed difficulty.
            // This is used to cause PP above the cutoff to scale logarithmically towards the original speed value thus nerfing the value.
            double excessSpeedDifficultyCutoff = 100 + 220 * Math.Pow(22 / speedDeviation.Value, 6.5);

            if (speedValue <= excessSpeedDifficultyCutoff)
                return 1.0;

            const double scale = 50;
            double adjustedSpeedValue = scale * (Math.Log((speedValue - excessSpeedDifficultyCutoff) / scale + 1) + excessSpeedDifficultyCutoff / scale);

            // 220 UR and less are considered tapped correctly to ensure that normal scores will be punished as little as possible
            double lerp = 1 - DifficultyCalculationUtils.ReverseLerp(speedDeviation.Value, 22.0, 27.0);
            adjustedSpeedValue = double.Lerp(adjustedSpeedValue, speedValue, lerp);

            return adjustedSpeedValue / speedValue;
        }

        // Due to the unavailability of miss location in PP, the following formulas assume that a player will miss on the hardest parts of a map.

        // With the curve fitted miss penalty, we use a pre-computed curve of skill levels for each miss count, raised to the power of 1.5 as
        // the multiple of the exponents on star rating and PP. This power should be changed if either SR or PP begin to use a different exponent.
        // As a result, this exponent is not subject to balance.
        private double calculateCurveFittedMissPenalty(double missCount, Polynomial curve) => Math.Pow(1 - curve.GetPenaltyAt(Math.Log(missCount + 1)), 1.5);

        // With the strain count miss penalty, we use the amount of relatively difficult sections to adjust the miss penalty,
        // to make it more punishing on maps with lower amount of hard sections. This formula is subject to balance.
        private double calculateStrainCountMissPenalty(double missCount, double difficultStrainCount) => 0.96 / (missCount / (4 * Math.Pow(Math.Log(difficultStrainCount), 0.94)) + 1);

        private double getComboScalingFactor(OsuDifficultyAttributes attributes) => attributes.MaxCombo <= 0 ? 1.0 : Math.Min(Math.Pow(scoreMaxCombo, 0.8) / Math.Pow(attributes.MaxCombo, 0.8), 1.0);

        private int totalHits => countGreat + countOk + countMeh + countMiss;
        private int totalSuccessfulHits => countGreat + countOk + countMeh;
        private int totalImperfectHits => countOk + countMeh + countMiss;
    }
}<|MERGE_RESOLUTION|>--- conflicted
+++ resolved
@@ -4,10 +4,6 @@
 using System;
 using System.Collections.Generic;
 using System.Linq;
-<<<<<<< HEAD
-using osu.Game.Rulesets.Difficulty;
-using osu.Game.Rulesets.Osu.Difficulty.Aggregation;
-=======
 using osu.Framework.Extensions.IEnumerableExtensions;
 using osu.Framework.Utils;
 using osu.Game.Beatmaps;
@@ -15,7 +11,8 @@
 using osu.Game.Rulesets.Mods;
 using osu.Game.Rulesets.Osu.Scoring;
 using osu.Game.Rulesets.Difficulty;
->>>>>>> 01d9c526
+using osu.Game.Rulesets.Difficulty;
+using osu.Game.Rulesets.Osu.Difficulty.Aggregation;
 using osu.Game.Rulesets.Osu.Difficulty.Skills;
 using osu.Game.Rulesets.Difficulty.Utils;
 using osu.Game.Rulesets.Osu.Mods;
@@ -205,25 +202,10 @@
                                  (totalHits > 2000 ? Math.Log10(totalHits / 2000.0) * 0.5 : 0.0);
 
             if (effectiveMissCount > 0)
-<<<<<<< HEAD
-                aimValue *= calculateCurveFittedMissPenalty(effectiveMissCount, attributes.AimMissPenaltyCurve);
-
-            double approachRateFactor = 0.0;
-            if (attributes.ApproachRate > 10.33)
-                approachRateFactor = 0.3 * (attributes.ApproachRate - 10.33);
-            else if (attributes.ApproachRate < 8.0)
-                approachRateFactor = 0.05 * (8.0 - attributes.ApproachRate);
-
-            if (score.Mods.Any(h => h is OsuModRelax))
-                approachRateFactor = 0.0;
-
-            aimValue *= 1.0 + approachRateFactor * lengthBonus; // Buff for longer maps with high AR.
-=======
             {
                 aimEstimatedSliderBreaks = calculateEstimatedSliderBreaks(attributes.AimTopWeightedSliderFactor, attributes);
-                aimValue *= calculateMissPenalty(effectiveMissCount + aimEstimatedSliderBreaks, attributes.AimDifficultStrainCount);
-            }
->>>>>>> 01d9c526
+                aimValue *= calculateCurveFittedMissPenalty(effectiveMissCount + aimEstimatedSliderBreaks, attributes.AimMissPenaltyCurve);
+            }
 
             // TC bonuses are excluded when blinds is present as the increased visual difficulty is unimportant when notes cannot be seen.
             if (score.Mods.Any(m => m is OsuModBlinds))
@@ -250,23 +232,10 @@
             speedValue *= lengthBonus;
 
             if (effectiveMissCount > 0)
-<<<<<<< HEAD
-                speedValue *= calculateStrainCountMissPenalty(effectiveMissCount, attributes.SpeedDifficultStrainCount);
-
-            double approachRateFactor = 0.0;
-            if (attributes.ApproachRate > 10.33)
-                approachRateFactor = 0.3 * (attributes.ApproachRate - 10.33);
-
-            if (score.Mods.Any(h => h is OsuModAutopilot))
-                approachRateFactor = 0.0;
-
-            speedValue *= 1.0 + approachRateFactor * lengthBonus; // Buff for longer maps with high AR.
-=======
             {
                 speedEstimatedSliderBreaks = calculateEstimatedSliderBreaks(attributes.SpeedTopWeightedSliderFactor, attributes);
-                speedValue *= calculateMissPenalty(effectiveMissCount + speedEstimatedSliderBreaks, attributes.SpeedDifficultStrainCount);
-            }
->>>>>>> 01d9c526
+                speedValue *= calculateStrainCountMissPenalty(effectiveMissCount + speedEstimatedSliderBreaks, attributes.SpeedDifficultStrainCount);
+            }
 
             // TC bonuses are excluded when blinds is present as the increased visual difficulty is unimportant when notes cannot be seen.
             if (score.Mods.Any(m => m is OsuModBlinds))
