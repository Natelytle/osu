--- conflicted
+++ resolved
@@ -55,25 +55,12 @@
             if (difficultyBeatmap.CurrentObject is null)
                 return;
 
-<<<<<<< HEAD
-            selectNoteHint.Hide();
-
-            DifficultyHitObject diffObject = difficultyBeatmap.SelectedDifficultyHitObjects.Single();
-
-            addResult("Snap Aim", SnapAimEvaluator.EvaluateDifficultyOf(diffObject));
-            addResult("Flow Aim", FlowAimEvaluator.EvaluateDifficultyOf(diffObject));
-            addResult("Speed", SpeedEvaluator.EvaluateDifficultyOf(diffObject));
-            addResult("Rhythm", RhythmEvaluator.EvaluateDifficultyOf(diffObject));
-            addResult("Flashlight (hidden = false)", FlashlightEvaluator.EvaluateDifficultyOf(diffObject, false));
-            addResult("Flashlight (hidden = true)", FlashlightEvaluator.EvaluateDifficultyOf(diffObject, true));
-=======
-            addResult("Aim (withSliderTravelDistance = false)", AimEvaluator.EvaluateDifficultyOf(difficultyBeatmap.CurrentObject, false));
-            addResult("Aim (withSliderTravelDistance = true)", AimEvaluator.EvaluateDifficultyOf(difficultyBeatmap.CurrentObject, true));
+            addResult("Snap Aim", SnapAimEvaluator.EvaluateDifficultyOf(difficultyBeatmap.CurrentObject));
+            addResult("Flow Aim", FlowAimEvaluator.EvaluateDifficultyOf(difficultyBeatmap.CurrentObject));
             addResult("Speed", SpeedEvaluator.EvaluateDifficultyOf(difficultyBeatmap.CurrentObject));
             addResult("Rhythm", RhythmEvaluator.EvaluateDifficultyOf(difficultyBeatmap.CurrentObject));
             addResult("Flashlight (hidden = false)", FlashlightEvaluator.EvaluateDifficultyOf(difficultyBeatmap.CurrentObject, false));
             addResult("Flashlight (hidden = true)", FlashlightEvaluator.EvaluateDifficultyOf(difficultyBeatmap.CurrentObject, true));
->>>>>>> 41ee085e
         }
 
         private void addResult(string name, double value, int decimals = 5)
