--- conflicted
+++ resolved
@@ -8,84 +8,13 @@
 {
     internal partial class OsuDifficultyEvaluatorInspector : DifficultyEvaluatorInspector
     {
-<<<<<<< HEAD
-        [Resolved]
-        private DifficultyEditorBeatmap difficultyBeatmap { get; set; } = null!;
-
-        [Resolved]
-        private OverlayColourProvider colourProvider { get; set; } = null!;
-
-        private OsuTextFlowContainer text = null!;
-
-        public OsuDifficultyEvaluatorInspector() : base("Evaluators", true) { }
-
-        [BackgroundDependencyLoader]
-        private void load()
-        {
-            Child = new FillFlowContainer
-            {
-                RelativeSizeAxes = Axes.X,
-                AutoSizeAxes = Axes.Y,
-                Spacing = new Vector2(5),
-                Children =
-                [
-                    text = new OsuTextFlowContainer
-                    {
-                        RelativeSizeAxes = Axes.X,
-                        AutoSizeAxes = Axes.Y
-                    }
-                ]
-            };
-
-            Scheduler.AddDelayed(update, 20, true);
-        }
-
-        private void update()
-        {
-            text.Clear();
-
-            if (difficultyBeatmap.CurrentObject is null)
-                return;
-
-            addResult("Snap Aim", SnapAimEvaluator.EvaluateDifficultyOf(difficultyBeatmap.CurrentObject), Math.Pow(SnapAimEvaluator.EvaluateDifficultyOf(difficultyBeatmap.CurrentObject), 0.6) / 3.9);
-            addResult("Flow Aim", FlowAimEvaluator.EvaluateDifficultyOf(difficultyBeatmap.CurrentObject), Math.Pow(FlowAimEvaluator.EvaluateDifficultyOf(difficultyBeatmap.CurrentObject), 0.6) / 3.9);
-            addResult("Speed", SpeedEvaluator.EvaluateDifficultyOf(difficultyBeatmap.CurrentObject));
-            addResult("Rhythm", RhythmEvaluator.EvaluateDifficultyOf(difficultyBeatmap.CurrentObject));
-            addResult("Flashlight (hidden = false)", FlashlightEvaluator.EvaluateDifficultyOf(difficultyBeatmap.CurrentObject, false));
-            addResult("Flashlight (hidden = true)", FlashlightEvaluator.EvaluateDifficultyOf(difficultyBeatmap.CurrentObject, true));
-        }
-
-        private void addResult(string name, double value, double? valueHumanlyReadable = null, int decimals = 5)
-        {
-            string valueStr = Math.Round(value, decimals).ToString();
-
-            if (valueHumanlyReadable is not null)
-            {
-                valueStr += $" ({Math.Round(valueHumanlyReadable.Value, 2)})";
-            }
-
-            text.AddParagraph($"{name}:", s =>
-            {
-                s.Padding = new MarginPadding { Top = 2 };
-                s.Font = s.Font.With(size: 12);
-                s.Colour = colourProvider.Content2;
-            });
-
-            text.AddParagraph(valueStr, s =>
-            {
-                s.Font = s.Font.With(weight: FontWeight.SemiBold);
-                s.Colour = colourProvider.Content1;
-            });
-        }
-=======
         protected override Evaluator[] Evaluators => [
-            new("Aim (withSliderTravelDistance = false)", obj => AimEvaluator.EvaluateDifficultyOf(obj, false)),
-            new("Aim (withSliderTravelDistance = true)", obj => AimEvaluator.EvaluateDifficultyOf(obj, true)),
+            new("Snap Aim", obj => SnapAimEvaluator.EvaluateDifficultyOf(obj)),
+            new("Flow Aim", obj => FlowAimEvaluator.EvaluateDifficultyOf(obj)),
             new("Speed", SpeedEvaluator.EvaluateDifficultyOf),
             new("Rhythm", RhythmEvaluator.EvaluateDifficultyOf),
             new("Flashlight (hidden = false)", obj => FlashlightEvaluator.EvaluateDifficultyOf(obj, false)),
             new("Flashlight (hidden = true)", obj => FlashlightEvaluator.EvaluateDifficultyOf(obj, true)),
         ];
->>>>>>> e4e3708d
     }
 }