--- conflicted
+++ resolved
@@ -50,13 +50,8 @@
 
             double sliderFactor = aimRating > 0 ? aimRatingNoSliders / aimRating : 1;
 
-<<<<<<< HEAD
             ExpPolynomial aimMissPenaltyCurve = ((Aim)skills[0]).GetMissPenaltyCurve();
-            double speedDifficultyStrainCount = ((OsuStrainSkill)skills[2]).CountDifficultStrains();
-=======
-            double aimDifficultyStrainCount = ((OsuStrainSkill)skills[0]).CountTopWeightedStrains();
             double speedDifficultyStrainCount = ((OsuStrainSkill)skills[2]).CountTopWeightedStrains();
->>>>>>> 573aaf66
 
             if (mods.Any(m => m is OsuModTouchDevice))
             {
