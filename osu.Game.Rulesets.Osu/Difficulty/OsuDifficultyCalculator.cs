--- conflicted
+++ resolved
@@ -81,17 +81,10 @@
             var flashlight = skills.OfType<Flashlight>().SingleOrDefault();
 
             double speedNotes = speed.RelevantNoteCount();
-
-            double aimDifficultStrainCount = aim.CountTopWeightedStrains();
             double speedDifficultStrainCount = speed.CountTopWeightedStrains();
 
-<<<<<<< HEAD
+            double aimNoSlidersTopWeightedSliderCount = aimWithoutSliders.CountTopWeightedSliders();
             Polynomial aimMissPenaltyCurve = ((OsuProbabilitySkill)skills[0]).GetMissPenaltyCurve();
-            double speedDifficultyStrainCount = ((OsuStrainSkill)skills[2]).CountTopWeightedStrains();
-=======
-            double aimNoSlidersTopWeightedSliderCount = aimWithoutSliders.CountTopWeightedSliders();
-            double aimNoSlidersDifficultStrainCount = aimWithoutSliders.CountTopWeightedStrains();
->>>>>>> 01d9c526
 
             double aimTopWeightedSliderFactor = aimNoSlidersTopWeightedSliderCount / Math.Max(1, aimNoSlidersDifficultStrainCount - aimNoSlidersTopWeightedSliderCount);
 
@@ -165,20 +158,10 @@
                 SpeedNoteCount = speedNotes,
                 FlashlightDifficulty = flashlightRating,
                 SliderFactor = sliderFactor,
-<<<<<<< HEAD
                 AimMissPenaltyCurve = aimMissPenaltyCurve,
-                SpeedDifficultStrainCount = speedDifficultyStrainCount,
-                ApproachRate = preempt > 1200 ? (1800 - preempt) / 120 : (1200 - preempt) / 150 + 5,
-                OverallDifficulty = (80 - hitWindowGreat) / 6,
-                GreatHitWindow = hitWindowGreat,
-                OkHitWindow = hitWindowOk,
-                MehHitWindow = hitWindowMeh,
-=======
-                AimDifficultStrainCount = aimDifficultStrainCount,
                 SpeedDifficultStrainCount = speedDifficultStrainCount,
                 AimTopWeightedSliderFactor = aimTopWeightedSliderFactor,
                 SpeedTopWeightedSliderFactor = speedTopWeightedSliderFactor,
->>>>>>> 01d9c526
                 DrainRate = drainRate,
                 MaxCombo = beatmap.GetMaxCombo(),
                 HitCircleCount = hitCircleCount,
