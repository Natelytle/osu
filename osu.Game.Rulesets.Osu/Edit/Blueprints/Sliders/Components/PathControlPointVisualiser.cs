--- conflicted
+++ resolved
@@ -22,15 +22,10 @@
             InternalChild = pieces = new Container<PathControlPointPiece> { RelativeSizeAxes = Axes.Both };
         }
 
-<<<<<<< HEAD
         [BackgroundDependencyLoader]
         private void load()
         {
             ControlPointsBindable.BindValueChanged(_ => updatePathControlPoints(), true);
-=======
-            slider.PathChanged += _ => updatePathControlPoints();
-            updatePathControlPoints();
->>>>>>> 1b936dfc
         }
 
         private void updatePathControlPoints()
