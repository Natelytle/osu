﻿// Copyright (c) ppy Pty Ltd <contact@ppy.sh>. Licensed under the MIT Licence.
// See the LICENCE file in the repository root for full licence text.

using System;
using System.Collections.Generic;
using System.Diagnostics;
using System.Linq;
using osu.Framework.Allocation;
using osu.Framework.Bindables;
using osu.Framework.Caching;
using osu.Framework.Graphics;
using osu.Framework.Graphics.Primitives;
using osu.Framework.Graphics.UserInterface;
using osu.Framework.Input.Bindings;
using osu.Framework.Input.Events;
using osu.Framework.Utils;
using osu.Game.Audio;
using osu.Game.Configuration;
using osu.Game.Graphics.UserInterface;
using osu.Game.Rulesets.Edit;
using osu.Game.Rulesets.Objects;
using osu.Game.Rulesets.Objects.Types;
using osu.Game.Rulesets.Osu.Edit.Blueprints.Sliders.Components;
using osu.Game.Rulesets.Osu.Objects;
using osu.Game.Rulesets.Osu.Objects.Drawables;
using osu.Game.Screens.Edit;
using osu.Game.Screens.Edit.Compose;
using osuTK;
using osuTK.Input;

namespace osu.Game.Rulesets.Osu.Edit.Blueprints.Sliders
{
    public partial class SliderSelectionBlueprint : OsuSelectionBlueprint<Slider>
    {
        protected new DrawableSlider DrawableObject => (DrawableSlider)base.DrawableObject;

        protected SliderBodyPiece BodyPiece { get; private set; } = null!;
        protected SliderCircleOverlay HeadOverlay { get; private set; } = null!;
        protected SliderCircleOverlay TailOverlay { get; private set; } = null!;

        protected PathControlPointVisualiser<Slider>? ControlPointVisualiser { get; private set; }

        [Resolved]
        private IDistanceSnapProvider? distanceSnapProvider { get; set; }

        [Resolved]
        private IPlacementHandler? placementHandler { get; set; }

        [Resolved]
        private EditorBeatmap? editorBeatmap { get; set; }

        [Resolved]
        private IEditorChangeHandler? changeHandler { get; set; }

        [Resolved]
        private BindableBeatDivisor? beatDivisor { get; set; }

        private PathControlPoint? placementControlPoint;

        public override Quad SelectionQuad
        {
            get
            {
                var result = BodyPiece.ScreenSpaceDrawQuad.AABBFloat;

                result = RectangleF.Union(result, HeadOverlay.VisibleQuad);
                result = RectangleF.Union(result, TailOverlay.VisibleQuad);

                if (ControlPointVisualiser != null)
                {
                    foreach (var piece in ControlPointVisualiser.Pieces)
                        result = RectangleF.Union(result, piece.ScreenSpaceDrawQuad.AABBFloat);
                }

                return result;
            }
        }

        private readonly BindableList<PathControlPoint> controlPoints = new BindableList<PathControlPoint>();
        private readonly IBindable<int> pathVersion = new Bindable<int>();
        private readonly BindableList<HitObject> selectedObjects = new BindableList<HitObject>();
        private readonly Bindable<bool> showHitMarkers = new Bindable<bool>();

        // Cached slider path which ignored the expected distance value.
        private readonly Cached<SliderPath> fullPathCache = new Cached<SliderPath>();

        private Vector2 lastRightClickPosition;

        public SliderSelectionBlueprint(Slider slider)
            : base(slider)
        {
        }

        [BackgroundDependencyLoader]
        private void load(OsuConfigManager config)
        {
            InternalChildren = new Drawable[]
            {
                BodyPiece = new SliderBodyPiece(),
                HeadOverlay = CreateCircleOverlay(HitObject, SliderPosition.Start),
                TailOverlay = CreateCircleOverlay(HitObject, SliderPosition.End),
            };

            // tail will always have a non-null end drag marker.
            Debug.Assert(TailOverlay.EndDragMarker != null);

            TailOverlay.EndDragMarker.StartDrag += startAdjustingLength;
            TailOverlay.EndDragMarker.Drag += adjustLength;
            TailOverlay.EndDragMarker.EndDrag += endAdjustLength;

            config.BindWith(OsuSetting.EditorShowHitMarkers, showHitMarkers);
        }

        protected override void LoadComplete()
        {
            base.LoadComplete();

            controlPoints.BindTo(HitObject.Path.ControlPoints);
            controlPoints.CollectionChanged += (_, _) => fullPathCache.Invalidate();

            pathVersion.BindTo(HitObject.Path.Version);
            pathVersion.BindValueChanged(_ => editorBeatmap?.Update(HitObject));

            BodyPiece.UpdateFrom(HitObject);

            if (editorBeatmap != null)
                selectedObjects.BindTo(editorBeatmap.SelectedHitObjects);
            selectedObjects.BindCollectionChanged((_, _) => updateVisualDefinition(), true);
            showHitMarkers.BindValueChanged(_ =>
            {
                if (!showHitMarkers.Value)
                    DrawableObject.RestoreHitAnimations();
            });
        }

        public override bool HandleQuickDeletion()
        {
            var hoveredControlPoint = ControlPointVisualiser?.Pieces.FirstOrDefault(p => p.IsHovered);

            if (hoveredControlPoint == null)
                return false;

            if (hoveredControlPoint.IsSelected.Value)
                ControlPointVisualiser?.DeleteSelected();
            else
                ControlPointVisualiser?.Delete([hoveredControlPoint.ControlPoint]);

            return true;
        }

        protected override void Update()
        {
            base.Update();

            if (IsSelected)
                BodyPiece.UpdateFrom(HitObject);

            if (showHitMarkers.Value)
                DrawableObject.SuppressHitAnimations();
        }

        protected override bool OnHover(HoverEvent e)
        {
            updateVisualDefinition();
            return base.OnHover(e);
        }

        protected override void OnHoverLost(HoverLostEvent e)
        {
            updateVisualDefinition();
            base.OnHoverLost(e);
        }

        protected override void OnSelected()
        {
            updateVisualDefinition();
            base.OnSelected();
        }

        protected override void OnDeselected()
        {
            base.OnDeselected();

            if (placementControlPoint != null)
                endControlPointPlacement();

            updateVisualDefinition();
            BodyPiece.RecyclePath();
        }

        private void updateVisualDefinition()
        {
            // To reduce overhead of drawing these blueprints, only add extra detail when only this slider is selected.
            if (IsSelected && selectedObjects.Count < 2)
            {
                if (ControlPointVisualiser == null)
                {
                    AddInternal(ControlPointVisualiser = new PathControlPointVisualiser<Slider>(HitObject, true)
                    {
                        RemoveControlPointsRequested = removeControlPoints,
                        SplitControlPointsRequested = splitControlPoints
                    });
                }
            }
            else
            {
                ControlPointVisualiser?.Expire();
                ControlPointVisualiser = null;
            }
        }

        protected override bool OnMouseDown(MouseDownEvent e)
        {
            switch (e.Button)
            {
                case MouseButton.Right:
                    lastRightClickPosition = e.MouseDownPosition;
                    return false; // Allow right click to be handled by context menu

                case MouseButton.Left:

                    // If there's more than two objects selected, ctrl+click should deselect
                    if (e.ControlPressed && IsSelected && selectedObjects.Count < 2)
                    {
                        changeHandler?.BeginChange();
                        placementControlPoint = addControlPoint(e.MousePosition);
                        ControlPointVisualiser?.SetSelectionTo(placementControlPoint);
                        return true; // Stop input from being handled and modifying the selection
                    }

                    break;
            }

            return false;
        }

        #region Length Adjustment (independent of path nodes)

        private Vector2 lengthAdjustMouseOffset;
        private double oldDuration;
        private double oldVelocityMultiplier;
        private double desiredDistance;
        private bool isAdjustingLength;
        private bool adjustVelocityMomentary;

        private void startAdjustingLength(DragStartEvent e)
        {
            isAdjustingLength = true;
            adjustVelocityMomentary = e.ShiftPressed;
            lengthAdjustMouseOffset = ToLocalSpace(e.ScreenSpaceMouseDownPosition) - HitObject.Position - HitObject.Path.PositionAt(1);
            oldDuration = HitObject.Path.Distance / HitObject.SliderVelocityMultiplier;
            oldVelocityMultiplier = HitObject.SliderVelocityMultiplier;
            changeHandler?.BeginChange();
        }

        private void endAdjustLength()
        {
            trimExcessControlPoints(HitObject.Path);
            changeHandler?.EndChange();
            isAdjustingLength = false;
        }

        private void adjustLength(MouseEvent e) => adjustLength(findClosestPathDistance(e), e.ShiftPressed);

        private void adjustLength(double proposedDistance, bool adjustVelocity)
        {
            desiredDistance = proposedDistance;
            double proposedVelocity = oldVelocityMultiplier;

            if (adjustVelocity)
            {
                proposedVelocity = proposedDistance / oldDuration;
                proposedDistance = Math.Clamp(proposedDistance, 0.1 * oldDuration, 10 * oldDuration);
            }
            else
            {
                double minDistance = distanceSnapProvider?.GetBeatSnapDistance() * oldVelocityMultiplier ?? 1;
                // Add a small amount to the proposed distance to make it easier to snap to the full length of the slider.
                proposedDistance = distanceSnapProvider?.FindSnappedDistance((float)proposedDistance + 1, HitObject.StartTime, HitObject) ?? proposedDistance;
                proposedDistance = Math.Clamp(proposedDistance, minDistance, HitObject.Path.CalculatedDistance);
            }

            if (Precision.AlmostEquals(proposedDistance, HitObject.Path.Distance) && Precision.AlmostEquals(proposedVelocity, HitObject.SliderVelocityMultiplier))
                return;

            HitObject.SliderVelocityMultiplier = proposedVelocity;
            HitObject.Path.ExpectedDistance.Value = proposedDistance;
            editorBeatmap?.Update(HitObject);
        }

        /// <summary>
        /// Trims control points from the end of the slider path which are not required to reach the expected end of the slider.
        /// </summary>
        /// <param name="sliderPath">The slider path to trim control points of.</param>
        private void trimExcessControlPoints(SliderPath sliderPath)
        {
            if (!sliderPath.ExpectedDistance.Value.HasValue)
                return;

            double[] segmentEnds = sliderPath.GetSegmentEnds().ToArray();
            int segmentIndex = 0;

            for (int i = 1; i < sliderPath.ControlPoints.Count - 1; i++)
            {
                if (!sliderPath.ControlPoints[i].Type.HasValue) continue;

                if (Precision.AlmostBigger(segmentEnds[segmentIndex], 1, 1E-3))
                {
                    sliderPath.ControlPoints.RemoveRange(i + 1, sliderPath.ControlPoints.Count - i - 1);
                    sliderPath.ControlPoints[^1].Type = null;
                    break;
                }

                segmentIndex++;
            }
        }

        /// <summary>
        /// Finds the expected distance value for which the slider end is closest to the mouse position.
        /// </summary>
        private double findClosestPathDistance(MouseEvent e)
        {
            const double step1 = 10;
            const double step2 = 0.1;
            const double longer_distance_bias = 0.01;

            var desiredPosition = ToLocalSpace(e.ScreenSpaceMousePosition) - HitObject.Position - lengthAdjustMouseOffset;

            if (!fullPathCache.IsValid)
                fullPathCache.Value = new SliderPath(HitObject.Path.ControlPoints.ToArray());

            // Do a linear search to find the closest point on the path to the mouse position.
            double bestValue = 0;
            double minDistance = double.MaxValue;

            for (double d = 0; d <= fullPathCache.Value.CalculatedDistance; d += step1)
            {
                double t = d / fullPathCache.Value.CalculatedDistance;
                double dist = Vector2.Distance(fullPathCache.Value.PositionAt(t), desiredPosition) - d * longer_distance_bias;

                if (dist >= minDistance) continue;

                minDistance = dist;
                bestValue = d;
            }

            // Do another linear search to fine-tune the result.
            double maxValue = Math.Min(bestValue + step1, fullPathCache.Value.CalculatedDistance);

            for (double d = bestValue - step1; d <= maxValue; d += step2)
            {
                double t = d / fullPathCache.Value.CalculatedDistance;
                double dist = Vector2.Distance(fullPathCache.Value.PositionAt(t), desiredPosition) - d * longer_distance_bias;

                if (dist >= minDistance) continue;

                minDistance = dist;
                bestValue = d;
            }

            return bestValue;
        }

        #endregion

        protected override bool OnDragStart(DragStartEvent e)
        {
            if (placementControlPoint == null)
                return base.OnDragStart(e);

            ControlPointVisualiser?.DragStarted(placementControlPoint);
            return true;
        }

        protected override void OnDrag(DragEvent e)
        {
            base.OnDrag(e);

            if (placementControlPoint != null)
                ControlPointVisualiser?.DragInProgress(e);
        }

        protected override void OnMouseUp(MouseUpEvent e)
        {
            if (placementControlPoint != null)
                endControlPointPlacement();
        }

        private void endControlPointPlacement()
        {
            if (IsDragged)
                ControlPointVisualiser?.DragEnded();

            placementControlPoint = null;
            changeHandler?.EndChange();
        }

        protected override bool OnKeyDown(KeyDownEvent e)
        {
            if (!IsSelected)
                return false;

            if (e.Key == Key.F && e.ControlPressed && e.ShiftPressed)
            {
                convertToStream();
                return true;
            }

            if (isAdjustingLength && e.ShiftPressed != adjustVelocityMomentary)
            {
                adjustVelocityMomentary = e.ShiftPressed;
                adjustLength(desiredDistance, adjustVelocityMomentary);
                return true;
            }

            return false;
        }

        protected override void OnKeyUp(KeyUpEvent e)
        {
            if (!IsSelected || !isAdjustingLength || e.ShiftPressed == adjustVelocityMomentary) return;

            adjustVelocityMomentary = e.ShiftPressed;
            adjustLength(desiredDistance, adjustVelocityMomentary);
        }

        private PathControlPoint addControlPoint(Vector2 position)
        {
            position -= HitObject.Position;

            int insertionIndex = 0;
            float minDistance = float.MaxValue;

            for (int i = 0; i < controlPoints.Count - 1; i++)
            {
                float dist = new Line(controlPoints[i].Position, controlPoints[i + 1].Position).DistanceToPoint(position);

                if (dist < minDistance)
                {
                    insertionIndex = i + 1;
                    minDistance = dist;
                }
            }

            var pathControlPoint = new PathControlPoint { Position = position };

            // Move the control points from the insertion index onwards to make room for the insertion
            controlPoints.Insert(insertionIndex, pathControlPoint);

            ControlPointVisualiser?.EnsureValidPathTypes();

            HitObject.SnapTo(distanceSnapProvider);

            return pathControlPoint;
        }

        private void removeControlPoints(List<PathControlPoint> toRemove)
        {
            // Ensure that there are any points to be deleted
            if (toRemove.Count == 0)
                return;

            foreach (var c in toRemove)
            {
                // The first control point in the slider must have a type, so take it from the previous "first" one
                // Todo: Should be handled within SliderPath itself
                if (c == controlPoints[0] && controlPoints.Count > 1 && controlPoints[1].Type == null)
                    controlPoints[1].Type = controlPoints[0].Type;

                controlPoints.Remove(c);
            }

            ControlPointVisualiser?.EnsureValidPathTypes();

            // Snap the slider to the current beat divisor before checking length validity.
            HitObject.SnapTo(distanceSnapProvider);

            // If there are 0 or 1 remaining control points, or the slider has an invalid length, it is in a degenerate form and should be deleted
            if (controlPoints.Count <= 1 || !HitObject.Path.HasValidLengthForPlacement)
            {
                placementHandler?.Delete(HitObject);
                return;
            }

            // The path will have a non-zero offset if the head is removed, but sliders don't support this behaviour since the head is positioned at the slider's position
            // So the slider needs to be offset by this amount instead, and all control points offset backwards such that the path is re-positioned at (0, 0)
            Vector2 first = controlPoints[0].Position;
            foreach (var c in controlPoints)
                c.Position -= first;
            HitObject.Position += first;
        }

        private void splitControlPoints(List<PathControlPoint> controlPointsToSplitAt)
        {
            if (editorBeatmap == null)
                return;

            // Arbitrary gap in milliseconds to put between split slider pieces
            const double split_gap = 100;

            // Ensure that there are any points to be split
            if (controlPointsToSplitAt.Count == 0)
                return;

            editorBeatmap.SelectedHitObjects.Clear();

            foreach (var splitPoint in controlPointsToSplitAt)
            {
                if (splitPoint == controlPoints[0] || splitPoint == controlPoints[^1] || splitPoint.Type == null)
                    continue;

                // Split off the section of slider before this control point so the remaining control points to split are in the latter part of the slider.
                int index = controlPoints.IndexOf(splitPoint);

                if (index <= 0)
                    continue;

                // Extract the split portion and remove from the original slider.
                var splitControlPoints = controlPoints.Take(index + 1).ToList();
                controlPoints.RemoveRange(0, index);

                var newSlider = new Slider
                {
                    StartTime = HitObject.StartTime,
                    Position = HitObject.Position + splitControlPoints[0].Position,
                    NewCombo = HitObject.NewCombo,
                    Samples = HitObject.Samples.Select(s => s.With()).ToList(),
                    RepeatCount = HitObject.RepeatCount,
                    NodeSamples = HitObject.NodeSamples.Select(n => (IList<HitSampleInfo>)n.Select(s => s.With()).ToList()).ToList(),
                    Path = new SliderPath(splitControlPoints.Select(o => new PathControlPoint(o.Position - splitControlPoints[0].Position, o == splitControlPoints[^1] ? null : o.Type)).ToArray())
                };

                // Increase the start time of the slider before adding the new slider so the new slider is immediately inserted at the correct index and internal state remains valid.
                HitObject.StartTime += split_gap;

                editorBeatmap.Add(newSlider);

                HitObject.NewCombo = false;
                HitObject.Path.ExpectedDistance.Value -= newSlider.Path.CalculatedDistance;
                HitObject.StartTime += newSlider.SpanDuration;

                // In case the remainder of the slider has no length left over, give it length anyways so we don't get a 0 length slider.
                if (HitObject.Path.ExpectedDistance.Value <= Precision.DOUBLE_EPSILON)
                {
                    HitObject.Path.ExpectedDistance.Value = null;
                }
            }

            // Once all required pieces have been split off, the original slider has the final split.
            // As a final step, we must reset its control points to have an origin of (0,0).
            Vector2 first = controlPoints[0].Position;
            foreach (var c in controlPoints)
                c.Position -= first;
            HitObject.Position += first;
        }

        // duplicated in `JuiceStreamSelectionBlueprint.convertToStream()`
        // consider extracting common helper when applying changes here
        private void convertToStream()
        {
            if (editorBeatmap == null || beatDivisor == null)
                return;

            var timingPoint = editorBeatmap.ControlPointInfo.TimingPointAt(HitObject.StartTime);
            double streamSpacing = timingPoint.BeatLength / beatDivisor.Value;

            changeHandler?.BeginChange();

            int i = 0;
            double time = HitObject.StartTime;

            while (!Precision.DefinitelyBigger(time, HitObject.GetEndTime(), 1))
            {
                // positionWithRepeats is a fractional number in the range of [0, HitObject.SpanCount()]
                // and indicates how many fractional spans of a slider have passed up to time.
                double positionWithRepeats = (time - HitObject.StartTime) / HitObject.Duration * HitObject.SpanCount();
                double pathPosition = positionWithRepeats - (int)positionWithRepeats;
                // every second span is in the reverse direction - need to reverse the path position.
                if (positionWithRepeats % 2 >= 1)
                    pathPosition = 1 - pathPosition;

                Vector2 position = HitObject.Position + HitObject.Path.PositionAt(pathPosition);

                editorBeatmap.Add(new HitCircle
                {
                    StartTime = time,
                    Position = position,
                    NewCombo = i == 0 && HitObject.NewCombo,
                    Samples = HitObject.HeadCircle.Samples.Select(s => s.With()).ToList()
                });

                i += 1;
                time = HitObject.StartTime + i * streamSpacing;
            }

            editorBeatmap.Remove(HitObject);

            changeHandler?.EndChange();
        }

        public override MenuItem[] ContextMenuItems => new MenuItem[]
        {
            new OsuMenuItem("Add control point", MenuItemType.Standard, () =>
            {
                changeHandler?.BeginChange();
                addControlPoint(lastRightClickPosition);
                changeHandler?.EndChange();
            })
            {
                Hotkey = new Hotkey(new KeyCombination(InputKey.Control, InputKey.MouseLeft))
            },
            new OsuMenuItem("Convert to stream", MenuItemType.Destructive, convertToStream)
            {
                Hotkey = new Hotkey(new KeyCombination(InputKey.Control, InputKey.Shift, InputKey.F))
            },
        };

        // Always refer to the drawable object's slider body so subsequent movement deltas are calculated with updated positions.
        public override Vector2 ScreenSpaceSelectionPoint => DrawableObject.SliderBody?.ToScreenSpace(DrawableObject.SliderBody.PathOffset)
                                                             ?? BodyPiece.ToScreenSpace(BodyPiece.PathStartLocation);

        protected override Vector2[] ScreenSpaceAdditionalNodes => new[]
        {
            DrawableObject.SliderBody?.ToScreenSpace(DrawableObject.SliderBody.PathEndOffset) ?? BodyPiece.ToScreenSpace(BodyPiece.PathEndLocation)
        };

        public override bool ReceivePositionalInputAt(Vector2 screenSpacePos)
        {
<<<<<<< HEAD
            if (BodyPiece.ReceivePositionalInputAt(screenSpacePos) && DrawableObject.Body.Alpha > 0)
=======
            if (BodyPiece.ReceivePositionalInputAt(screenSpacePos) && (IsSelected || DrawableObject.Body.Alpha > 0 || DrawableObject.HeadCircle.Alpha > 0))
>>>>>>> 553a8601
                return true;

            if (ControlPointVisualiser == null)
                return false;

            foreach (var p in ControlPointVisualiser.Pieces)
            {
                if (p.ReceivePositionalInputAt(screenSpacePos))
                    return true;
            }

            return false;
        }

        protected virtual SliderCircleOverlay CreateCircleOverlay(Slider slider, SliderPosition position) => new SliderCircleOverlay(slider, position);
    }
}<|MERGE_RESOLUTION|>--- conflicted
+++ resolved
@@ -626,11 +626,7 @@
 
         public override bool ReceivePositionalInputAt(Vector2 screenSpacePos)
         {
-<<<<<<< HEAD
-            if (BodyPiece.ReceivePositionalInputAt(screenSpacePos) && DrawableObject.Body.Alpha > 0)
-=======
             if (BodyPiece.ReceivePositionalInputAt(screenSpacePos) && (IsSelected || DrawableObject.Body.Alpha > 0 || DrawableObject.HeadCircle.Alpha > 0))
->>>>>>> 553a8601
                 return true;
 
             if (ControlPointVisualiser == null)
