--- conflicted
+++ resolved
@@ -1,232 +1,223 @@
-﻿// Copyright (c) 2007-2017 ppy Pty Ltd <contact@ppy.sh>.
-// Licensed under the MIT Licence - https://raw.githubusercontent.com/ppy/osu/master/LICENCE
-
-using System.Linq;
-using osu.Framework.Graphics;
-using osu.Framework.Graphics.Containers;
-using osu.Game.Rulesets.Objects.Drawables;
-using osu.Game.Rulesets.Osu.Objects.Drawables.Pieces;
-using OpenTK;
-using OpenTK.Graphics;
-using osu.Game.Graphics;
-using osu.Framework.Extensions.Color4Extensions;
-using osu.Framework.Allocation;
-using osu.Game.Rulesets.Osu.Judgements;
-using osu.Game.Screens.Ranking;
-using osu.Game.Rulesets.Scoring;
-
-namespace osu.Game.Rulesets.Osu.Objects.Drawables
-{
-    public class DrawableSpinner : DrawableOsuHitObject
-    {
-        protected readonly Spinner Spinner;
-
-        public readonly SpinnerDisc Disc;
-        public readonly SpinnerTicks Ticks;
-        private readonly SpinnerSpmCounter spmCounter;
-
-        private readonly Container mainContainer;
-
-        public readonly SpinnerBackground Background;
-        private readonly Container circleContainer;
-        private readonly CirclePiece circle;
-        private readonly GlowPiece glow;
-
-        private readonly SpriteIcon symbol;
-
-        private readonly Color4 baseColour = OsuColour.FromHex(@"002c3c");
-        private readonly Color4 fillColour = OsuColour.FromHex(@"005b7c");
-
-        private Color4 normalColour;
-        private Color4 completeColour;
-
-        public DrawableSpinner(Spinner s) : base(s)
-        {
-            Origin = Anchor.Centre;
-            Position = s.Position;
-
-            RelativeSizeAxes = Axes.Both;
-
-            // we are slightly bigger than our parent, to clip the top and bottom of the circle
-            Height = 1.3f;
-
-            Spinner = s;
-
-            Children = new Drawable[]
-            {
-                circleContainer = new Container
-                {
-                    AutoSizeAxes = Axes.Both,
-                    Anchor = Anchor.Centre,
-                    Origin = Anchor.Centre,
-                    Children = new Drawable[]
-                    {
-                        glow = new GlowPiece(),
-                        circle = new CirclePiece
-                        {
-                            Position = Vector2.Zero,
-                            Anchor = Anchor.Centre,
-                        },
-                        new RingPiece(),
-                        symbol = new SpriteIcon
-                        {
-                            Anchor = Anchor.Centre,
-                            Origin = Anchor.Centre,
-                            Size = new Vector2(48),
-                            Icon = FontAwesome.fa_asterisk,
-                            Shadow = false,
-                        },
-                    }
-                },
-                mainContainer = new AspectContainer
-                {
-                    Anchor = Anchor.Centre,
-                    Origin = Anchor.Centre,
-                    RelativeSizeAxes = Axes.Y,
-                    Children = new Drawable[]
-                    {
-                        Background = new SpinnerBackground
-                        {
-                            Alpha = 0.6f,
-                            Anchor = Anchor.Centre,
-                            Origin = Anchor.Centre,
-                        },
-                        Disc = new SpinnerDisc(Spinner)
-                        {
-                            Scale = Vector2.Zero,
-                            Anchor = Anchor.Centre,
-                            Origin = Anchor.Centre,
-                        },
-                        circleContainer.CreateProxy(),
-                        Ticks = new SpinnerTicks
-                        {
-                            Anchor = Anchor.Centre,
-                            Origin = Anchor.Centre,
-                        },
-                    }
-                },
-                spmCounter = new SpinnerSpmCounter
-                {
-                    Anchor = Anchor.Centre,
-                    Origin = Anchor.Centre,
-                    Y = 120,
-                    Alpha = 0
-                }
-            };
-        }
-
-        public float Progress => MathHelper.Clamp(Disc.RotationAbsolute / 360 / Spinner.SpinsRequired, 0, 1);
-
-        protected override void CheckForJudgements(bool userTriggered, double timeOffset)
-        {
-            if (Time.Current < HitObject.StartTime) return;
-
-            if (Progress >= 1 && !Disc.Complete)
-            {
-                Disc.Complete = true;
-
-                const float duration = 200;
-
-                Disc.FadeAccent(completeColour, duration);
-
-                Background.FadeAccent(completeColour, duration);
-                Background.FadeOut(duration);
-
-                circle.FadeColour(completeColour, duration);
-                glow.FadeColour(completeColour, duration);
-            }
-
-            if (!userTriggered && Time.Current >= Spinner.EndTime)
-            {
-                if (Progress >= 1)
-                    AddJudgement(new OsuJudgement { Result = HitResult.Great });
-                else if (Progress > .9)
-                    AddJudgement(new OsuJudgement { Result = HitResult.Good });
-                else if (Progress > .75)
-                    AddJudgement(new OsuJudgement { Result = HitResult.Meh });
-                else if (Time.Current >= Spinner.EndTime)
-                    AddJudgement(new OsuJudgement { Result = HitResult.Miss });
-            }
-        }
-
-        [BackgroundDependencyLoader]
-        private void load(OsuColour colours)
-        {
-            normalColour = baseColour;
-
-            Background.AccentColour = normalColour;
-
-            completeColour = colours.YellowLight.Opacity(0.75f);
-
-            Disc.AccentColour = fillColour;
-            circle.Colour = colours.BlueDark;
-            glow.Colour = colours.BlueDark;
-        }
-
-        protected override void Update()
-        {
-            Disc.Tracking = OsuActionInputManager.PressedActions.Any(x => x == OsuAction.LeftButton || x == OsuAction.RightButton);
-            if (!spmCounter.IsPresent && Disc.Tracking)
-                spmCounter.FadeIn(HitObject.TimeFadein);
-
-            base.Update();
-        }
-
-        protected override void UpdateAfterChildren()
-        {
-            base.UpdateAfterChildren();
-
-            circle.Rotation = Disc.Rotation;
-            Ticks.Rotation = Disc.Rotation;
-            spmCounter.SetRotation(Disc.RotationAbsolute);
-
-            float relativeCircleScale = Spinner.Scale * circle.DrawHeight / mainContainer.DrawHeight;
-            Disc.ScaleTo(relativeCircleScale + (1 - relativeCircleScale) * Progress, 200, Easing.OutQuint);
-
-            symbol.RotateTo(Disc.Rotation / 2, 500, Easing.OutQuint);
-        }
-
-        protected override void UpdatePreemptState()
-        {
-            base.UpdatePreemptState();
-
-<<<<<<< HEAD
-            circleContainer.ScaleTo(spinner.Scale * 0.3f);
-            circleContainer.ScaleTo(spinner.Scale, HitObject.TimePreempt / 1.4f, Easing.OutQuint);
-=======
-            circleContainer.ScaleTo(Spinner.Scale * 0.3f);
-            circleContainer.ScaleTo(Spinner.Scale, TIME_PREEMPT / 1.4f, Easing.OutQuint);
->>>>>>> 227cae3f
-
-            Disc.RotateTo(-720);
-            symbol.RotateTo(-720);
-
-            mainContainer
-                .ScaleTo(0)
-<<<<<<< HEAD
-                .ScaleTo(spinner.Scale * circle.DrawHeight / DrawHeight * 1.4f, HitObject.TimePreempt - 150, Easing.OutQuint)
-=======
-                .ScaleTo(Spinner.Scale * circle.DrawHeight / DrawHeight * 1.4f, TIME_PREEMPT - 150, Easing.OutQuint)
->>>>>>> 227cae3f
-                .Then()
-                .ScaleTo(1, 500, Easing.OutQuint);
-        }
-
-        protected override void UpdateCurrentState(ArmedState state)
-        {
-            var sequence = this.Delay(Spinner.Duration).FadeOut(160);
-
-            switch (state)
-            {
-                case ArmedState.Hit:
-                    sequence.ScaleTo(Scale * 1.2f, 320, Easing.Out);
-                    break;
-                case ArmedState.Miss:
-                    sequence.ScaleTo(Scale * 0.8f, 320, Easing.In);
-                    break;
-            }
-
-            Expire();
-        }
-    }
-}
+﻿// Copyright (c) 2007-2017 ppy Pty Ltd <contact@ppy.sh>.
+// Licensed under the MIT Licence - https://raw.githubusercontent.com/ppy/osu/master/LICENCE
+
+using System.Linq;
+using osu.Framework.Graphics;
+using osu.Framework.Graphics.Containers;
+using osu.Game.Rulesets.Objects.Drawables;
+using osu.Game.Rulesets.Osu.Objects.Drawables.Pieces;
+using OpenTK;
+using OpenTK.Graphics;
+using osu.Game.Graphics;
+using osu.Framework.Extensions.Color4Extensions;
+using osu.Framework.Allocation;
+using osu.Game.Rulesets.Osu.Judgements;
+using osu.Game.Screens.Ranking;
+using osu.Game.Rulesets.Scoring;
+
+namespace osu.Game.Rulesets.Osu.Objects.Drawables
+{
+    public class DrawableSpinner : DrawableOsuHitObject
+    {
+        protected readonly Spinner Spinner;
+
+        public readonly SpinnerDisc Disc;
+        public readonly SpinnerTicks Ticks;
+        private readonly SpinnerSpmCounter spmCounter;
+
+        private readonly Container mainContainer;
+
+        public readonly SpinnerBackground Background;
+        private readonly Container circleContainer;
+        private readonly CirclePiece circle;
+        private readonly GlowPiece glow;
+
+        private readonly SpriteIcon symbol;
+
+        private readonly Color4 baseColour = OsuColour.FromHex(@"002c3c");
+        private readonly Color4 fillColour = OsuColour.FromHex(@"005b7c");
+
+        private Color4 normalColour;
+        private Color4 completeColour;
+
+        public DrawableSpinner(Spinner s) : base(s)
+        {
+            Origin = Anchor.Centre;
+            Position = s.Position;
+
+            RelativeSizeAxes = Axes.Both;
+
+            // we are slightly bigger than our parent, to clip the top and bottom of the circle
+            Height = 1.3f;
+
+            Spinner = s;
+
+            Children = new Drawable[]
+            {
+                circleContainer = new Container
+                {
+                    AutoSizeAxes = Axes.Both,
+                    Anchor = Anchor.Centre,
+                    Origin = Anchor.Centre,
+                    Children = new Drawable[]
+                    {
+                        glow = new GlowPiece(),
+                        circle = new CirclePiece
+                        {
+                            Position = Vector2.Zero,
+                            Anchor = Anchor.Centre,
+                        },
+                        new RingPiece(),
+                        symbol = new SpriteIcon
+                        {
+                            Anchor = Anchor.Centre,
+                            Origin = Anchor.Centre,
+                            Size = new Vector2(48),
+                            Icon = FontAwesome.fa_asterisk,
+                            Shadow = false,
+                        },
+                    }
+                },
+                mainContainer = new AspectContainer
+                {
+                    Anchor = Anchor.Centre,
+                    Origin = Anchor.Centre,
+                    RelativeSizeAxes = Axes.Y,
+                    Children = new Drawable[]
+                    {
+                        Background = new SpinnerBackground
+                        {
+                            Alpha = 0.6f,
+                            Anchor = Anchor.Centre,
+                            Origin = Anchor.Centre,
+                        },
+                        Disc = new SpinnerDisc(Spinner)
+                        {
+                            Scale = Vector2.Zero,
+                            Anchor = Anchor.Centre,
+                            Origin = Anchor.Centre,
+                        },
+                        circleContainer.CreateProxy(),
+                        Ticks = new SpinnerTicks
+                        {
+                            Anchor = Anchor.Centre,
+                            Origin = Anchor.Centre,
+                        },
+                    }
+                },
+                spmCounter = new SpinnerSpmCounter
+                {
+                    Anchor = Anchor.Centre,
+                    Origin = Anchor.Centre,
+                    Y = 120,
+                    Alpha = 0
+                }
+            };
+        }
+
+        public float Progress => MathHelper.Clamp(Disc.RotationAbsolute / 360 / Spinner.SpinsRequired, 0, 1);
+
+        protected override void CheckForJudgements(bool userTriggered, double timeOffset)
+        {
+            if (Time.Current < HitObject.StartTime) return;
+
+            if (Progress >= 1 && !Disc.Complete)
+            {
+                Disc.Complete = true;
+
+                const float duration = 200;
+
+                Disc.FadeAccent(completeColour, duration);
+
+                Background.FadeAccent(completeColour, duration);
+                Background.FadeOut(duration);
+
+                circle.FadeColour(completeColour, duration);
+                glow.FadeColour(completeColour, duration);
+            }
+
+            if (!userTriggered && Time.Current >= Spinner.EndTime)
+            {
+                if (Progress >= 1)
+                    AddJudgement(new OsuJudgement { Result = HitResult.Great });
+                else if (Progress > .9)
+                    AddJudgement(new OsuJudgement { Result = HitResult.Good });
+                else if (Progress > .75)
+                    AddJudgement(new OsuJudgement { Result = HitResult.Meh });
+                else if (Time.Current >= Spinner.EndTime)
+                    AddJudgement(new OsuJudgement { Result = HitResult.Miss });
+            }
+        }
+
+        [BackgroundDependencyLoader]
+        private void load(OsuColour colours)
+        {
+            normalColour = baseColour;
+
+            Background.AccentColour = normalColour;
+
+            completeColour = colours.YellowLight.Opacity(0.75f);
+
+            Disc.AccentColour = fillColour;
+            circle.Colour = colours.BlueDark;
+            glow.Colour = colours.BlueDark;
+        }
+
+        protected override void Update()
+        {
+            Disc.Tracking = OsuActionInputManager.PressedActions.Any(x => x == OsuAction.LeftButton || x == OsuAction.RightButton);
+            if (!spmCounter.IsPresent && Disc.Tracking)
+                spmCounter.FadeIn(HitObject.TimeFadein);
+
+            base.Update();
+        }
+
+        protected override void UpdateAfterChildren()
+        {
+            base.UpdateAfterChildren();
+
+            circle.Rotation = Disc.Rotation;
+            Ticks.Rotation = Disc.Rotation;
+            spmCounter.SetRotation(Disc.RotationAbsolute);
+
+            float relativeCircleScale = Spinner.Scale * circle.DrawHeight / mainContainer.DrawHeight;
+            Disc.ScaleTo(relativeCircleScale + (1 - relativeCircleScale) * Progress, 200, Easing.OutQuint);
+
+            symbol.RotateTo(Disc.Rotation / 2, 500, Easing.OutQuint);
+        }
+
+        protected override void UpdatePreemptState()
+        {
+            base.UpdatePreemptState();
+
+            circleContainer.ScaleTo(spinner.Scale * 0.3f);
+            circleContainer.ScaleTo(spinner.Scale, HitObject.TimePreempt / 1.4f, Easing.OutQuint);
+
+            Disc.RotateTo(-720);
+            symbol.RotateTo(-720);
+
+            mainContainer
+                .ScaleTo(0)
+                .ScaleTo(spinner.Scale * circle.DrawHeight / DrawHeight * 1.4f, HitObject.TimePreempt - 150, Easing.OutQuint)
+                .Then()
+                .ScaleTo(1, 500, Easing.OutQuint);
+        }
+
+        protected override void UpdateCurrentState(ArmedState state)
+        {
+            var sequence = this.Delay(Spinner.Duration).FadeOut(160);
+
+            switch (state)
+            {
+                case ArmedState.Hit:
+                    sequence.ScaleTo(Scale * 1.2f, 320, Easing.Out);
+                    break;
+                case ArmedState.Miss:
+                    sequence.ScaleTo(Scale * 0.8f, 320, Easing.In);
+                    break;
+            }
+
+            Expire();
+        }
+    }
+}