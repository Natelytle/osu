﻿// Copyright (c) ppy Pty Ltd <contact@ppy.sh>. Licensed under the MIT Licence.
// See the LICENCE file in the repository root for full licence text.

using System;
using System.Collections.Generic;
using System.Diagnostics;
using osu.Framework.Allocation;
using osu.Framework.Graphics;
using osu.Framework.Graphics.Containers;
using osu.Framework.Input.Bindings;
using osu.Framework.Input.Events;
using osu.Framework.Utils;
using osu.Game.Graphics.Containers;
using osu.Game.Rulesets.Judgements;
using osu.Game.Rulesets.Objects.Drawables;
using osu.Game.Rulesets.Osu.Judgements;
using osu.Game.Rulesets.Osu.Skinning;
using osu.Game.Rulesets.Osu.Skinning.Default;
using osu.Game.Rulesets.Osu.UI;
using osu.Game.Rulesets.Scoring;
using osu.Game.Skinning;
using osuTK;
using osuTK.Graphics;

namespace osu.Game.Rulesets.Osu.Objects.Drawables
{
    public partial class DrawableHitCircle : DrawableOsuHitObject, IHasApproachCircle
    {
        public OsuAction? HitAction => HitArea.HitAction;
        protected virtual OsuSkinComponents CirclePieceComponent => OsuSkinComponents.HitCircle;

        public SkinnableDrawable ApproachCircle { get; private set; } = null!;
        public HitReceptor HitArea { get; private set; } = null!;
        public SkinnableDrawable CirclePiece { get; private set; } = null!;

        protected override IEnumerable<Drawable> DimmablePieces => new[] { CirclePiece };

        Drawable IHasApproachCircle.ApproachCircle => ApproachCircle;

        private Container scaleContainer = null!;
        private ShakeContainer shakeContainer = null!;

        public DrawableHitCircle()
            : this(null)
        {
        }

        public DrawableHitCircle(HitCircle? h = null)
            : base(h)
        {
        }

        [BackgroundDependencyLoader]
        private void load()
        {
            Origin = Anchor.Centre;

            AddRangeInternal(new Drawable[]
            {
                scaleContainer = new Container
                {
                    RelativeSizeAxes = Axes.Both,
                    Origin = Anchor.Centre,
                    Anchor = Anchor.Centre,
                    Children = new Drawable[]
                    {
                        HitArea = new HitReceptor
                        {
                            CanBeHit = () => !AllJudged,
                            Hit = () => UpdateResult(true)
                        },
                        shakeContainer = new ShakeContainer
                        {
                            ShakeDuration = 30,
                            RelativeSizeAxes = Axes.Both,
                            Children = new Drawable[]
                            {
                                CirclePiece = new SkinnableDrawable(new OsuSkinComponentLookup(CirclePieceComponent), _ => new MainCirclePiece())
                                {
                                    Anchor = Anchor.Centre,
                                    Origin = Anchor.Centre,
                                },
                                ApproachCircle = new ProxyableSkinnableDrawable(new OsuSkinComponentLookup(OsuSkinComponents.ApproachCircle), _ => new DefaultApproachCircle())
                                {
                                    Anchor = Anchor.Centre,
                                    Origin = Anchor.Centre,
                                    RelativeSizeAxes = Axes.Both,
                                    Alpha = 0,
                                    Scale = new Vector2(4),
                                }
                            }
                        }
                    }
                },
            });

            Size = HitArea.DrawSize;

            PositionBindable.BindValueChanged(_ => UpdatePosition());
            StackHeightBindable.BindValueChanged(_ => UpdatePosition());
            ScaleBindable.BindValueChanged(scale => scaleContainer.Scale = new Vector2(scale.NewValue));
        }

        public override double LifetimeStart
        {
            get => base.LifetimeStart;
            set
            {
                base.LifetimeStart = value;
                ApproachCircle.LifetimeStart = value;
            }
        }

        public override double LifetimeEnd
        {
            get => base.LifetimeEnd;
            set
            {
                base.LifetimeEnd = value;
                ApproachCircle.LifetimeEnd = value;
            }
        }

        protected virtual void UpdatePosition()
        {
            Position = HitObject.StackedPosition;
        }

        public override void Shake() => shakeContainer.Shake();

        protected override void CheckForResult(bool userTriggered, double timeOffset)
        {
            Debug.Assert(HitObject.HitWindows != null);

            if (!userTriggered)
            {
                if (!HitObject.HitWindows.CanBeHit(timeOffset))
                {
                    ApplyResult((r, position) =>
                    {
                        var circleResult = (OsuHitCircleJudgementResult)r;

                        circleResult.Type = r.Judgement.MinResult;
                        circleResult.CursorPositionAtHit = position;
                    }, computeHitPosition());
                }

                return;
            }

            var result = ResultFor(timeOffset);
            var clickAction = CheckHittable?.Invoke(this, Time.Current, result);

            if (clickAction == ClickAction.Shake)
                Shake();

            if (result == HitResult.None || clickAction != ClickAction.Hit)
                return;

            ApplyResult<(HitResult result, Vector2? position)>((r, state) =>
            {
                var circleResult = (OsuHitCircleJudgementResult)r;

                circleResult.Type = state.result;
                circleResult.CursorPositionAtHit = state.position;
            }, (result, computeHitPosition()));
        }

        private Vector2? computeHitPosition()
        {
            if (HitArea.ClosestPressPosition is Vector2 screenSpaceHitPosition)
                return HitObject.StackedPosition + (ToLocalSpace(screenSpaceHitPosition) - DrawSize / 2);

            return null;
        }

        /// <summary>
        /// Retrieves the <see cref="HitResult"/> for a time offset.
        /// </summary>
        /// <param name="timeOffset">The time offset.</param>
        /// <returns>The hit result, or <see cref="HitResult.None"/> if <paramref name="timeOffset"/> doesn't result in a judgement.</returns>
        protected virtual HitResult ResultFor(double timeOffset) => HitObject.HitWindows.ResultFor(timeOffset);

        protected override void UpdateInitialTransforms()
        {
            base.UpdateInitialTransforms();

            CirclePiece.FadeInFromZero(HitObject.TimeFadeIn);

            ApproachCircle.FadeTo(0.9f, Math.Min(HitObject.TimeFadeIn * 2, HitObject.TimePreempt));
            ApproachCircle.ScaleTo(1f, HitObject.TimePreempt);
            ApproachCircle.Expire(true);
        }

        protected override void UpdateStartTimeStateTransforms()
        {
            base.UpdateStartTimeStateTransforms();

            // always fade out at the circle's start time (to match user expectations).
            ApproachCircle.FadeOut(50);
        }

        protected override void UpdateHitStateTransforms(ArmedState state)
        {
            Debug.Assert(HitObject.HitWindows != null);

            // todo: temporary / arbitrary, used for lifetime optimisation.
            this.Delay(800).FadeOut();

            switch (state)
            {
                default:
                    ApproachCircle.FadeOut();
                    break;

                case ArmedState.Idle:
                    HitArea.Reset();
                    break;

                case ArmedState.Miss:
                    this.FadeOut(100);
                    break;
            }

            Expire();
        }

        public Drawable ProxiedLayer => ApproachCircle;

        protected override JudgementResult CreateResult(Judgement judgement) => new OsuHitCircleJudgementResult(HitObject, judgement);

        public partial class HitReceptor : CompositeDrawable, IKeyBindingHandler<OsuAction>
        {
            // IsHovered is used
            public override bool HandlePositionalInput => true;

            /// <summary>
            /// Whether the hitobject can still be hit at the current point in time.
            /// </summary>
            public required Func<bool> CanBeHit { get; set; }

            /// <summary>
            /// An action that's invoked to perform the hit.
            /// </summary>
            public required Action Hit { get; set; }

            /// <summary>
            /// The <see cref="OsuAction"/> with which the hit was attempted.
            /// </summary>
            public OsuAction? HitAction { get; private set; }

            /// <summary>
            /// The closest position to the hit receptor at the point where the hit was attempted.
            /// </summary>
            public Vector2? ClosestPressPosition { get; private set; }

            public HitReceptor()
            {
                Size = OsuHitObject.OBJECT_DIMENSIONS;

                Anchor = Anchor.Centre;
                Origin = Anchor.Centre;

                CornerRadius = OsuHitObject.OBJECT_RADIUS;
                CornerExponent = 2;
            }

            public bool OnPressed(KeyBindingPressEvent<OsuAction> e)
            {
                if (!CanBeHit())
                    return false;

                switch (e.Action)
                {
                    case OsuAction.LeftButton:
                    case OsuAction.RightButton:
                        if (ClosestPressPosition is Vector2 curClosest)
<<<<<<< HEAD
                        {
                            float oldDist = Vector2.DistanceSquared(curClosest, ScreenSpaceDrawQuad.Centre);
                            float newDist = Vector2.DistanceSquared(e.ScreenSpaceMousePosition, ScreenSpaceDrawQuad.Centre);

                            if (newDist < oldDist)
                                ClosestPressPosition = e.ScreenSpaceMousePosition;
                        }
                        else
                            ClosestPressPosition = e.ScreenSpaceMousePosition;

                        if (IsHovered)
                        {
=======
                        {
                            float oldDist = Vector2.DistanceSquared(curClosest, ScreenSpaceDrawQuad.Centre);
                            float newDist = Vector2.DistanceSquared(e.ScreenSpaceMousePosition, ScreenSpaceDrawQuad.Centre);

                            if (newDist < oldDist)
                                ClosestPressPosition = e.ScreenSpaceMousePosition;
                        }
                        else
                            ClosestPressPosition = e.ScreenSpaceMousePosition;

                        if (IsHovered)
                        {
>>>>>>> 80474565
                            Hit();
                            HitAction ??= e.Action;
                            return true;
                        }

                        break;
                }

                return false;
            }

            public void OnReleased(KeyBindingReleaseEvent<OsuAction> e)
            {
            }

            /// <summary>
            /// Resets to a fresh state.
            /// </summary>
            public void Reset()
            {
                HitAction = null;
                ClosestPressPosition = null;
            }
        }

        private partial class ProxyableSkinnableDrawable : SkinnableDrawable
        {
            public override bool RemoveWhenNotAlive => false;

            public ProxyableSkinnableDrawable(ISkinComponentLookup lookup, Func<ISkinComponentLookup, Drawable>? defaultImplementation = null, ConfineMode confineMode = ConfineMode.NoScaling)
                : base(lookup, defaultImplementation, confineMode)
            {
            }
        }

        #region FOR EDITOR USE ONLY, DO NOT USE FOR ANY OTHER PURPOSE

        internal void SuppressHitAnimations()
        {
            UpdateState(ArmedState.Idle);
            UpdateComboColour();

            // This method is called every frame in editor contexts, thus the lack of need for transforms.

            if (Time.Current >= HitStateUpdateTime)
            {
                // More or less matches stable (see https://github.com/peppy/osu-stable-reference/blob/bb57924c1552adbed11ee3d96cdcde47cf96f2b6/osu!/GameplayElements/HitObjects/Osu/HitCircleOsu.cs#L336-L338)
                AccentColour.Value = Color4.White;
                Alpha = Interpolation.ValueAt(Time.Current, 1f, 0f, HitStateUpdateTime, HitStateUpdateTime + 700);
            }

            LifetimeEnd = HitStateUpdateTime + 700;
        }

        internal void RestoreHitAnimations()
        {
            UpdateState(ArmedState.Hit, force: true);
            UpdateComboColour();
        }

        #endregion
    }
}<|MERGE_RESOLUTION|>--- conflicted
+++ resolved
@@ -275,7 +275,6 @@
                     case OsuAction.LeftButton:
                     case OsuAction.RightButton:
                         if (ClosestPressPosition is Vector2 curClosest)
-<<<<<<< HEAD
                         {
                             float oldDist = Vector2.DistanceSquared(curClosest, ScreenSpaceDrawQuad.Centre);
                             float newDist = Vector2.DistanceSquared(e.ScreenSpaceMousePosition, ScreenSpaceDrawQuad.Centre);
@@ -288,20 +287,6 @@
 
                         if (IsHovered)
                         {
-=======
-                        {
-                            float oldDist = Vector2.DistanceSquared(curClosest, ScreenSpaceDrawQuad.Centre);
-                            float newDist = Vector2.DistanceSquared(e.ScreenSpaceMousePosition, ScreenSpaceDrawQuad.Centre);
-
-                            if (newDist < oldDist)
-                                ClosestPressPosition = e.ScreenSpaceMousePosition;
-                        }
-                        else
-                            ClosestPressPosition = e.ScreenSpaceMousePosition;
-
-                        if (IsHovered)
-                        {
->>>>>>> 80474565
                             Hit();
                             HitAction ??= e.Action;
                             return true;
