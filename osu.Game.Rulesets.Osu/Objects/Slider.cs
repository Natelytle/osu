﻿// Copyright (c) 2007-2018 ppy Pty Ltd <contact@ppy.sh>.
// Licensed under the MIT Licence - https://raw.githubusercontent.com/ppy/osu/master/LICENCE

using OpenTK;
using osu.Game.Rulesets.Objects.Types;
using System;
using System.Collections.Generic;
using osu.Game.Rulesets.Objects;
using System.Linq;
using osu.Game.Audio;
using osu.Game.Beatmaps;
using osu.Game.Beatmaps.ControlPoints;

namespace osu.Game.Rulesets.Osu.Objects
{
    public class Slider : OsuHitObject, IHasCurve
    {
        /// <summary>
        /// Scoring distance with a speed-adjusted beat length of 1 second.
        /// </summary>
        private const float base_scoring_distance = 100;

        public double EndTime => StartTime + this.SpanCount() * Curve.Distance / Velocity;
        public double Duration => EndTime - StartTime;

        public override Vector2 EndPosition => this.PositionAt(1);

        public SliderCurve Curve { get; } = new SliderCurve();

        public List<Vector2> ControlPoints
        {
            get { return Curve.ControlPoints; }
            set { Curve.ControlPoints = value; }
        }

        public CurveType CurveType
        {
            get { return Curve.CurveType; }
            set { Curve.CurveType = value; }
        }

        public double Distance
        {
            get { return Curve.Distance; }
            set { Curve.Distance = value; }
        }

        /// <summary>
        /// The position of the cursor at the point of completion of this <see cref="Slider"/> if it was hit
        /// with as few movements as possible. This is set and used by difficulty calculation.
        /// </summary>
        internal Vector2? LazyEndPosition;

        /// <summary>
        /// The distance travelled by the cursor upon completion of this <see cref="Slider"/> if it was hit
        /// with as few movements as possible. This is set and used by difficulty calculation.
        /// </summary>
        internal float LazyTravelDistance;

        public List<List<SampleInfo>> RepeatSamples { get; set; } = new List<List<SampleInfo>>();
        public int RepeatCount { get; set; }

        /// <summary>
        /// The length of one repeat if any repeats are present, otherwise it equals the <see cref="Duration"/>.
        /// </summary>
        public double RepeatDuration => RepeatCount > 1 ? Distance / Velocity : Duration;

        private int stackHeight;

        public override int StackHeight
        {
            get { return stackHeight; }
            set
            {
                stackHeight = value;
                Curve.Offset = StackOffset;
            }
        }

        public double Velocity;
        public double TickDistance;

        protected override void ApplyDefaultsToSelf(ControlPointInfo controlPointInfo, BeatmapDifficulty difficulty)
        {
            base.ApplyDefaultsToSelf(controlPointInfo, difficulty);

            TimingControlPoint timingPoint = controlPointInfo.TimingPointAt(StartTime);
            DifficultyControlPoint difficultyPoint = controlPointInfo.DifficultyPointAt(StartTime);

            double scoringDistance = base_scoring_distance * difficulty.SliderMultiplier * difficultyPoint.SpeedMultiplier;

            Velocity = scoringDistance / timingPoint.BeatLength;
            TickDistance = scoringDistance / difficulty.SliderTickRate;
        }

        protected override void CreateNestedHitObjects()
        {
            base.CreateNestedHitObjects();

            createTicks();
            createRepeatPoints();
        }

        private void createTicks()
        {
            if (TickDistance == 0) return;

            var length = Curve.Distance;
            var tickDistance = Math.Min(TickDistance, length);
<<<<<<< HEAD
=======
            var spanDuration = length / Velocity;
>>>>>>> 098cfa71

            var minDistanceFromEnd = Velocity * 0.01;

            for (var span = 0; span < this.SpanCount(); span++)
            {
<<<<<<< HEAD
                var repeatStartTime = StartTime + repeat * RepeatDuration;
                var reversed = repeat % 2 == 1;
=======
                var spanStartTime = StartTime + span * spanDuration;
                var reversed = span % 2 == 1;
>>>>>>> 098cfa71

                for (var d = tickDistance; d <= length; d += tickDistance)
                {
                    if (d > length - minDistanceFromEnd)
                        break;

                    var distanceProgress = d / length;
                    var timeProgress = reversed ? 1 - distanceProgress : distanceProgress;

                    var firstSample = Samples.FirstOrDefault(s => s.Name == SampleInfo.HIT_NORMAL) ?? Samples.FirstOrDefault(); // TODO: remove this when guaranteed sort is present for samples (https://github.com/ppy/osu/issues/1933)
                    var sampleList = new List<SampleInfo>();

                    if (firstSample != null)
                        sampleList.Add(new SampleInfo
                        {
                            Bank = firstSample.Bank,
                            Volume = firstSample.Volume,
                            Name = @"slidertick",
                        });

                    AddNested(new SliderTick
                    {
<<<<<<< HEAD
                        RepeatIndex = repeat,
                        StartTime = repeatStartTime + timeProgress * RepeatDuration,
=======
                        SpanIndex = span,
                        StartTime = spanStartTime + timeProgress * spanDuration,
>>>>>>> 098cfa71
                        Position = Curve.PositionAt(distanceProgress),
                        StackHeight = StackHeight,
                        Scale = Scale,
                        ComboColour = ComboColour,
                        Samples = sampleList
                    });
                }
            }
        }

        private void createRepeatPoints()
        {
<<<<<<< HEAD
            for (var repeat = 1; repeat < RepeatCount; repeat++)
=======
            var repeatDuration = Distance / Velocity;

            for (int repeatIndex = 0, repeat = 1; repeatIndex < RepeatCount; repeatIndex++, repeat++)
>>>>>>> 098cfa71
            {
                AddNested(new RepeatPoint
                {
<<<<<<< HEAD
                    RepeatIndex = repeat,
                    RepeatDuration = RepeatDuration,
                    StartTime = StartTime + repeat * RepeatDuration,
=======
                    RepeatIndex = repeatIndex,
                    StartTime = repeatStartTime,
>>>>>>> 098cfa71
                    Position = Curve.PositionAt(repeat % 2),
                    StackHeight = StackHeight,
                    Scale = Scale,
                    ComboColour = ComboColour,
                    Samples = new List<SampleInfo>(RepeatSamples[repeatIndex])
                });
            }
        }
    }
}
<|MERGE_RESOLUTION|>--- conflicted
+++ resolved
@@ -1,194 +1,169 @@
-﻿// Copyright (c) 2007-2018 ppy Pty Ltd <contact@ppy.sh>.
-// Licensed under the MIT Licence - https://raw.githubusercontent.com/ppy/osu/master/LICENCE
-
-using OpenTK;
-using osu.Game.Rulesets.Objects.Types;
-using System;
-using System.Collections.Generic;
-using osu.Game.Rulesets.Objects;
-using System.Linq;
-using osu.Game.Audio;
-using osu.Game.Beatmaps;
-using osu.Game.Beatmaps.ControlPoints;
-
-namespace osu.Game.Rulesets.Osu.Objects
-{
-    public class Slider : OsuHitObject, IHasCurve
-    {
-        /// <summary>
-        /// Scoring distance with a speed-adjusted beat length of 1 second.
-        /// </summary>
-        private const float base_scoring_distance = 100;
-
-        public double EndTime => StartTime + this.SpanCount() * Curve.Distance / Velocity;
-        public double Duration => EndTime - StartTime;
-
-        public override Vector2 EndPosition => this.PositionAt(1);
-
-        public SliderCurve Curve { get; } = new SliderCurve();
-
-        public List<Vector2> ControlPoints
-        {
-            get { return Curve.ControlPoints; }
-            set { Curve.ControlPoints = value; }
-        }
-
-        public CurveType CurveType
-        {
-            get { return Curve.CurveType; }
-            set { Curve.CurveType = value; }
-        }
-
-        public double Distance
-        {
-            get { return Curve.Distance; }
-            set { Curve.Distance = value; }
-        }
-
-        /// <summary>
-        /// The position of the cursor at the point of completion of this <see cref="Slider"/> if it was hit
-        /// with as few movements as possible. This is set and used by difficulty calculation.
-        /// </summary>
-        internal Vector2? LazyEndPosition;
-
-        /// <summary>
-        /// The distance travelled by the cursor upon completion of this <see cref="Slider"/> if it was hit
-        /// with as few movements as possible. This is set and used by difficulty calculation.
-        /// </summary>
-        internal float LazyTravelDistance;
-
-        public List<List<SampleInfo>> RepeatSamples { get; set; } = new List<List<SampleInfo>>();
-        public int RepeatCount { get; set; }
-
-        /// <summary>
-        /// The length of one repeat if any repeats are present, otherwise it equals the <see cref="Duration"/>.
-        /// </summary>
-        public double RepeatDuration => RepeatCount > 1 ? Distance / Velocity : Duration;
-
-        private int stackHeight;
-
-        public override int StackHeight
-        {
-            get { return stackHeight; }
-            set
-            {
-                stackHeight = value;
-                Curve.Offset = StackOffset;
-            }
-        }
-
-        public double Velocity;
-        public double TickDistance;
-
-        protected override void ApplyDefaultsToSelf(ControlPointInfo controlPointInfo, BeatmapDifficulty difficulty)
-        {
-            base.ApplyDefaultsToSelf(controlPointInfo, difficulty);
-
-            TimingControlPoint timingPoint = controlPointInfo.TimingPointAt(StartTime);
-            DifficultyControlPoint difficultyPoint = controlPointInfo.DifficultyPointAt(StartTime);
-
-            double scoringDistance = base_scoring_distance * difficulty.SliderMultiplier * difficultyPoint.SpeedMultiplier;
-
-            Velocity = scoringDistance / timingPoint.BeatLength;
-            TickDistance = scoringDistance / difficulty.SliderTickRate;
-        }
-
-        protected override void CreateNestedHitObjects()
-        {
-            base.CreateNestedHitObjects();
-
-            createTicks();
-            createRepeatPoints();
-        }
-
-        private void createTicks()
-        {
-            if (TickDistance == 0) return;
-
-            var length = Curve.Distance;
-            var tickDistance = Math.Min(TickDistance, length);
-<<<<<<< HEAD
-=======
-            var spanDuration = length / Velocity;
->>>>>>> 098cfa71
-
-            var minDistanceFromEnd = Velocity * 0.01;
-
-            for (var span = 0; span < this.SpanCount(); span++)
-            {
-<<<<<<< HEAD
-                var repeatStartTime = StartTime + repeat * RepeatDuration;
-                var reversed = repeat % 2 == 1;
-=======
-                var spanStartTime = StartTime + span * spanDuration;
-                var reversed = span % 2 == 1;
->>>>>>> 098cfa71
-
-                for (var d = tickDistance; d <= length; d += tickDistance)
-                {
-                    if (d > length - minDistanceFromEnd)
-                        break;
-
-                    var distanceProgress = d / length;
-                    var timeProgress = reversed ? 1 - distanceProgress : distanceProgress;
-
-                    var firstSample = Samples.FirstOrDefault(s => s.Name == SampleInfo.HIT_NORMAL) ?? Samples.FirstOrDefault(); // TODO: remove this when guaranteed sort is present for samples (https://github.com/ppy/osu/issues/1933)
-                    var sampleList = new List<SampleInfo>();
-
-                    if (firstSample != null)
-                        sampleList.Add(new SampleInfo
-                        {
-                            Bank = firstSample.Bank,
-                            Volume = firstSample.Volume,
-                            Name = @"slidertick",
-                        });
-
-                    AddNested(new SliderTick
-                    {
-<<<<<<< HEAD
-                        RepeatIndex = repeat,
-                        StartTime = repeatStartTime + timeProgress * RepeatDuration,
-=======
-                        SpanIndex = span,
-                        StartTime = spanStartTime + timeProgress * spanDuration,
->>>>>>> 098cfa71
-                        Position = Curve.PositionAt(distanceProgress),
-                        StackHeight = StackHeight,
-                        Scale = Scale,
-                        ComboColour = ComboColour,
-                        Samples = sampleList
-                    });
-                }
-            }
-        }
-
-        private void createRepeatPoints()
-        {
-<<<<<<< HEAD
-            for (var repeat = 1; repeat < RepeatCount; repeat++)
-=======
-            var repeatDuration = Distance / Velocity;
-
-            for (int repeatIndex = 0, repeat = 1; repeatIndex < RepeatCount; repeatIndex++, repeat++)
->>>>>>> 098cfa71
-            {
-                AddNested(new RepeatPoint
-                {
-<<<<<<< HEAD
-                    RepeatIndex = repeat,
-                    RepeatDuration = RepeatDuration,
-                    StartTime = StartTime + repeat * RepeatDuration,
-=======
-                    RepeatIndex = repeatIndex,
-                    StartTime = repeatStartTime,
->>>>>>> 098cfa71
-                    Position = Curve.PositionAt(repeat % 2),
-                    StackHeight = StackHeight,
-                    Scale = Scale,
-                    ComboColour = ComboColour,
-                    Samples = new List<SampleInfo>(RepeatSamples[repeatIndex])
-                });
-            }
-        }
-    }
-}
+﻿// Copyright (c) 2007-2018 ppy Pty Ltd <contact@ppy.sh>.
+// Licensed under the MIT Licence - https://raw.githubusercontent.com/ppy/osu/master/LICENCE
+
+using OpenTK;
+using osu.Game.Rulesets.Objects.Types;
+using System;
+using System.Collections.Generic;
+using osu.Game.Rulesets.Objects;
+using System.Linq;
+using osu.Game.Audio;
+using osu.Game.Beatmaps;
+using osu.Game.Beatmaps.ControlPoints;
+
+namespace osu.Game.Rulesets.Osu.Objects
+{
+    public class Slider : OsuHitObject, IHasCurve
+    {
+        /// <summary>
+        /// Scoring distance with a speed-adjusted beat length of 1 second.
+        /// </summary>
+        private const float base_scoring_distance = 100;
+
+        public double EndTime => StartTime + this.SpanCount() * Curve.Distance / Velocity;
+        public double Duration => EndTime - StartTime;
+
+        public override Vector2 EndPosition => this.PositionAt(1);
+
+        public SliderCurve Curve { get; } = new SliderCurve();
+
+        public List<Vector2> ControlPoints
+        {
+            get { return Curve.ControlPoints; }
+            set { Curve.ControlPoints = value; }
+        }
+
+        public CurveType CurveType
+        {
+            get { return Curve.CurveType; }
+            set { Curve.CurveType = value; }
+        }
+
+        public double Distance
+        {
+            get { return Curve.Distance; }
+            set { Curve.Distance = value; }
+        }
+
+        /// <summary>
+        /// The position of the cursor at the point of completion of this <see cref="Slider"/> if it was hit
+        /// with as few movements as possible. This is set and used by difficulty calculation.
+        /// </summary>
+        internal Vector2? LazyEndPosition;
+
+        /// <summary>
+        /// The distance travelled by the cursor upon completion of this <see cref="Slider"/> if it was hit
+        /// with as few movements as possible. This is set and used by difficulty calculation.
+        /// </summary>
+        internal float LazyTravelDistance;
+
+        public List<List<SampleInfo>> RepeatSamples { get; set; } = new List<List<SampleInfo>>();
+        public int RepeatCount { get; set; }
+
+        /// <summary>
+        /// The length of one repeat if any repeats are present, otherwise it equals the <see cref="Duration"/>.
+        /// </summary>
+        public double SpanDuration => RepeatCount > 1 ? Distance / Velocity : Duration;
+
+        private int stackHeight;
+
+        public override int StackHeight
+        {
+            get { return stackHeight; }
+            set
+            {
+                stackHeight = value;
+                Curve.Offset = StackOffset;
+            }
+        }
+
+        public double Velocity;
+        public double TickDistance;
+
+        protected override void ApplyDefaultsToSelf(ControlPointInfo controlPointInfo, BeatmapDifficulty difficulty)
+        {
+            base.ApplyDefaultsToSelf(controlPointInfo, difficulty);
+
+            TimingControlPoint timingPoint = controlPointInfo.TimingPointAt(StartTime);
+            DifficultyControlPoint difficultyPoint = controlPointInfo.DifficultyPointAt(StartTime);
+
+            double scoringDistance = base_scoring_distance * difficulty.SliderMultiplier * difficultyPoint.SpeedMultiplier;
+
+            Velocity = scoringDistance / timingPoint.BeatLength;
+            TickDistance = scoringDistance / difficulty.SliderTickRate;
+        }
+
+        protected override void CreateNestedHitObjects()
+        {
+            base.CreateNestedHitObjects();
+
+            createTicks();
+            createRepeatPoints();
+        }
+
+        private void createTicks()
+        {
+            if (TickDistance == 0) return;
+
+            var length = Curve.Distance;
+            var tickDistance = Math.Min(TickDistance, length);
+
+            var minDistanceFromEnd = Velocity * 0.01;
+
+            for (var span = 0; span < this.SpanCount(); span++)
+            {
+                var spanStartTime = StartTime + span * SpanDuration;
+                var reversed = span % 2 == 1;
+
+                for (var d = tickDistance; d <= length; d += tickDistance)
+                {
+                    if (d > length - minDistanceFromEnd)
+                        break;
+
+                    var distanceProgress = d / length;
+                    var timeProgress = reversed ? 1 - distanceProgress : distanceProgress;
+
+                    var firstSample = Samples.FirstOrDefault(s => s.Name == SampleInfo.HIT_NORMAL) ?? Samples.FirstOrDefault(); // TODO: remove this when guaranteed sort is present for samples (https://github.com/ppy/osu/issues/1933)
+                    var sampleList = new List<SampleInfo>();
+
+                    if (firstSample != null)
+                        sampleList.Add(new SampleInfo
+                        {
+                            Bank = firstSample.Bank,
+                            Volume = firstSample.Volume,
+                            Name = @"slidertick",
+                        });
+
+                    AddNested(new SliderTick
+                    {
+                        SpanIndex = span,
+                        StartTime = spanStartTime + timeProgress * SpanDuration,
+                        Position = Curve.PositionAt(distanceProgress),
+                        StackHeight = StackHeight,
+                        Scale = Scale,
+                        ComboColour = ComboColour,
+                        Samples = sampleList
+                    });
+                }
+            }
+        }
+
+        private void createRepeatPoints()
+        {
+            for (int repeatIndex = 0, repeat = 1; repeatIndex < RepeatCount; repeatIndex++, repeat++)
+            {
+                AddNested(new RepeatPoint
+                {
+                    RepeatIndex = repeatIndex,
+                    SpanDuration = SpanDuration,
+                    StartTime = StartTime + repeat * SpanDuration,
+                    Position = Curve.PositionAt(repeat % 2),
+                    StackHeight = StackHeight,
+                    Scale = Scale,
+                    ComboColour = ComboColour,
+                    Samples = new List<SampleInfo>(RepeatSamples[repeatIndex])
+                });
+            }
+        }
+    }
+}