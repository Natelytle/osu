﻿<Project Sdk="Microsoft.NET.Sdk">
  <PropertyGroup Label="Project">
    <TargetFramework>netstandard2.1</TargetFramework>
    <OutputType>Library</OutputType>
    <AllowUnsafeBlocks>true</AllowUnsafeBlocks>
    <Description>click the circles. to the beat.</Description>
  </PropertyGroup>

  <PropertyGroup Label="Nuget">
    <Title>osu! (ruleset)</Title>
    <PackageId>ppy.osu.Game.Rulesets.Osu</PackageId>
    <IsPackable>true</IsPackable>
  </PropertyGroup>

  <ItemGroup Label="Project References">
    <ProjectReference Include="..\osu.Game\osu.Game.csproj" />
  </ItemGroup>
<<<<<<< HEAD
  
=======

>>>>>>> 932ce99c
  <ItemGroup>
    <PackageReference Include="MathNet.Numerics" Version="4.7.0" />
  </ItemGroup>
</Project><|MERGE_RESOLUTION|>--- conflicted
+++ resolved
@@ -15,11 +15,6 @@
   <ItemGroup Label="Project References">
     <ProjectReference Include="..\osu.Game\osu.Game.csproj" />
   </ItemGroup>
-<<<<<<< HEAD
-  
-=======
-
->>>>>>> 932ce99c
   <ItemGroup>
     <PackageReference Include="MathNet.Numerics" Version="4.7.0" />
   </ItemGroup>
