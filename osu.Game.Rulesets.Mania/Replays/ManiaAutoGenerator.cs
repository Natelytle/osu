--- conflicted
+++ resolved
@@ -1,116 +1,77 @@
-﻿// Copyright (c) 2007-2017 ppy Pty Ltd <contact@ppy.sh>.
-// Licensed under the MIT Licence - https://raw.githubusercontent.com/ppy/osu/master/LICENCE
-
-using System.Collections.Generic;
-using System.Linq;
-using osu.Game.Beatmaps;
-using osu.Game.Rulesets.Mania.Objects;
-using osu.Game.Rulesets.Objects.Types;
-using osu.Game.Rulesets.Replays;
-using osu.Game.Users;
-
-namespace osu.Game.Rulesets.Mania.Replays
-{
-    internal class ManiaAutoGenerator : AutoGenerator<ManiaHitObject>
-    {
-        public const double RELEASE_DELAY = 20;
-
-        public ManiaAutoGenerator(Beatmap<ManiaHitObject> beatmap)
-            : base(beatmap)
-        {
-            Replay = new Replay { User = new User { Username = @"Autoplay" } };
-        }
-
-        protected Replay Replay;
-
-        public override Replay Generate()
-        {
-            // Todo: Realistically this shouldn't be needed, but the first frame is skipped with the way replays are currently handled
-            Replay.Frames.Add(new ManiaReplayFrame(-100000, 0));
-
-            var pointGroups = generateActionPoints().GroupBy(a => a.Time).OrderBy(g => g.First().Time);
-
-            int activeColumns = 0;
-            foreach (var group in pointGroups)
-            {
-                foreach (var point in group)
-                {
-                    if (point is HitPoint)
-                        activeColumns |= 1 << point.Column;
-                    if (point is ReleasePoint)
-                        activeColumns ^= 1 << point.Column;
-                }
-
-<<<<<<< HEAD
-                Replay.Frames.Add(new ReplayFrame(group.First().Time, activeColumns, 0, ReplayButtonState.None));
-            }
-
-            return Replay;
-        }
-
-        private IEnumerable<IActionPoint> generateActionPoints()
-=======
-                Replay.Frames.Add(new ManiaReplayFrame(groupTime, activeColumns));
-
-                // Add the release frames. We can't do this with the loop above because we need activeColumns to be fully populated
-                foreach (var obj in objGroup.GroupBy(h => (h as IHasEndTime)?.EndTime ?? h.StartTime + release_delay).OrderBy(h => h.Key))
-                {
-                    var groupEndTime = obj.Key;
-
-                    int activeColumnsAtEnd = 0;
-                    for (int i = 0; i < availableColumns; i++)
-                    {
-                        if (holdEndTimes[i] > groupEndTime)
-                            activeColumnsAtEnd |= 1 << i;
-                    }
-
-                    Replay.Frames.Add(new ManiaReplayFrame(groupEndTime, activeColumnsAtEnd));
-                }
-            }
-
-            Replay.Frames = Replay.Frames
-                                  // Pick the maximum activeColumns for all frames at the same time
-                                  .GroupBy(f => f.Time)
-                                  .Select(g => new ManiaReplayFrame(g.First().Time, maxMouseX(g)))
-                                  .Cast<ReplayFrame>()
-                                  // The addition of release frames above maybe result in unordered frames, but we need them ordered
-                                  .OrderBy(f => f.Time)
-                                  .ToList();
-
-            return Replay;
-        }
-
-        /// <summary>
-        /// Finds the maximum <see cref="ReplayFrame.MouseX"/> by count of bits from a grouping of <see cref="ReplayFrame"/>s.
-        /// </summary>
-        /// <param name="group">The <see cref="ReplayFrame"/> grouping to search.</param>
-        /// <returns>The maximum <see cref="ReplayFrame.MouseX"/> by count of bits.</returns>
-        private int maxMouseX(IGrouping<double, ReplayFrame> group)
->>>>>>> ecd6cac7
-        {
-            foreach (var obj in Beatmap.HitObjects)
-            {
-                yield return new HitPoint { Time = obj.StartTime, Column = obj.Column };
-                yield return new ReleasePoint { Time = ((obj as IHasEndTime)?.EndTime ?? obj.StartTime) + RELEASE_DELAY, Column = obj.Column };
-            }
-        }
-
-        private interface IActionPoint
-        {
-            double Time { get; set; }
-            int Column { get; set; }
-        }
-
-        private struct HitPoint : IActionPoint
-        {
-            public double Time { get; set; }
-            public int Column { get; set; }
-        }
-
-        private struct ReleasePoint : IActionPoint
-        {
-            public double Time { get; set; }
-            public int Column { get; set; }
-        }
-    }
-}
+﻿// Copyright (c) 2007-2017 ppy Pty Ltd <contact@ppy.sh>.
+// Licensed under the MIT Licence - https://raw.githubusercontent.com/ppy/osu/master/LICENCE
+
+using System.Collections.Generic;
+using System.Linq;
+using osu.Game.Beatmaps;
+using osu.Game.Rulesets.Mania.Objects;
+using osu.Game.Rulesets.Objects.Types;
+using osu.Game.Rulesets.Replays;
+using osu.Game.Users;
+
+namespace osu.Game.Rulesets.Mania.Replays
+{
+    internal class ManiaAutoGenerator : AutoGenerator<ManiaHitObject>
+    {
+        public const double RELEASE_DELAY = 20;
+
+        public ManiaAutoGenerator(Beatmap<ManiaHitObject> beatmap)
+            : base(beatmap)
+        {
+            Replay = new Replay { User = new User { Username = @"Autoplay" } };
+        }
+
+        protected Replay Replay;
+
+        public override Replay Generate()
+        {
+            // Todo: Realistically this shouldn't be needed, but the first frame is skipped with the way replays are currently handled
+            Replay.Frames.Add(new ManiaReplayFrame(-100000, 0));
+
+            var pointGroups = generateActionPoints().GroupBy(a => a.Time).OrderBy(g => g.First().Time);
+
+            int activeColumns = 0;
+            foreach (var group in pointGroups)
+            {
+                foreach (var point in group)
+                {
+                    if (point is HitPoint)
+                        activeColumns |= 1 << point.Column;
+                    if (point is ReleasePoint)
+                        activeColumns ^= 1 << point.Column;
+                }
+
+                Replay.Frames.Add(new ReplayFrame(group.First().Time, activeColumns, 0, ReplayButtonState.None));
+            }
+
+            return Replay;
+        }
+
+        private IEnumerable<IActionPoint> generateActionPoints()
+        {
+            foreach (var obj in Beatmap.HitObjects)
+            {
+                yield return new HitPoint { Time = obj.StartTime, Column = obj.Column };
+                yield return new ReleasePoint { Time = ((obj as IHasEndTime)?.EndTime ?? obj.StartTime) + RELEASE_DELAY, Column = obj.Column };
+            }
+        }
+
+        private interface IActionPoint
+        {
+            double Time { get; set; }
+            int Column { get; set; }
+        }
+
+        private struct HitPoint : IActionPoint
+        {
+            public double Time { get; set; }
+            public int Column { get; set; }
+        }
+
+        private struct ReleasePoint : IActionPoint
+        {
+            public double Time { get; set; }
+            public int Column { get; set; }
+        }
+    }
+}