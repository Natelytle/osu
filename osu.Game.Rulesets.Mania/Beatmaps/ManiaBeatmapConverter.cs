﻿// Copyright (c) 2007-2017 ppy Pty Ltd <contact@ppy.sh>.
// Licensed under the MIT Licence - https://raw.githubusercontent.com/ppy/osu/master/LICENCE

using osu.Game.Rulesets.Beatmaps;
using osu.Game.Rulesets.Mania.Objects;
using System;
using System.Collections.Generic;
using osu.Game.Beatmaps;
using osu.Game.Rulesets.Objects;
using osu.Game.Rulesets.Objects.Types;
using osu.Game.Rulesets.Mania.Beatmaps.Patterns;
using osu.Game.Rulesets.Mania.MathUtils;
using osu.Game.Database;
using osu.Game.Rulesets.Mania.Beatmaps.Patterns.Legacy;
<<<<<<< HEAD
using OpenTK;
=======
>>>>>>> f8c419f9

namespace osu.Game.Rulesets.Mania.Beatmaps
{
    public class ManiaBeatmapConverter : BeatmapConverter<ManiaHitObject>
    {
        /// <summary>
        /// Maximum number of previous notes to consider for density calculation.
        /// </summary>
        private const int max_notes_for_density = 7;

        protected override IEnumerable<Type> ValidConversionTypes { get; } = new[] { typeof(IHasXPosition) };

        private Pattern lastPattern = new Pattern();
        private FastRandom random;
        private Beatmap beatmap;
        private bool isForCurrentRuleset;

        protected override Beatmap<ManiaHitObject> ConvertBeatmap(Beatmap original, bool isForCurrentRuleset)
        {
            this.isForCurrentRuleset = isForCurrentRuleset;

            beatmap = original;

            BeatmapDifficulty difficulty = original.BeatmapInfo.Difficulty;

            int seed = (int)Math.Round(difficulty.DrainRate + difficulty.CircleSize) * 20 + (int)(difficulty.OverallDifficulty * 41.2) + (int)Math.Round(difficulty.ApproachRate);
            random = new FastRandom(seed);

            return base.ConvertBeatmap(original, isForCurrentRuleset);
        }

        protected override IEnumerable<ManiaHitObject> ConvertHitObject(HitObject original, Beatmap beatmap)
        {
            var maniaOriginal = original as ManiaHitObject;
            if (maniaOriginal != null)
            {
                yield return maniaOriginal;
                yield break;
            }

            var objects = isForCurrentRuleset ? generateSpecific(original) : generateConverted(original);

            if (objects == null)
                yield break;

            foreach (ManiaHitObject obj in objects)
                yield return obj;
        }

        private List<double> prevNoteTimes = new List<double>(max_notes_for_density);
        private double density = int.MaxValue;
        private void computeDensity(double newNoteTime)
        {
            if (prevNoteTimes.Count == max_notes_for_density)
                prevNoteTimes.RemoveAt(0);
            prevNoteTimes.Add(newNoteTime);

            density = (prevNoteTimes[prevNoteTimes.Count - 1] - prevNoteTimes[0]) / prevNoteTimes.Count;
        }

        private double lastTime;
        private Vector2 lastPosition;
        private PatternType lastStair;
        private void recordNote(double time, Vector2 position)
        {
            lastTime = time;
            lastPosition = position;
        }

        /// <summary>
        /// Method that generates hit objects for osu!mania specific beatmaps.
        /// </summary>
        /// <param name="original">The original hit object.</param>
        /// <returns>The hit objects generated.</returns>
        private IEnumerable<ManiaHitObject> generateSpecific(HitObject original)
        {
            var generator = new SpecificBeatmapPatternGenerator(random, original, beatmap, lastPattern);

            Pattern newPattern = generator.Generate();
            lastPattern = newPattern;

            return newPattern.HitObjects;
        }

        /// <summary>
        /// Method that generates hit objects for non-osu!mania beatmaps.
        /// </summary>
        /// <param name="original">The original hit object.</param>
        /// <returns>The hit objects generated.</returns>
        private IEnumerable<ManiaHitObject> generateConverted(HitObject original)
        {
            var endTimeData = original as IHasEndTime;
            var distanceData = original as IHasDistance;
            var positionData = original as IHasPosition;

            // Following lines currently commented out to appease resharper

            Patterns.PatternGenerator conversion = null;

            if (distanceData != null)
                conversion = new DistanceObjectPatternGenerator(random, original, beatmap, lastPattern);
            else if (endTimeData != null)
                conversion = new EndTimeObjectPatternGenerator(random, original, beatmap);
            else if (positionData != null)
            {
                computeDensity(original.StartTime);

                conversion = new HitObjectPatternGenerator(random, original, beatmap, lastPattern, lastTime, lastPosition, density, lastStair);

                recordNote(original.StartTime, positionData.Position);
            }

            if (conversion == null)
                return null;

            Pattern newPattern = conversion.Generate();
            lastPattern = newPattern;
<<<<<<< HEAD

            var stairPatternGenerator = (HitObjectPatternGenerator)conversion;
            lastStair = stairPatternGenerator.StairType;
=======
>>>>>>> f8c419f9

            return newPattern.HitObjects;
        }

        /// <summary>
        /// A pattern generator for osu!mania-specific beatmaps.
        /// </summary>
        private class SpecificBeatmapPatternGenerator : Patterns.Legacy.PatternGenerator
        {
            public SpecificBeatmapPatternGenerator(FastRandom random, HitObject hitObject, Beatmap beatmap, Pattern previousPattern)
                : base(random, hitObject, beatmap, previousPattern)
            {
            }

            public override Pattern Generate()
            {
                var endTimeData = HitObject as IHasEndTime;
                var positionData = HitObject as IHasXPosition;

                int column = GetColumn(positionData?.X ?? 0);

                var pattern = new Pattern();

                if (endTimeData != null)
                {
                    pattern.Add(new HoldNote
                    {
                        StartTime = HitObject.StartTime,
                        Samples = HitObject.Samples,
                        Duration = endTimeData.Duration,
                        Column = column,
                    });
                }
                else if (positionData != null)
                {
                    pattern.Add(new Note
                    {
                        StartTime = HitObject.StartTime,
                        Samples = HitObject.Samples,
                        Column = column
                    });
                }

                return pattern;
            }
        }
    }
}
<|MERGE_RESOLUTION|>--- conflicted
+++ resolved
@@ -1,189 +1,183 @@
-﻿// Copyright (c) 2007-2017 ppy Pty Ltd <contact@ppy.sh>.
-// Licensed under the MIT Licence - https://raw.githubusercontent.com/ppy/osu/master/LICENCE
-
-using osu.Game.Rulesets.Beatmaps;
-using osu.Game.Rulesets.Mania.Objects;
-using System;
-using System.Collections.Generic;
-using osu.Game.Beatmaps;
-using osu.Game.Rulesets.Objects;
-using osu.Game.Rulesets.Objects.Types;
-using osu.Game.Rulesets.Mania.Beatmaps.Patterns;
-using osu.Game.Rulesets.Mania.MathUtils;
-using osu.Game.Database;
-using osu.Game.Rulesets.Mania.Beatmaps.Patterns.Legacy;
-<<<<<<< HEAD
-using OpenTK;
-=======
->>>>>>> f8c419f9
-
-namespace osu.Game.Rulesets.Mania.Beatmaps
-{
-    public class ManiaBeatmapConverter : BeatmapConverter<ManiaHitObject>
-    {
-        /// <summary>
-        /// Maximum number of previous notes to consider for density calculation.
-        /// </summary>
-        private const int max_notes_for_density = 7;
-
-        protected override IEnumerable<Type> ValidConversionTypes { get; } = new[] { typeof(IHasXPosition) };
-
-        private Pattern lastPattern = new Pattern();
-        private FastRandom random;
-        private Beatmap beatmap;
-        private bool isForCurrentRuleset;
-
-        protected override Beatmap<ManiaHitObject> ConvertBeatmap(Beatmap original, bool isForCurrentRuleset)
-        {
-            this.isForCurrentRuleset = isForCurrentRuleset;
-
-            beatmap = original;
-
-            BeatmapDifficulty difficulty = original.BeatmapInfo.Difficulty;
-
-            int seed = (int)Math.Round(difficulty.DrainRate + difficulty.CircleSize) * 20 + (int)(difficulty.OverallDifficulty * 41.2) + (int)Math.Round(difficulty.ApproachRate);
-            random = new FastRandom(seed);
-
-            return base.ConvertBeatmap(original, isForCurrentRuleset);
-        }
-
-        protected override IEnumerable<ManiaHitObject> ConvertHitObject(HitObject original, Beatmap beatmap)
-        {
-            var maniaOriginal = original as ManiaHitObject;
-            if (maniaOriginal != null)
-            {
-                yield return maniaOriginal;
-                yield break;
-            }
-
-            var objects = isForCurrentRuleset ? generateSpecific(original) : generateConverted(original);
-
-            if (objects == null)
-                yield break;
-
-            foreach (ManiaHitObject obj in objects)
-                yield return obj;
-        }
-
-        private List<double> prevNoteTimes = new List<double>(max_notes_for_density);
-        private double density = int.MaxValue;
-        private void computeDensity(double newNoteTime)
-        {
-            if (prevNoteTimes.Count == max_notes_for_density)
-                prevNoteTimes.RemoveAt(0);
-            prevNoteTimes.Add(newNoteTime);
-
-            density = (prevNoteTimes[prevNoteTimes.Count - 1] - prevNoteTimes[0]) / prevNoteTimes.Count;
-        }
-
-        private double lastTime;
-        private Vector2 lastPosition;
-        private PatternType lastStair;
-        private void recordNote(double time, Vector2 position)
-        {
-            lastTime = time;
-            lastPosition = position;
-        }
-
-        /// <summary>
-        /// Method that generates hit objects for osu!mania specific beatmaps.
-        /// </summary>
-        /// <param name="original">The original hit object.</param>
-        /// <returns>The hit objects generated.</returns>
-        private IEnumerable<ManiaHitObject> generateSpecific(HitObject original)
-        {
-            var generator = new SpecificBeatmapPatternGenerator(random, original, beatmap, lastPattern);
-
-            Pattern newPattern = generator.Generate();
-            lastPattern = newPattern;
-
-            return newPattern.HitObjects;
-        }
-
-        /// <summary>
-        /// Method that generates hit objects for non-osu!mania beatmaps.
-        /// </summary>
-        /// <param name="original">The original hit object.</param>
-        /// <returns>The hit objects generated.</returns>
-        private IEnumerable<ManiaHitObject> generateConverted(HitObject original)
-        {
-            var endTimeData = original as IHasEndTime;
-            var distanceData = original as IHasDistance;
-            var positionData = original as IHasPosition;
-
-            // Following lines currently commented out to appease resharper
-
-            Patterns.PatternGenerator conversion = null;
-
-            if (distanceData != null)
-                conversion = new DistanceObjectPatternGenerator(random, original, beatmap, lastPattern);
-            else if (endTimeData != null)
-                conversion = new EndTimeObjectPatternGenerator(random, original, beatmap);
-            else if (positionData != null)
-            {
-                computeDensity(original.StartTime);
-
-                conversion = new HitObjectPatternGenerator(random, original, beatmap, lastPattern, lastTime, lastPosition, density, lastStair);
-
-                recordNote(original.StartTime, positionData.Position);
-            }
-
-            if (conversion == null)
-                return null;
-
-            Pattern newPattern = conversion.Generate();
-            lastPattern = newPattern;
-<<<<<<< HEAD
-
-            var stairPatternGenerator = (HitObjectPatternGenerator)conversion;
-            lastStair = stairPatternGenerator.StairType;
-=======
->>>>>>> f8c419f9
-
-            return newPattern.HitObjects;
-        }
-
-        /// <summary>
-        /// A pattern generator for osu!mania-specific beatmaps.
-        /// </summary>
-        private class SpecificBeatmapPatternGenerator : Patterns.Legacy.PatternGenerator
-        {
-            public SpecificBeatmapPatternGenerator(FastRandom random, HitObject hitObject, Beatmap beatmap, Pattern previousPattern)
-                : base(random, hitObject, beatmap, previousPattern)
-            {
-            }
-
-            public override Pattern Generate()
-            {
-                var endTimeData = HitObject as IHasEndTime;
-                var positionData = HitObject as IHasXPosition;
-
-                int column = GetColumn(positionData?.X ?? 0);
-
-                var pattern = new Pattern();
-
-                if (endTimeData != null)
-                {
-                    pattern.Add(new HoldNote
-                    {
-                        StartTime = HitObject.StartTime,
-                        Samples = HitObject.Samples,
-                        Duration = endTimeData.Duration,
-                        Column = column,
-                    });
-                }
-                else if (positionData != null)
-                {
-                    pattern.Add(new Note
-                    {
-                        StartTime = HitObject.StartTime,
-                        Samples = HitObject.Samples,
-                        Column = column
-                    });
-                }
-
-                return pattern;
-            }
-        }
-    }
-}
+﻿// Copyright (c) 2007-2017 ppy Pty Ltd <contact@ppy.sh>.
+// Licensed under the MIT Licence - https://raw.githubusercontent.com/ppy/osu/master/LICENCE
+
+using osu.Game.Rulesets.Beatmaps;
+using osu.Game.Rulesets.Mania.Objects;
+using System;
+using System.Collections.Generic;
+using osu.Game.Beatmaps;
+using osu.Game.Rulesets.Objects;
+using osu.Game.Rulesets.Objects.Types;
+using osu.Game.Rulesets.Mania.Beatmaps.Patterns;
+using osu.Game.Rulesets.Mania.MathUtils;
+using osu.Game.Database;
+using osu.Game.Rulesets.Mania.Beatmaps.Patterns.Legacy;
+using OpenTK;
+
+namespace osu.Game.Rulesets.Mania.Beatmaps
+{
+    public class ManiaBeatmapConverter : BeatmapConverter<ManiaHitObject>
+    {
+        /// <summary>
+        /// Maximum number of previous notes to consider for density calculation.
+        /// </summary>
+        private const int max_notes_for_density = 7;
+
+        protected override IEnumerable<Type> ValidConversionTypes { get; } = new[] { typeof(IHasXPosition) };
+
+        private Pattern lastPattern = new Pattern();
+        private FastRandom random;
+        private Beatmap beatmap;
+        private bool isForCurrentRuleset;
+
+        protected override Beatmap<ManiaHitObject> ConvertBeatmap(Beatmap original, bool isForCurrentRuleset)
+        {
+            this.isForCurrentRuleset = isForCurrentRuleset;
+
+            beatmap = original;
+
+            BeatmapDifficulty difficulty = original.BeatmapInfo.Difficulty;
+
+            int seed = (int)Math.Round(difficulty.DrainRate + difficulty.CircleSize) * 20 + (int)(difficulty.OverallDifficulty * 41.2) + (int)Math.Round(difficulty.ApproachRate);
+            random = new FastRandom(seed);
+
+            return base.ConvertBeatmap(original, isForCurrentRuleset);
+        }
+
+        protected override IEnumerable<ManiaHitObject> ConvertHitObject(HitObject original, Beatmap beatmap)
+        {
+            var maniaOriginal = original as ManiaHitObject;
+            if (maniaOriginal != null)
+            {
+                yield return maniaOriginal;
+                yield break;
+            }
+
+            var objects = isForCurrentRuleset ? generateSpecific(original) : generateConverted(original);
+
+            if (objects == null)
+                yield break;
+
+            foreach (ManiaHitObject obj in objects)
+                yield return obj;
+        }
+
+        private List<double> prevNoteTimes = new List<double>(max_notes_for_density);
+        private double density = int.MaxValue;
+        private void computeDensity(double newNoteTime)
+        {
+            if (prevNoteTimes.Count == max_notes_for_density)
+                prevNoteTimes.RemoveAt(0);
+            prevNoteTimes.Add(newNoteTime);
+
+            density = (prevNoteTimes[prevNoteTimes.Count - 1] - prevNoteTimes[0]) / prevNoteTimes.Count;
+        }
+
+        private double lastTime;
+        private Vector2 lastPosition;
+        private PatternType lastStair;
+        private void recordNote(double time, Vector2 position)
+        {
+            lastTime = time;
+            lastPosition = position;
+        }
+
+        /// <summary>
+        /// Method that generates hit objects for osu!mania specific beatmaps.
+        /// </summary>
+        /// <param name="original">The original hit object.</param>
+        /// <returns>The hit objects generated.</returns>
+        private IEnumerable<ManiaHitObject> generateSpecific(HitObject original)
+        {
+            var generator = new SpecificBeatmapPatternGenerator(random, original, beatmap, lastPattern);
+
+            Pattern newPattern = generator.Generate();
+            lastPattern = newPattern;
+
+            return newPattern.HitObjects;
+        }
+
+        /// <summary>
+        /// Method that generates hit objects for non-osu!mania beatmaps.
+        /// </summary>
+        /// <param name="original">The original hit object.</param>
+        /// <returns>The hit objects generated.</returns>
+        private IEnumerable<ManiaHitObject> generateConverted(HitObject original)
+        {
+            var endTimeData = original as IHasEndTime;
+            var distanceData = original as IHasDistance;
+            var positionData = original as IHasPosition;
+
+            // Following lines currently commented out to appease resharper
+
+            Patterns.PatternGenerator conversion = null;
+
+            if (distanceData != null)
+                conversion = new DistanceObjectPatternGenerator(random, original, beatmap, lastPattern);
+            else if (endTimeData != null)
+                conversion = new EndTimeObjectPatternGenerator(random, original, beatmap);
+            else if (positionData != null)
+            {
+                computeDensity(original.StartTime);
+
+                conversion = new HitObjectPatternGenerator(random, original, beatmap, lastPattern, lastTime, lastPosition, density, lastStair);
+
+                recordNote(original.StartTime, positionData.Position);
+            }
+
+            if (conversion == null)
+                return null;
+
+            Pattern newPattern = conversion.Generate();
+            lastPattern = newPattern;
+
+            var stairPatternGenerator = (HitObjectPatternGenerator)conversion;
+            lastStair = stairPatternGenerator.StairType;
+
+            return newPattern.HitObjects;
+        }
+
+        /// <summary>
+        /// A pattern generator for osu!mania-specific beatmaps.
+        /// </summary>
+        private class SpecificBeatmapPatternGenerator : Patterns.Legacy.PatternGenerator
+        {
+            public SpecificBeatmapPatternGenerator(FastRandom random, HitObject hitObject, Beatmap beatmap, Pattern previousPattern)
+                : base(random, hitObject, beatmap, previousPattern)
+            {
+            }
+
+            public override Pattern Generate()
+            {
+                var endTimeData = HitObject as IHasEndTime;
+                var positionData = HitObject as IHasXPosition;
+
+                int column = GetColumn(positionData?.X ?? 0);
+
+                var pattern = new Pattern();
+
+                if (endTimeData != null)
+                {
+                    pattern.Add(new HoldNote
+                    {
+                        StartTime = HitObject.StartTime,
+                        Samples = HitObject.Samples,
+                        Duration = endTimeData.Duration,
+                        Column = column,
+                    });
+                }
+                else if (positionData != null)
+                {
+                    pattern.Add(new Note
+                    {
+                        StartTime = HitObject.StartTime,
+                        Samples = HitObject.Samples,
+                        Column = column
+                    });
+                }
+
+                return pattern;
+            }
+        }
+    }
+}