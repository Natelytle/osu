<Project Sdk="Microsoft.NET.Sdk">

  <PropertyGroup>
    <TargetFramework>net8.0</TargetFramework>
    <OutputType>Exe</OutputType>
    <IsPackable>false</IsPackable>
  </PropertyGroup>

  <ItemGroup>
<<<<<<< HEAD
    <PackageReference Include="BenchmarkDotNet" Version="0.13.12" />
    <PackageReference Include="nunit" Version="4.1.0" />
=======
    <PackageReference Include="BenchmarkDotNet" Version="0.14.0" />
    <PackageReference Include="nunit" Version="3.14.0" />
>>>>>>> d0a39a77
    <PackageReference Include="NUnit3TestAdapter" Version="4.5.0" />
  </ItemGroup>

  <ItemGroup>
    <ProjectReference Include="..\osu.Game.Tests\osu.Game.Tests.csproj" />
    <ProjectReference Include="..\osu.Game\osu.Game.csproj" />
  </ItemGroup>

</Project><|MERGE_RESOLUTION|>--- conflicted
+++ resolved
@@ -7,13 +7,8 @@
   </PropertyGroup>
 
   <ItemGroup>
-<<<<<<< HEAD
-    <PackageReference Include="BenchmarkDotNet" Version="0.13.12" />
+    <PackageReference Include="BenchmarkDotNet" Version="0.14.0" />
     <PackageReference Include="nunit" Version="4.1.0" />
-=======
-    <PackageReference Include="BenchmarkDotNet" Version="0.14.0" />
-    <PackageReference Include="nunit" Version="3.14.0" />
->>>>>>> d0a39a77
     <PackageReference Include="NUnit3TestAdapter" Version="4.5.0" />
   </ItemGroup>
 
