--- conflicted
+++ resolved
@@ -1,126 +1,123 @@
-﻿<?xml version="1.0" encoding="utf-8"?>
-<Project ToolsVersion="14.0" DefaultTargets="Build" xmlns="http://schemas.microsoft.com/developer/msbuild/2003">
-  <Import Project="..\osu.Game.props" />
-  <PropertyGroup>
-    <Configuration Condition=" '$(Configuration)' == '' ">Debug</Configuration>
-    <Platform Condition=" '$(Platform)' == '' ">AnyCPU</Platform>
-    <ProjectGuid>{58F6C80C-1253-4A0E-A465-B8C85EBEADF3}</ProjectGuid>
-    <OutputType>Library</OutputType>
-    <AppDesignerFolder>Properties</AppDesignerFolder>
-    <RootNamespace>osu.Game.Rulesets.Catch</RootNamespace>
-    <AssemblyName>osu.Game.Rulesets.Catch</AssemblyName>
-    <TargetFrameworkVersion>v4.6.1</TargetFrameworkVersion>
-    <FileAlignment>512</FileAlignment>
-  </PropertyGroup>
-  <PropertyGroup Condition=" '$(Configuration)|$(Platform)' == 'Debug|AnyCPU' ">
-    <DebugSymbols>true</DebugSymbols>
-    <DebugType>full</DebugType>
-    <Optimize>false</Optimize>
-    <OutputPath>bin\Debug\</OutputPath>
-    <DefineConstants>DEBUG;TRACE</DefineConstants>
-    <ErrorReport>prompt</ErrorReport>
-    <WarningLevel>4</WarningLevel>
-    <TreatWarningsAsErrors>false</TreatWarningsAsErrors>
-  </PropertyGroup>
-  <PropertyGroup Condition=" '$(Configuration)|$(Platform)' == 'Release|AnyCPU' ">
-    <DebugType>pdbonly</DebugType>
-    <Optimize>true</Optimize>
-    <OutputPath>bin\Release\</OutputPath>
-    <DefineConstants>TRACE</DefineConstants>
-    <ErrorReport>prompt</ErrorReport>
-    <WarningLevel>4</WarningLevel>
-    <TreatWarningsAsErrors>false</TreatWarningsAsErrors>
-  </PropertyGroup>
-  <ItemGroup>
-    <Reference Include="nunit.framework, Version=3.8.1.0, Culture=neutral, PublicKeyToken=2638cd05610744eb, processorArchitecture=MSIL">
-      <HintPath>$(SolutionDir)\packages\NUnit.3.8.1\lib\net45\nunit.framework.dll</HintPath>
-      <Private>True</Private>
-    </Reference>
-    <Reference Include="OpenTK, Version=3.0.0.0, Culture=neutral, PublicKeyToken=bad199fe84eb3df4">
-      <HintPath>$(SolutionDir)\packages\ppy.OpenTK.3.0.11\lib\net45\OpenTK.dll</HintPath>
-      <Private>True</Private>
-    </Reference>
-    <Reference Include="System" />
-    <Reference Include="System.Collections" />
-    <Reference Include="System.Core" />
-  </ItemGroup>
-  <ItemGroup>
-    <Compile Include="Beatmaps\CatchBeatmapConverter.cs" />
-    <Compile Include="Beatmaps\CatchBeatmapProcessor.cs" />
-    <Compile Include="CatchDifficultyCalculator.cs" />
-    <Compile Include="CatchInputManager.cs" />
-    <Compile Include="Mods\CatchModDaycore.cs" />
-    <Compile Include="Mods\CatchModDoubleTime.cs" />
-    <Compile Include="Mods\CatchModEasy.cs" />
-    <Compile Include="Mods\CatchModFlashlight.cs" />
-    <Compile Include="Mods\CatchModHalfTime.cs" />
-    <Compile Include="Mods\CatchModHardRock.cs" />
-    <Compile Include="Mods\CatchModHidden.cs" />
-    <Compile Include="Mods\CatchModNightcore.cs" />
-    <Compile Include="Mods\CatchModPerfect.cs" />
-    <Compile Include="Mods\CatchModRelax.cs" />
-    <Compile Include="Mods\CatchModSuddenDeath.cs" />
-<<<<<<< HEAD
-    <Compile Include="Mods\CatchModAutoplay.cs" />
-=======
-    <Compile Include="Objects\BananaShower.cs" />
-    <Compile Include="Objects\Drawable\DrawableBananaShower.cs" />
->>>>>>> f918bfa1
-    <Compile Include="Objects\Drawable\DrawableCatchHitObject.cs" />
-    <Compile Include="Objects\Drawable\DrawableDroplet.cs" />
-    <Compile Include="Objects\Drawable\DrawableJuiceStream.cs" />
-    <Compile Include="Objects\Drawable\Pieces\Pulp.cs" />
-    <Compile Include="Objects\JuiceStream.cs" />
-    <Compile Include="Replays\CatchAutoGenerator.cs" />
-    <Compile Include="Replays\CatchFramedReplayInputHandler.cs" />
-    <Compile Include="Replays\CatchReplayFrame.cs" />
-    <Compile Include="Scoring\CatchScoreProcessor.cs" />
-    <Compile Include="Judgements\CatchJudgement.cs" />
-    <Compile Include="Objects\CatchHitObject.cs" />
-    <Compile Include="Objects\Drawable\DrawableFruit.cs" />
-    <Compile Include="Objects\Droplet.cs" />
-    <Compile Include="Objects\Fruit.cs" />
-    <Compile Include="Objects\TinyDroplet.cs" />
-    <Compile Include="Properties\AssemblyInfo.cs" />
-    <Compile Include="Tests\TestCaseBananaShower.cs" />
-    <Compile Include="Tests\TestCaseCatcherArea.cs" />
-    <Compile Include="Tests\TestCaseCatchStacker.cs" />
-    <Compile Include="Tests\TestCaseFruitObjects.cs" />
-    <Compile Include="Tests\TestCasePerformancePoints.cs" />
-    <Compile Include="Tests\TestCaseCatchPlayer.cs" />
-    <Compile Include="Tests\TestCaseHyperdash.cs" />
-    <Compile Include="UI\CatcherArea.cs" />
-    <Compile Include="UI\CatchRulesetContainer.cs" />
-    <Compile Include="UI\CatchPlayfield.cs" />
-    <Compile Include="CatchRuleset.cs" />
-    <Compile Include="Mods\CatchModNoFail.cs" />
-  </ItemGroup>
-  <ItemGroup>
-    <None Include="app.config" />
-    <None Include="OpenTK.dll.config" />
-    <None Include="packages.config" />
-  </ItemGroup>
-  <ItemGroup>
-    <ProjectReference Include="..\osu-framework\osu.Framework\osu.Framework.csproj">
-      <Project>{C76BF5B3-985E-4D39-95FE-97C9C879B83A}</Project>
-      <Name>osu.Framework</Name>
-      <Private>True</Private>
-    </ProjectReference>
-    <ProjectReference Include="..\osu.Game\osu.Game.csproj">
-      <Project>{2a66dd92-adb1-4994-89e2-c94e04acda0d}</Project>
-      <Name>osu.Game</Name>
-      <Private>True</Private>
-    </ProjectReference>
-  </ItemGroup>
-  <ItemGroup>
-    <Service Include="{82A7F48D-3B50-4B1E-B82E-3ADA8210C358}" />
-  </ItemGroup>
-  <Import Project="$(MSBuildToolsPath)\Microsoft.CSharp.targets" />
-  <!-- To modify your build process, add your task inside one of the targets below and uncomment it.
-       Other similar extension points exist, see Microsoft.Common.targets.
-  <Target Name="BeforeBuild">
-  </Target>
-  <Target Name="AfterBuild">
-  </Target>
-  -->
+﻿<?xml version="1.0" encoding="utf-8"?>
+<Project ToolsVersion="14.0" DefaultTargets="Build" xmlns="http://schemas.microsoft.com/developer/msbuild/2003">
+  <Import Project="..\osu.Game.props" />
+  <PropertyGroup>
+    <Configuration Condition=" '$(Configuration)' == '' ">Debug</Configuration>
+    <Platform Condition=" '$(Platform)' == '' ">AnyCPU</Platform>
+    <ProjectGuid>{58F6C80C-1253-4A0E-A465-B8C85EBEADF3}</ProjectGuid>
+    <OutputType>Library</OutputType>
+    <AppDesignerFolder>Properties</AppDesignerFolder>
+    <RootNamespace>osu.Game.Rulesets.Catch</RootNamespace>
+    <AssemblyName>osu.Game.Rulesets.Catch</AssemblyName>
+    <TargetFrameworkVersion>v4.6.1</TargetFrameworkVersion>
+    <FileAlignment>512</FileAlignment>
+  </PropertyGroup>
+  <PropertyGroup Condition=" '$(Configuration)|$(Platform)' == 'Debug|AnyCPU' ">
+    <DebugSymbols>true</DebugSymbols>
+    <DebugType>full</DebugType>
+    <Optimize>false</Optimize>
+    <OutputPath>bin\Debug\</OutputPath>
+    <DefineConstants>DEBUG;TRACE</DefineConstants>
+    <ErrorReport>prompt</ErrorReport>
+    <WarningLevel>4</WarningLevel>
+    <TreatWarningsAsErrors>false</TreatWarningsAsErrors>
+  </PropertyGroup>
+  <PropertyGroup Condition=" '$(Configuration)|$(Platform)' == 'Release|AnyCPU' ">
+    <DebugType>pdbonly</DebugType>
+    <Optimize>true</Optimize>
+    <OutputPath>bin\Release\</OutputPath>
+    <DefineConstants>TRACE</DefineConstants>
+    <ErrorReport>prompt</ErrorReport>
+    <WarningLevel>4</WarningLevel>
+    <TreatWarningsAsErrors>false</TreatWarningsAsErrors>
+  </PropertyGroup>
+  <ItemGroup>
+    <Reference Include="nunit.framework, Version=3.8.1.0, Culture=neutral, PublicKeyToken=2638cd05610744eb, processorArchitecture=MSIL">
+      <HintPath>$(SolutionDir)\packages\NUnit.3.8.1\lib\net45\nunit.framework.dll</HintPath>
+      <Private>True</Private>
+    </Reference>
+    <Reference Include="OpenTK, Version=3.0.0.0, Culture=neutral, PublicKeyToken=bad199fe84eb3df4">
+      <HintPath>$(SolutionDir)\packages\ppy.OpenTK.3.0.11\lib\net45\OpenTK.dll</HintPath>
+      <Private>True</Private>
+    </Reference>
+    <Reference Include="System" />
+    <Reference Include="System.Collections" />
+    <Reference Include="System.Core" />
+  </ItemGroup>
+  <ItemGroup>
+    <Compile Include="Beatmaps\CatchBeatmapConverter.cs" />
+    <Compile Include="Beatmaps\CatchBeatmapProcessor.cs" />
+    <Compile Include="CatchDifficultyCalculator.cs" />
+    <Compile Include="CatchInputManager.cs" />
+    <Compile Include="Mods\CatchModDaycore.cs" />
+    <Compile Include="Mods\CatchModDoubleTime.cs" />
+    <Compile Include="Mods\CatchModEasy.cs" />
+    <Compile Include="Mods\CatchModFlashlight.cs" />
+    <Compile Include="Mods\CatchModHalfTime.cs" />
+    <Compile Include="Mods\CatchModHardRock.cs" />
+    <Compile Include="Mods\CatchModHidden.cs" />
+    <Compile Include="Mods\CatchModNightcore.cs" />
+    <Compile Include="Mods\CatchModPerfect.cs" />
+    <Compile Include="Mods\CatchModRelax.cs" />
+    <Compile Include="Mods\CatchModSuddenDeath.cs" />
+    <Compile Include="Mods\CatchModAutoplay.cs" />
+    <Compile Include="Objects\BananaShower.cs" />
+    <Compile Include="Objects\Drawable\DrawableBananaShower.cs" />
+    <Compile Include="Objects\Drawable\DrawableCatchHitObject.cs" />
+    <Compile Include="Objects\Drawable\DrawableDroplet.cs" />
+    <Compile Include="Objects\Drawable\DrawableJuiceStream.cs" />
+    <Compile Include="Objects\Drawable\Pieces\Pulp.cs" />
+    <Compile Include="Objects\JuiceStream.cs" />
+    <Compile Include="Replays\CatchAutoGenerator.cs" />
+    <Compile Include="Replays\CatchFramedReplayInputHandler.cs" />
+    <Compile Include="Replays\CatchReplayFrame.cs" />
+    <Compile Include="Scoring\CatchScoreProcessor.cs" />
+    <Compile Include="Judgements\CatchJudgement.cs" />
+    <Compile Include="Objects\CatchHitObject.cs" />
+    <Compile Include="Objects\Drawable\DrawableFruit.cs" />
+    <Compile Include="Objects\Droplet.cs" />
+    <Compile Include="Objects\Fruit.cs" />
+    <Compile Include="Objects\TinyDroplet.cs" />
+    <Compile Include="Properties\AssemblyInfo.cs" />
+    <Compile Include="Tests\TestCaseBananaShower.cs" />
+    <Compile Include="Tests\TestCaseCatcherArea.cs" />
+    <Compile Include="Tests\TestCaseCatchStacker.cs" />
+    <Compile Include="Tests\TestCaseFruitObjects.cs" />
+    <Compile Include="Tests\TestCasePerformancePoints.cs" />
+    <Compile Include="Tests\TestCaseCatchPlayer.cs" />
+    <Compile Include="Tests\TestCaseHyperdash.cs" />
+    <Compile Include="UI\CatcherArea.cs" />
+    <Compile Include="UI\CatchRulesetContainer.cs" />
+    <Compile Include="UI\CatchPlayfield.cs" />
+    <Compile Include="CatchRuleset.cs" />
+    <Compile Include="Mods\CatchModNoFail.cs" />
+  </ItemGroup>
+  <ItemGroup>
+    <None Include="app.config" />
+    <None Include="OpenTK.dll.config" />
+    <None Include="packages.config" />
+  </ItemGroup>
+  <ItemGroup>
+    <ProjectReference Include="..\osu-framework\osu.Framework\osu.Framework.csproj">
+      <Project>{C76BF5B3-985E-4D39-95FE-97C9C879B83A}</Project>
+      <Name>osu.Framework</Name>
+      <Private>True</Private>
+    </ProjectReference>
+    <ProjectReference Include="..\osu.Game\osu.Game.csproj">
+      <Project>{2a66dd92-adb1-4994-89e2-c94e04acda0d}</Project>
+      <Name>osu.Game</Name>
+      <Private>True</Private>
+    </ProjectReference>
+  </ItemGroup>
+  <ItemGroup>
+    <Service Include="{82A7F48D-3B50-4B1E-B82E-3ADA8210C358}" />
+  </ItemGroup>
+  <Import Project="$(MSBuildToolsPath)\Microsoft.CSharp.targets" />
+  <!-- To modify your build process, add your task inside one of the targets below and uncomment it.
+       Other similar extension points exist, see Microsoft.Common.targets.
+  <Target Name="BeforeBuild">
+  </Target>
+  <Target Name="AfterBuild">
+  </Target>
+  -->
 </Project>