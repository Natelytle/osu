﻿// Copyright (c) ppy Pty Ltd <contact@ppy.sh>. Licensed under the MIT Licence.
// See the LICENCE file in the repository root for full licence text.

using System.Linq;
using osu.Framework.Allocation;
using osu.Framework.Graphics;
using osu.Framework.Graphics.Containers;
using osu.Game.Beatmaps.ControlPoints;
using osu.Game.Graphics;
using osu.Game.Rulesets.Objects.Drawables;
using osu.Game.Rulesets.Judgements;
using osu.Game.Rulesets.Objects;
using osu.Game.Rulesets.Scoring;
using osu.Game.Rulesets.UI;
using osu.Game.Rulesets.UI.Scrolling;
using osu.Game.Rulesets.Taiko.Objects.Drawables;
using osu.Game.Rulesets.Taiko.Judgements;
using osu.Game.Rulesets.Taiko.Objects;
using osu.Game.Skinning;

namespace osu.Game.Rulesets.Taiko.UI
{
    public class TaikoPlayfield : ScrollingPlayfield
    {
        private readonly ControlPointInfo controlPoints;

        /// <summary>
        /// Default height of a <see cref="TaikoPlayfield"/> when inside a <see cref="DrawableTaikoRuleset"/>.
        /// </summary>
        public const float DEFAULT_HEIGHT = 178;

<<<<<<< HEAD
        /// <summary>
        /// The offset from <see cref="left_area_size"/> which the center of the hit target lies at.
        /// </summary>
        public const float HIT_TARGET_OFFSET = 100;

        /// <summary>
        /// The size of the left area of the playfield. This area contains the input drum.
        /// </summary>
        private const float left_area_size = 240;

        private readonly Container<HitExplosion> hitExplosionContainer;
        private readonly Container<KiaiHitExplosion> kiaiExplosionContainer;
        private readonly JudgementContainer<DrawableTaikoJudgement> judgementContainer;
        private readonly ScrollingHitObjectContainer drumRollHitContainer;
        internal readonly Drawable HitTarget;

        private readonly ProxyContainer topLevelHitContainer;
        private readonly ProxyContainer barlineContainer;
=======
        private Container<HitExplosion> hitExplosionContainer;
        private Container<KiaiHitExplosion> kiaiExplosionContainer;
        private JudgementContainer<DrawableTaikoJudgement> judgementContainer;
        internal Drawable HitTarget;
>>>>>>> fc706c19

        private ProxyContainer topLevelHitContainer;
        private ProxyContainer barlineContainer;
        private Container rightArea;
        private Container leftArea;

        private Container hitTargetOffsetContent;

        public TaikoPlayfield(ControlPointInfo controlPoints)
        {
<<<<<<< HEAD
            InternalChildren = new[]
=======
            this.controlPoints = controlPoints;
        }

        [BackgroundDependencyLoader]
        private void load(OsuColour colours)
        {
            InternalChildren = new Drawable[]
>>>>>>> fc706c19
            {
                new SkinnableDrawable(new TaikoSkinComponent(TaikoSkinComponents.PlayfieldBackgroundRight), _ => new PlayfieldBackgroundRight()),
                rightArea = new Container
                {
                    Name = "Right area",
                    RelativeSizeAxes = Axes.Both,
                    RelativePositionAxes = Axes.Both,
                    Children = new Drawable[]
                    {
                        new Container
                        {
                            Name = "Masked elements before hit objects",
                            RelativeSizeAxes = Axes.Both,
                            FillMode = FillMode.Fit,
                            Children = new[]
                            {
                                hitExplosionContainer = new Container<HitExplosion>
                                {
                                    RelativeSizeAxes = Axes.Both,
                                    Blending = BlendingParameters.Additive,
                                },
                                HitTarget = new SkinnableDrawable(new TaikoSkinComponent(TaikoSkinComponents.HitTarget), _ => new TaikoHitTarget())
                                {
                                    RelativeSizeAxes = Axes.Both,
                                }
                            }
                        },
<<<<<<< HEAD
                        barlineContainer = new ProxyContainer
                        {
                            RelativeSizeAxes = Axes.Both,
                            Padding = new MarginPadding { Left = HIT_TARGET_OFFSET }
                        },
                        new Container
                        {
                            Name = "Hit objects",
                            RelativeSizeAxes = Axes.Both,
                            Padding = new MarginPadding { Left = HIT_TARGET_OFFSET },
                            Masking = true,
                            Children = new Drawable[]
                            {
                                HitObjectContainer,
                                drumRollHitContainer = new ScrollingHitObjectContainer
                                {
                                    Name = "Drumroll hit"
                                }
                            }
                        },
                        kiaiExplosionContainer = new Container<KiaiHitExplosion>
=======
                        hitTargetOffsetContent = new Container
>>>>>>> fc706c19
                        {
                            RelativeSizeAxes = Axes.Both,
<<<<<<< HEAD
                            FillMode = FillMode.Fit,
                            Margin = new MarginPadding { Left = HIT_TARGET_OFFSET },
                            Blending = BlendingParameters.Additive
                        },
                        judgementContainer = new JudgementContainer<DrawableTaikoJudgement>
                        {
                            Name = "Judgements",
                            RelativeSizeAxes = Axes.Y,
                            Margin = new MarginPadding { Left = HIT_TARGET_OFFSET },
                            Blending = BlendingParameters.Additive
                        }
=======
                            Children = new Drawable[]
                            {
                                barlineContainer = new ProxyContainer
                                {
                                    RelativeSizeAxes = Axes.Both,
                                },
                                new Container
                                {
                                    Name = "Hit objects",
                                    RelativeSizeAxes = Axes.Both,
                                    Child = HitObjectContainer
                                },
                                kiaiExplosionContainer = new Container<KiaiHitExplosion>
                                {
                                    Name = "Kiai hit explosions",
                                    RelativeSizeAxes = Axes.Both,
                                    FillMode = FillMode.Fit,
                                    Blending = BlendingParameters.Additive
                                },
                                judgementContainer = new JudgementContainer<DrawableTaikoJudgement>
                                {
                                    Name = "Judgements",
                                    RelativeSizeAxes = Axes.Y,
                                    Blending = BlendingParameters.Additive
                                },
                            }
                        },
>>>>>>> fc706c19
                    }
                },
                leftArea = new Container
                {
                    Name = "Left overlay",
                    RelativeSizeAxes = Axes.Both,
                    FillMode = FillMode.Fit,
                    BorderColour = colours.Gray0,
                    Children = new Drawable[]
                    {
                        new SkinnableDrawable(new TaikoSkinComponent(TaikoSkinComponents.PlayfieldBackgroundLeft), _ => new PlayfieldBackgroundLeft()),
                        new InputDrum(controlPoints)
                        {
                            Anchor = Anchor.CentreLeft,
                            Origin = Anchor.CentreLeft,
                        },
                    }
                },
                topLevelHitContainer = new ProxyContainer
                {
                    Name = "Top level hit objects",
                    RelativeSizeAxes = Axes.Both,
                },
                drumRollHitContainer.CreateProxy()
            };
        }

        protected override void Update()
        {
            base.Update();

            // Padding is required to be updated for elements which are based on "absolute" X sized elements.
            // This is basically allowing for correct alignment as relative pieces move around them.
            rightArea.Padding = new MarginPadding { Left = leftArea.DrawWidth };
            hitTargetOffsetContent.Padding = new MarginPadding { Left = HitTarget.DrawWidth / 2 };
        }

        public override void Add(DrawableHitObject h)
        {
            h.OnNewResult += OnNewResult;

            base.Add(h);

            switch (h)
            {
                case DrawableBarLine barline:
                    barlineContainer.Add(barline.CreateProxy());
                    break;

                case DrawableTaikoHitObject taikoObject:
                    topLevelHitContainer.Add(taikoObject.CreateProxiedContent());
                    break;
            }
        }

        private void playDrumrollHit(DrawableDrumRollTick drumrollTick)
        {
            TaikoAction action = drumrollTick.JudgedAction;
            bool isStrong = drumrollTick.HitObject.IsStrong;
            double time = drumrollTick.HitObject.GetEndTime();

            DrawableHit drawableHit;
            if (action == TaikoAction.LeftRim || action == TaikoAction.RightRim)
                drawableHit = new DrawableFlyingRimHit(time, isStrong);
            else
                drawableHit = new DrawableFlyingCentreHit(time, isStrong);

            drumRollHitContainer.Add(drawableHit);
        }

        internal void OnNewResult(DrawableHitObject judgedObject, JudgementResult result)
        {
            if (!DisplayJudgements.Value)
                return;

            if ((judgedObject is DrawableDrumRollTick) && result.Type != HitResult.Miss)
                playDrumrollHit((DrawableDrumRollTick)judgedObject);

            if (!judgedObject.DisplayResult)
                return;

            switch (result.Judgement)
            {
                case TaikoStrongJudgement _:
                    if (result.IsHit)
                        hitExplosionContainer.Children.FirstOrDefault(e => e.JudgedObject == ((DrawableStrongNestedHit)judgedObject).MainObject)?.VisualiseSecondHit();
                    break;

                default:
                    judgementContainer.Add(new DrawableTaikoJudgement(result, judgedObject)
                    {
                        Anchor = result.IsHit ? Anchor.TopLeft : Anchor.CentreLeft,
                        Origin = result.IsHit ? Anchor.BottomCentre : Anchor.Centre,
                        RelativePositionAxes = Axes.X,
                        X = result.IsHit ? judgedObject.Position.X : 0,
                    });

                    if (!result.IsHit)
                        break;

                    bool isRim = (judgedObject.HitObject as Hit)?.Type == HitType.Rim;

                    hitExplosionContainer.Add(new HitExplosion(judgedObject, isRim));

                    if (judgedObject.HitObject.Kiai)
                        kiaiExplosionContainer.Add(new KiaiHitExplosion(judgedObject, isRim));

                    break;
            }
        }

        protected override void Update()
        {
            base.Update();

            // When rewinding, make sure to remove any auxilliary hit notes that were
            // spawned and played during a drumroll.
            if (Time.Elapsed < 0)
            {
                foreach (var o in drumRollHitContainer.Objects)
                {
                    if (o.HitObject.StartTime >= Time.Current)
                        drumRollHitContainer.Remove(o);
                }
            }
        }

        private class ProxyContainer : LifetimeManagementContainer
        {
            public new MarginPadding Padding
            {
                set => base.Padding = value;
            }

            public void Add(Drawable proxy) => AddInternal(proxy);
        }
    }
}<|MERGE_RESOLUTION|>--- conflicted
+++ resolved
@@ -29,31 +29,11 @@
         /// </summary>
         public const float DEFAULT_HEIGHT = 178;
 
-<<<<<<< HEAD
-        /// <summary>
-        /// The offset from <see cref="left_area_size"/> which the center of the hit target lies at.
-        /// </summary>
-        public const float HIT_TARGET_OFFSET = 100;
-
-        /// <summary>
-        /// The size of the left area of the playfield. This area contains the input drum.
-        /// </summary>
-        private const float left_area_size = 240;
-
-        private readonly Container<HitExplosion> hitExplosionContainer;
-        private readonly Container<KiaiHitExplosion> kiaiExplosionContainer;
-        private readonly JudgementContainer<DrawableTaikoJudgement> judgementContainer;
-        private readonly ScrollingHitObjectContainer drumRollHitContainer;
-        internal readonly Drawable HitTarget;
-
-        private readonly ProxyContainer topLevelHitContainer;
-        private readonly ProxyContainer barlineContainer;
-=======
         private Container<HitExplosion> hitExplosionContainer;
         private Container<KiaiHitExplosion> kiaiExplosionContainer;
         private JudgementContainer<DrawableTaikoJudgement> judgementContainer;
+        private ScrollingHitObjectContainer drumRollHitContainer;
         internal Drawable HitTarget;
->>>>>>> fc706c19
 
         private ProxyContainer topLevelHitContainer;
         private ProxyContainer barlineContainer;
@@ -64,9 +44,6 @@
 
         public TaikoPlayfield(ControlPointInfo controlPoints)
         {
-<<<<<<< HEAD
-            InternalChildren = new[]
-=======
             this.controlPoints = controlPoints;
         }
 
@@ -74,7 +51,6 @@
         private void load(OsuColour colours)
         {
             InternalChildren = new Drawable[]
->>>>>>> fc706c19
             {
                 new SkinnableDrawable(new TaikoSkinComponent(TaikoSkinComponents.PlayfieldBackgroundRight), _ => new PlayfieldBackgroundRight()),
                 rightArea = new Container
@@ -102,46 +78,9 @@
                                 }
                             }
                         },
-<<<<<<< HEAD
-                        barlineContainer = new ProxyContainer
+                        hitTargetOffsetContent = new Container
                         {
                             RelativeSizeAxes = Axes.Both,
-                            Padding = new MarginPadding { Left = HIT_TARGET_OFFSET }
-                        },
-                        new Container
-                        {
-                            Name = "Hit objects",
-                            RelativeSizeAxes = Axes.Both,
-                            Padding = new MarginPadding { Left = HIT_TARGET_OFFSET },
-                            Masking = true,
-                            Children = new Drawable[]
-                            {
-                                HitObjectContainer,
-                                drumRollHitContainer = new ScrollingHitObjectContainer
-                                {
-                                    Name = "Drumroll hit"
-                                }
-                            }
-                        },
-                        kiaiExplosionContainer = new Container<KiaiHitExplosion>
-=======
-                        hitTargetOffsetContent = new Container
->>>>>>> fc706c19
-                        {
-                            RelativeSizeAxes = Axes.Both,
-<<<<<<< HEAD
-                            FillMode = FillMode.Fit,
-                            Margin = new MarginPadding { Left = HIT_TARGET_OFFSET },
-                            Blending = BlendingParameters.Additive
-                        },
-                        judgementContainer = new JudgementContainer<DrawableTaikoJudgement>
-                        {
-                            Name = "Judgements",
-                            RelativeSizeAxes = Axes.Y,
-                            Margin = new MarginPadding { Left = HIT_TARGET_OFFSET },
-                            Blending = BlendingParameters.Additive
-                        }
-=======
                             Children = new Drawable[]
                             {
                                 barlineContainer = new ProxyContainer
@@ -152,7 +91,14 @@
                                 {
                                     Name = "Hit objects",
                                     RelativeSizeAxes = Axes.Both,
-                                    Child = HitObjectContainer
+                                    Children = new Drawable[]
+                                    {
+                                        HitObjectContainer,
+                                        drumRollHitContainer = new ScrollingHitObjectContainer
+                                        {
+                                            Name = "Drumroll hit"
+                                        }
+                                    }
                                 },
                                 kiaiExplosionContainer = new Container<KiaiHitExplosion>
                                 {
@@ -169,7 +115,6 @@
                                 },
                             }
                         },
->>>>>>> fc706c19
                     }
                 },
                 leftArea = new Container
@@ -205,6 +150,17 @@
             // This is basically allowing for correct alignment as relative pieces move around them.
             rightArea.Padding = new MarginPadding { Left = leftArea.DrawWidth };
             hitTargetOffsetContent.Padding = new MarginPadding { Left = HitTarget.DrawWidth / 2 };
+
+            // When rewinding, make sure to remove any auxilliary hit notes that were
+            // spawned and played during a drumroll.
+            if (Time.Elapsed < 0)
+            {
+                foreach (var o in drumRollHitContainer.Objects)
+                {
+                    if (o.HitObject.StartTime >= Time.Current)
+                        drumRollHitContainer.Remove(o);
+                }
+            }
         }
 
         public override void Add(DrawableHitObject h)
@@ -281,22 +237,6 @@
             }
         }
 
-        protected override void Update()
-        {
-            base.Update();
-
-            // When rewinding, make sure to remove any auxilliary hit notes that were
-            // spawned and played during a drumroll.
-            if (Time.Elapsed < 0)
-            {
-                foreach (var o in drumRollHitContainer.Objects)
-                {
-                    if (o.HitObject.StartTime >= Time.Current)
-                        drumRollHitContainer.Remove(o);
-                }
-            }
-        }
-
         private class ProxyContainer : LifetimeManagementContainer
         {
             public new MarginPadding Padding
