--- conflicted
+++ resolved
@@ -56,7 +56,6 @@
             Rhythm = getClosestRhythm(lastObject, lastLastObject, clockRate);
             HitType = currentHit?.Type;
 
-<<<<<<< HEAD
             // Need to be done after HitType is set.
             if (HitType != null)
             {
@@ -71,7 +70,6 @@
                 Colour = TaikoDifficultyHitObjectColour.GetInstanceFor(this);
             }
 
-=======
             if (HitType == Objects.HitType.Centre)
             {
                 MonoPosition = centreHitObjects.Count();
@@ -84,7 +82,6 @@
                 rimHitObjects.Add(this);
                 monoDifficultyHitObjects = rimHitObjects;
             }
->>>>>>> 0a21f7c3
         }
 
         /// <summary>
