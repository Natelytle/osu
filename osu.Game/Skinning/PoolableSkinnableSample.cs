--- conflicted
+++ resolved
@@ -71,9 +71,6 @@
                 updateSample();
         }
 
-<<<<<<< HEAD
-        protected override void SkinChanged(ISkinSource skin)
-=======
         protected override void LoadComplete()
         {
             base.LoadComplete();
@@ -88,8 +85,7 @@
             clearPreviousSamples();
         }
 
-        protected override void SkinChanged(ISkinSource skin, bool allowFallback)
->>>>>>> e5e3509c
+        protected override void SkinChanged(ISkinSource skin)
         {
             base.SkinChanged(skin);
             updateSample();
