// Copyright (c) ppy Pty Ltd <contact@ppy.sh>. Licensed under the MIT Licence.
// See the LICENCE file in the repository root for full licence text.

using System;
using System.Collections.Generic;
using System.Linq;
using osu.Framework.Allocation;
using osu.Framework.Extensions.EnumExtensions;
using osu.Framework.Graphics;
using osu.Framework.Graphics.Primitives;
using osu.Framework.Graphics.UserInterface;
using osu.Framework.Utils;
using osu.Game.Extensions;
using osu.Game.Graphics.UserInterface;
using osu.Game.Rulesets.Edit;
using osu.Game.Screens.Edit.Compose.Components;
using osuTK;

namespace osu.Game.Skinning.Editor
{
    public class SkinSelectionHandler : SelectionHandler<ISkinnableDrawable>
    {
        private Vector2? referenceOrigin;

        [Resolved]
        private SkinEditor skinEditor { get; set; }

        protected override void OnOperationEnded()
        {
            base.OnOperationEnded();
            referenceOrigin = null;
        }

        public override bool HandleRotation(float angle)
        {
            if (SelectedBlueprints.Count == 1)
            {
                // for single items, rotate around the origin rather than the selection centre.
                ((Drawable)SelectedBlueprints.First().Item).Rotation += angle;
            }
            else
            {
                var selectionQuad = getSelectionQuad();

                referenceOrigin ??= selectionQuad.Centre;

                foreach (var b in SelectedBlueprints)
                {
                    var drawableItem = (Drawable)b.Item;

                    drawableItem.Position = drawableItem.Parent.ToLocalSpace(RotatePointAroundOrigin(b.ScreenSpaceSelectionPoint, referenceOrigin.Value, angle)) - drawableItem.AnchorPosition;
                    drawableItem.Rotation += angle;
                }
            }

            // this isn't always the case but let's be lenient for now.
            return true;
        }

        public override bool HandleScale(Vector2 scale, Anchor anchor)
        {
            // convert scale to screen space
            scale = ToScreenSpace(scale) - ToScreenSpace(Vector2.Zero);

            adjustScaleFromAnchor(ref scale, anchor);

<<<<<<< HEAD
            var selectionQuad = getSelectionQuad();

            // the selection quad is always upright, so use a rect to make mutating the values easier.
            var adjustedRect = selectionQuad.AABBFloat;

            // for now aspect lock scale adjustments that occur at corners.
            if (!anchor.HasFlagFast(Anchor.x1) && !anchor.HasFlagFast(Anchor.y1))
                scale.Y = scale.X / selectionQuad.Width * selectionQuad.Height;

            if (anchor.HasFlagFast(Anchor.x0))
            {
                adjustedRect.X -= scale.X;
                adjustedRect.Width += scale.X;
            }
            else if (anchor.HasFlagFast(Anchor.x2))
            {
                adjustedRect.Width += scale.X;
            }

            if (anchor.HasFlagFast(Anchor.y0))
            {
                adjustedRect.Y -= scale.Y;
                adjustedRect.Height += scale.Y;
            }
            else if (anchor.HasFlagFast(Anchor.y2))
            {
                adjustedRect.Height += scale.Y;
            }

            // scale adjust should match that of the quad itself.
            var scaledDelta = new Vector2(
                adjustedRect.Width / selectionQuad.Width,
                adjustedRect.Height / selectionQuad.Height
=======
            // the selection quad is always upright, so use an AABB rect to make mutating the values easier.
            var selectionRect = GetSurroundingQuad(SelectedBlueprints.SelectMany(b =>
                b.Item.ScreenSpaceDrawQuad.GetVertices().ToArray())).AABBFloat;

            // copy to mutate, as we will need to compare to the original later on.
            var adjustedRect = selectionRect;

            // first, remove any scale axis we are not interested in.
            if (anchor.HasFlagFast(Anchor.x1)) scale.X = 0;
            if (anchor.HasFlagFast(Anchor.y1)) scale.Y = 0;

            bool shouldAspectLock =
                // for now aspect lock scale adjustments that occur at corners..
                (!anchor.HasFlagFast(Anchor.x1) && !anchor.HasFlagFast(Anchor.y1))
                // ..or if any of the selection have been rotated.
                // this is to avoid requiring skew logic (which would likely not be the user's expected transform anyway).
                || SelectedBlueprints.Any(b => !Precision.AlmostEquals(((Drawable)b.Item).Rotation, 0));

            if (shouldAspectLock)
            {
                if (anchor.HasFlagFast(Anchor.x1))
                    // if dragging from the horizontal centre, only a vertical component is available.
                    scale.X = scale.Y / selectionRect.Height * selectionRect.Width;
                else
                    // in all other cases (arbitrarily) use the horizontal component for aspect lock.
                    scale.Y = scale.X / selectionRect.Width * selectionRect.Height;
            }

            if (anchor.HasFlagFast(Anchor.x0)) adjustedRect.X -= scale.X;
            if (anchor.HasFlagFast(Anchor.y0)) adjustedRect.Y -= scale.Y;

            adjustedRect.Width += scale.X;
            adjustedRect.Height += scale.Y;

            // scale adjust applied to each individual item should match that of the quad itself.
            var scaledDelta = new Vector2(
                adjustedRect.Width / selectionRect.Width,
                adjustedRect.Height / selectionRect.Height
>>>>>>> 485728ca
            );

            foreach (var b in SelectedBlueprints)
            {
                var drawableItem = (Drawable)b.Item;

                // each drawable's relative position should be maintained in the scaled quad.
                var screenPosition = b.ScreenSpaceSelectionPoint;

                var relativePositionInOriginal =
                    new Vector2(
<<<<<<< HEAD
                        (screenPosition.X - selectionQuad.TopLeft.X) / selectionQuad.Width,
                        (screenPosition.Y - selectionQuad.TopLeft.Y) / selectionQuad.Height
=======
                        (screenPosition.X - selectionRect.TopLeft.X) / selectionRect.Width,
                        (screenPosition.Y - selectionRect.TopLeft.Y) / selectionRect.Height
>>>>>>> 485728ca
                    );

                var newPositionInAdjusted = new Vector2(
                    adjustedRect.TopLeft.X + adjustedRect.Width * relativePositionInOriginal.X,
                    adjustedRect.TopLeft.Y + adjustedRect.Height * relativePositionInOriginal.Y
                );

                drawableItem.Position = drawableItem.Parent.ToLocalSpace(newPositionInAdjusted) - drawableItem.AnchorPosition;
                drawableItem.Scale *= scaledDelta;
            }

            return true;
        }

        public override bool HandleFlip(Direction direction)
        {
            var selectionQuad = GetSurroundingQuad(SelectedBlueprints.Select(b => b.ScreenSpaceSelectionPoint));

            foreach (var b in SelectedBlueprints)
            {
                var drawableItem = (Drawable)b.Item;

                drawableItem.Position =
                    drawableItem.Parent.ToLocalSpace(GetFlippedPosition(direction, selectionQuad, b.ScreenSpaceSelectionPoint)) - drawableItem.AnchorPosition;

                drawableItem.Scale *= new Vector2(
                    direction == Direction.Horizontal ? -1 : 1,
                    direction == Direction.Vertical ? -1 : 1
                );
            }

            return true;
        }

        public override bool HandleMovement(MoveSelectionEvent<ISkinnableDrawable> moveEvent)
        {
            foreach (var c in SelectedBlueprints)
            {
                Drawable drawable = (Drawable)c.Item;
                drawable.Position += drawable.ScreenSpaceDeltaToParentSpace(moveEvent.ScreenSpaceDelta);
            }

            return true;
        }

        protected override void OnSelectionChanged()
        {
            base.OnSelectionChanged();

            SelectionBox.CanRotate = true;
            SelectionBox.CanScaleX = true;
            SelectionBox.CanScaleY = true;
            SelectionBox.CanReverse = false;
        }

        protected override void DeleteItems(IEnumerable<ISkinnableDrawable> items) =>
            skinEditor.DeleteItems(items.ToArray());

        protected override IEnumerable<MenuItem> GetContextMenuItemsForSelection(IEnumerable<SelectionBlueprint<ISkinnableDrawable>> selection)
        {
            yield return new OsuMenuItem("Anchor")
            {
                Items = createAnchorItems(d => d.Anchor, applyAnchor).ToArray()
            };

            yield return new OsuMenuItem("Origin")
            {
                Items = createAnchorItems(d => d.Origin, applyOrigin).ToArray()
            };

            foreach (var item in base.GetContextMenuItemsForSelection(selection))
                yield return item;

            IEnumerable<TernaryStateMenuItem> createAnchorItems(Func<Drawable, Anchor> checkFunction, Action<Anchor> applyFunction)
            {
                var displayableAnchors = new[]
                {
                    Anchor.TopLeft,
                    Anchor.TopCentre,
                    Anchor.TopRight,
                    Anchor.CentreLeft,
                    Anchor.Centre,
                    Anchor.CentreRight,
                    Anchor.BottomLeft,
                    Anchor.BottomCentre,
                    Anchor.BottomRight,
                };

                return displayableAnchors.Select(a =>
                {
                    return new TernaryStateRadioMenuItem(a.ToString(), MenuItemType.Standard, _ => applyFunction(a))
                    {
                        State = { Value = GetStateFromSelection(selection, c => checkFunction((Drawable)c.Item) == a) }
                    };
                });
            }
        }

        private void applyOrigin(Anchor anchor)
        {
            foreach (var item in SelectedItems)
            {
                var drawable = (Drawable)item;

                var previousOrigin = drawable.OriginPosition;
                drawable.Origin = anchor;
                drawable.Position += drawable.OriginPosition - previousOrigin;
            }
        }

        /// <summary>
        /// A screen-space quad surrounding all selected drawables, accounting for their full displayed size.
        /// </summary>
        /// <returns></returns>
        private Quad getSelectionQuad() =>
            GetSurroundingQuad(SelectedBlueprints.SelectMany(b => b.Item.ScreenSpaceDrawQuad.GetVertices().ToArray()));

        private void applyAnchor(Anchor anchor)
        {
            foreach (var item in SelectedItems)
            {
                var drawable = (Drawable)item;

                var previousAnchor = drawable.AnchorPosition;
                drawable.Anchor = anchor;
                drawable.Position -= drawable.AnchorPosition - previousAnchor;
            }
        }

        private static void adjustScaleFromAnchor(ref Vector2 scale, Anchor reference)
        {
            // cancel out scale in axes we don't care about (based on which drag handle was used).
            if ((reference & Anchor.x1) > 0) scale.X = 0;
            if ((reference & Anchor.y1) > 0) scale.Y = 0;

            // reverse the scale direction if dragging from top or left.
            if ((reference & Anchor.x0) > 0) scale.X = -scale.X;
            if ((reference & Anchor.y0) > 0) scale.Y = -scale.Y;
        }
    }
}<|MERGE_RESOLUTION|>--- conflicted
+++ resolved
@@ -64,44 +64,8 @@
 
             adjustScaleFromAnchor(ref scale, anchor);
 
-<<<<<<< HEAD
-            var selectionQuad = getSelectionQuad();
-
-            // the selection quad is always upright, so use a rect to make mutating the values easier.
-            var adjustedRect = selectionQuad.AABBFloat;
-
-            // for now aspect lock scale adjustments that occur at corners.
-            if (!anchor.HasFlagFast(Anchor.x1) && !anchor.HasFlagFast(Anchor.y1))
-                scale.Y = scale.X / selectionQuad.Width * selectionQuad.Height;
-
-            if (anchor.HasFlagFast(Anchor.x0))
-            {
-                adjustedRect.X -= scale.X;
-                adjustedRect.Width += scale.X;
-            }
-            else if (anchor.HasFlagFast(Anchor.x2))
-            {
-                adjustedRect.Width += scale.X;
-            }
-
-            if (anchor.HasFlagFast(Anchor.y0))
-            {
-                adjustedRect.Y -= scale.Y;
-                adjustedRect.Height += scale.Y;
-            }
-            else if (anchor.HasFlagFast(Anchor.y2))
-            {
-                adjustedRect.Height += scale.Y;
-            }
-
-            // scale adjust should match that of the quad itself.
-            var scaledDelta = new Vector2(
-                adjustedRect.Width / selectionQuad.Width,
-                adjustedRect.Height / selectionQuad.Height
-=======
             // the selection quad is always upright, so use an AABB rect to make mutating the values easier.
-            var selectionRect = GetSurroundingQuad(SelectedBlueprints.SelectMany(b =>
-                b.Item.ScreenSpaceDrawQuad.GetVertices().ToArray())).AABBFloat;
+            var selectionRect = getSelectionQuad().AABBFloat;
 
             // copy to mutate, as we will need to compare to the original later on.
             var adjustedRect = selectionRect;
@@ -137,7 +101,6 @@
             var scaledDelta = new Vector2(
                 adjustedRect.Width / selectionRect.Width,
                 adjustedRect.Height / selectionRect.Height
->>>>>>> 485728ca
             );
 
             foreach (var b in SelectedBlueprints)
@@ -149,13 +112,8 @@
 
                 var relativePositionInOriginal =
                     new Vector2(
-<<<<<<< HEAD
-                        (screenPosition.X - selectionQuad.TopLeft.X) / selectionQuad.Width,
-                        (screenPosition.Y - selectionQuad.TopLeft.Y) / selectionQuad.Height
-=======
                         (screenPosition.X - selectionRect.TopLeft.X) / selectionRect.Width,
                         (screenPosition.Y - selectionRect.TopLeft.Y) / selectionRect.Height
->>>>>>> 485728ca
                     );
 
                 var newPositionInAdjusted = new Vector2(
