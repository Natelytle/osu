<Project Sdk="Microsoft.NET.Sdk">
  <PropertyGroup Label="Project">
    <TargetFramework>netstandard2.1</TargetFramework>
    <OutputType>Library</OutputType>
    <AllowUnsafeBlocks>true</AllowUnsafeBlocks>
  </PropertyGroup>
  <PropertyGroup Label="Nuget">
    <Title>osu!</Title>
    <PackageId>ppy.osu.Game</PackageId>
    <Version>0.0.0</Version>
    <PackageIcon>icon.png</PackageIcon>
    <IsPackable>true</IsPackable>
  </PropertyGroup>
  <ItemGroup Label="Icon">
    <None Include="..\assets\lazer-nuget.png">
      <Pack>True</Pack>
      <PackagePath>icon.png</PackagePath>
    </None>
  </ItemGroup>
  <ItemGroup Label="Package References">
    <PackageReference Include="AutoMapper" Version="10.1.1" />
    <PackageReference Include="DiffPlex" Version="1.7.0" />
    <PackageReference Include="HtmlAgilityPack" Version="1.11.37" />
    <PackageReference Include="Humanizer" Version="2.11.10" />
    <PackageReference Include="MessagePack" Version="2.3.85" />
    <PackageReference Include="Microsoft.AspNetCore.SignalR.Client" Version="5.0.10" />
    <PackageReference Include="Microsoft.AspNetCore.SignalR.Protocols.MessagePack" Version="5.0.11" />
    <PackageReference Include="Microsoft.AspNetCore.SignalR.Protocols.NewtonsoftJson" Version="5.0.11" />
    <PackageReference Include="Microsoft.EntityFrameworkCore.Sqlite" Version="2.2.6" />
    <PackageReference Include="Microsoft.EntityFrameworkCore.Sqlite.Core" Version="2.2.6" />
    <PackageReference Include="Microsoft.Extensions.Configuration.Abstractions" Version="5.0.0" />
    <PackageReference Include="Microsoft.NETCore.Targets" Version="3.1.0" />
    <PackageReference Include="Newtonsoft.Json" Version="13.0.1" />
    <PackageReference Include="ppy.LocalisationAnalyser" Version="2021.725.0">
      <PrivateAssets>all</PrivateAssets>
      <IncludeAssets>runtime; build; native; contentfiles; analyzers; buildtransitive</IncludeAssets>
    </PackageReference>
    <PackageReference Include="Realm" Version="10.6.0" />
    <PackageReference Include="ppy.osu.Framework" Version="2021.1029.0" />
    <PackageReference Include="ppy.osu.Game.Resources" Version="2021.1026.0" />
<<<<<<< HEAD
    <PackageReference Include="Sentry" Version="3.9.4" />
    <PackageReference Include="SharpCompress" Version="0.30.0" />
=======
    <PackageReference Include="Sentry" Version="3.10.0" />
    <PackageReference Include="SharpCompress" Version="0.29.0" />
>>>>>>> e0a940be
    <PackageReference Include="NUnit" Version="3.13.2" />
    <PackageReference Include="System.ComponentModel.Annotations" Version="5.0.0" />
    <PackageReference Include="TagLibSharp" Version="2.2.0" />
  </ItemGroup>
</Project><|MERGE_RESOLUTION|>--- conflicted
+++ resolved
@@ -38,13 +38,8 @@
     <PackageReference Include="Realm" Version="10.6.0" />
     <PackageReference Include="ppy.osu.Framework" Version="2021.1029.0" />
     <PackageReference Include="ppy.osu.Game.Resources" Version="2021.1026.0" />
-<<<<<<< HEAD
-    <PackageReference Include="Sentry" Version="3.9.4" />
+    <PackageReference Include="Sentry" Version="3.10.0" />
     <PackageReference Include="SharpCompress" Version="0.30.0" />
-=======
-    <PackageReference Include="Sentry" Version="3.10.0" />
-    <PackageReference Include="SharpCompress" Version="0.29.0" />
->>>>>>> e0a940be
     <PackageReference Include="NUnit" Version="3.13.2" />
     <PackageReference Include="System.ComponentModel.Annotations" Version="5.0.0" />
     <PackageReference Include="TagLibSharp" Version="2.2.0" />
