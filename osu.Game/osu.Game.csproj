﻿<Project Sdk="Microsoft.NET.Sdk">
  <PropertyGroup Label="Project">
    <TargetFramework>netstandard2.1</TargetFramework>
    <OutputType>Library</OutputType>
    <AllowUnsafeBlocks>true</AllowUnsafeBlocks>
  </PropertyGroup>
  <PropertyGroup Label="Nuget">
    <Title>osu!</Title>
    <PackageId>ppy.osu.Game</PackageId>
    <Version>0.0.0</Version>
    <PackageIcon>icon.png</PackageIcon>
    <IsPackable>true</IsPackable>
  </PropertyGroup>
  <ItemGroup Label="Icon">
    <None Include="..\assets\lazer-nuget.png">
      <Pack>True</Pack>
      <PackagePath>icon.png</PackagePath>
    </None>
  </ItemGroup>
  <ItemGroup Label="Package References">
    <PackageReference Include="Dapper" Version="2.0.35" />
    <PackageReference Include="DiffPlex" Version="1.6.3" />
    <PackageReference Include="Humanizer" Version="2.8.26" />
    <PackageReference Include="Microsoft.AspNetCore.SignalR.Client" Version="3.1.9" />
    <PackageReference Include="Microsoft.AspNetCore.SignalR.Protocols.NewtonsoftJson" Version="3.1.9" />
    <PackageReference Include="Microsoft.EntityFrameworkCore.Sqlite" Version="2.2.6" />
    <PackageReference Include="Microsoft.EntityFrameworkCore.Sqlite.Core" Version="2.2.6" />
    <PackageReference Include="Newtonsoft.Json" Version="12.0.3" />
<<<<<<< HEAD
    <PackageReference Include="ppy.osu.Framework" Version="2020.1111.0" />
=======
    <PackageReference Include="ppy.osu.Framework" Version="2020.1113.0" />
>>>>>>> 8268b333
    <PackageReference Include="ppy.osu.Game.Resources" Version="2020.1030.0" />
    <PackageReference Include="Sentry" Version="2.1.6" />
    <PackageReference Include="SharpCompress" Version="0.26.0" />
    <PackageReference Include="NUnit" Version="3.12.0" />
    <PackageReference Include="System.ComponentModel.Annotations" Version="4.7.0" />
  </ItemGroup>
</Project><|MERGE_RESOLUTION|>--- conflicted
+++ resolved
@@ -26,11 +26,7 @@
     <PackageReference Include="Microsoft.EntityFrameworkCore.Sqlite" Version="2.2.6" />
     <PackageReference Include="Microsoft.EntityFrameworkCore.Sqlite.Core" Version="2.2.6" />
     <PackageReference Include="Newtonsoft.Json" Version="12.0.3" />
-<<<<<<< HEAD
-    <PackageReference Include="ppy.osu.Framework" Version="2020.1111.0" />
-=======
     <PackageReference Include="ppy.osu.Framework" Version="2020.1113.0" />
->>>>>>> 8268b333
     <PackageReference Include="ppy.osu.Game.Resources" Version="2020.1030.0" />
     <PackageReference Include="Sentry" Version="2.1.6" />
     <PackageReference Include="SharpCompress" Version="0.26.0" />
