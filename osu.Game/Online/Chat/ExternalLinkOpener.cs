--- conflicted
+++ resolved
@@ -49,20 +49,12 @@
 
             if (url.StartsWith('/'))
             {
-<<<<<<< HEAD
-                url = $"{api.WebsiteRootUrl}{url}";
-=======
                 url = $"{api.Endpoints.WebsiteUrl}{url}";
->>>>>>> 553a8601
                 isTrustedDomain = true;
             }
             else
             {
-<<<<<<< HEAD
-                isTrustedDomain = url.StartsWith(api.WebsiteRootUrl, StringComparison.Ordinal);
-=======
                 isTrustedDomain = url.StartsWith(api.Endpoints.WebsiteUrl, StringComparison.Ordinal);
->>>>>>> 553a8601
             }
 
             if (!url.CheckIsValidUrl())
