// Copyright (c) ppy Pty Ltd <contact@ppy.sh>. Licensed under the MIT Licence.
// See the LICENCE file in the repository root for full licence text.

using System;
using System.Collections.Generic;
using System.Linq;
using Humanizer;
using MessagePack;
using Newtonsoft.Json;
using osu.Framework.Bindables;
using osu.Game.Configuration;
using osu.Game.Rulesets;
using osu.Game.Rulesets.Mods;

namespace osu.Game.Online.API
{
<<<<<<< HEAD
    public class APIMod : IMod, IEquatable<APIMod>
=======
    [MessagePackObject]
    public class APIMod : IMod
>>>>>>> 4853ac80
    {
        [JsonProperty("acronym")]
        [Key(0)]
        public string Acronym { get; set; }

        [JsonProperty("settings")]
        [Key(1)]
        [MessagePackFormatter(typeof(ModSettingsDictionaryFormatter))]
        public Dictionary<string, object> Settings { get; set; } = new Dictionary<string, object>();

        [JsonConstructor]
        [SerializationConstructor]
        public APIMod()
        {
        }

        public APIMod(Mod mod)
        {
            Acronym = mod.Acronym;

            foreach (var (_, property) in mod.GetSettingsSourceProperties())
            {
                var bindable = (IBindable)property.GetValue(mod);

                if (!bindable.IsDefault)
                    Settings.Add(property.Name.Underscore(), bindable);
            }
        }

        public Mod ToMod(Ruleset ruleset)
        {
            Mod resultMod = ruleset.GetAllMods().FirstOrDefault(m => m.Acronym == Acronym);

            if (resultMod == null)
                throw new InvalidOperationException($"There is no mod in the ruleset ({ruleset.ShortName}) matching the acronym {Acronym}.");

            foreach (var (_, property) in resultMod.GetSettingsSourceProperties())
            {
                if (!Settings.TryGetValue(property.Name.Underscore(), out object settingValue))
                    continue;

                resultMod.CopyAdjustedSetting((IBindable)property.GetValue(resultMod), settingValue);
            }

            return resultMod;
        }

        public bool Equals(IMod other) => other is APIMod them && Equals(them);
        public bool Equals(APIMod other) => Acronym == other?.Acronym;

        public override string ToString()
        {
            if (Settings.Count > 0)
                return $"{Acronym} ({string.Join(',', Settings.Select(kvp => $"{kvp.Key}:{kvp.Value}"))})";

            return $"{Acronym}";
        }
    }
}<|MERGE_RESOLUTION|>--- conflicted
+++ resolved
@@ -14,12 +14,8 @@
 
 namespace osu.Game.Online.API
 {
-<<<<<<< HEAD
+    [MessagePackObject]
     public class APIMod : IMod, IEquatable<APIMod>
-=======
-    [MessagePackObject]
-    public class APIMod : IMod
->>>>>>> 4853ac80
     {
         [JsonProperty("acronym")]
         [Key(0)]
