--- conflicted
+++ resolved
@@ -227,12 +227,8 @@
                 case ScoringMode.Classic:
                     // This gives a similar feeling to osu!stable scoring (ScoreV1) while keeping classic scoring as only a constant multiple of standardised scoring.
                     // The invariant is important to ensure that scores don't get re-ordered on leaderboards between the two scoring modes.
-<<<<<<< HEAD
-                    return GetScore(ScoringMode.Standardised, maxCombo, accuracyRatio, comboRatio, statistics) / max_score * Math.Pow(maxCombo, 2) * 25;
-=======
                     double scaledStandardised = GetScore(ScoringMode.Standardised, maxCombo, accuracyRatio, comboRatio, statistics) / max_score;
                     return Math.Pow(scaledStandardised * (maxCombo + 1), 2) * 18;
->>>>>>> cdd0262c
             }
         }
 
