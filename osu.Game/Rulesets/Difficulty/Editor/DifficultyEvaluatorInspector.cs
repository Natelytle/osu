--- conflicted
+++ resolved
@@ -69,16 +69,12 @@
                     s.Colour = colourProvider.Content2;
                 });
 
-<<<<<<< HEAD
-                string evalOutput = Math.Round(eval.EvaluateDifficultyOf(difficultyProvider.CurrentObject), 5).ToString();
+                string evalOutput = Math.Round(eval.EvaluateDifficultyOf(obj), 5).ToString();
 
                 if (eval.Name is "Snap Aim" or "Flow Aim")
-                    evalOutput += $" ({Math.Round(Math.Pow(eval.EvaluateDifficultyOf(difficultyProvider.CurrentObject), 0.6) / 3.9, 2)})";
+                    evalOutput += $" ({Math.Round(Math.Pow(eval.EvaluateDifficultyOf(obj), 0.6) / 3.9, 2)})";
 
                 text.AddParagraph(evalOutput, s =>
-=======
-                text.AddParagraph(Math.Round(eval.EvaluateDifficultyOf(obj), 5).ToString(), s =>
->>>>>>> c50410e7
                 {
                     s.Font = s.Font.With(weight: FontWeight.SemiBold);
                     s.Colour = colourProvider.Content1;
