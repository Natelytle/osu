﻿// Copyright (c) ppy Pty Ltd <contact@ppy.sh>. Licensed under the MIT Licence.
// See the LICENCE file in the repository root for full licence text.

using System;
using System.Linq;

namespace osu.Game.Rulesets.Difficulty.Utils
{
    public static partial class DifficultyCalculationUtils
    {
        /// <summary>
        /// Converts BPM value into milliseconds
        /// </summary>
        /// <param name="bpm">Beats per minute</param>
        /// <param name="delimiter">Which rhythm delimiter to use, default is 1/4</param>
        /// <returns>BPM conveted to milliseconds</returns>
        public static double BPMToMilliseconds(double bpm, int delimiter = 4)
        {
            return 60000.0 / delimiter / bpm;
        }

        /// <summary>
        /// Converts milliseconds value into a BPM value
        /// </summary>
        /// <param name="ms">Milliseconds</param>
        /// <param name="delimiter">Which rhythm delimiter to use, default is 1/4</param>
        /// <returns>Milliseconds conveted to beats per minute</returns>
        public static double MillisecondsToBPM(double ms, int delimiter = 4)
        {
            return 60000.0 / (ms * delimiter);
        }

        /// <summary>
        /// Calculates a S-shaped logistic function (https://en.wikipedia.org/wiki/Logistic_function)
        /// </summary>
        /// <param name="x">Value to calculate the function for</param>
        /// <param name="maxValue">Maximum value returnable by the function</param>
        /// <param name="multiplier">Growth rate of the function</param>
        /// <param name="midpointOffset">How much the function midpoint is offset from zero <paramref name="x"/></param>
        /// <returns>The output of logistic function of <paramref name="x"/></returns>
        public static double Logistic(double x, double midpointOffset, double multiplier, double maxValue = 1) => maxValue / (1 + Math.Exp(multiplier * (midpointOffset - x)));

        /// <summary>
        /// Calculates a S-shaped logistic function (https://en.wikipedia.org/wiki/Logistic_function)
        /// </summary>
        /// <param name="maxValue">Maximum value returnable by the function</param>
        /// <param name="exponent">Exponent</param>
        /// <returns>The output of logistic function</returns>
        public static double Logistic(double exponent, double maxValue = 1) => maxValue / (1 + Math.Exp(exponent));

        /// <summary>
<<<<<<< HEAD
=======
        /// Returns the <i>p</i>-norm of an <i>n</i>-dimensional vector (https://en.wikipedia.org/wiki/Norm_(mathematics))
        /// </summary>
        /// <param name="p">The value of <i>p</i> to calculate the norm for.</param>
        /// <param name="values">The coefficients of the vector.</param>
        /// <returns>The <i>p</i>-norm of the vector.</returns>
        public static double Norm(double p, params double[] values) => Math.Pow(values.Sum(x => Math.Pow(x, p)), 1 / p);

        /// <summary>
        /// Calculates a Gaussian-based bell curve function (https://en.wikipedia.org/wiki/Gaussian_function)
        /// </summary>
        /// <param name="x">Value to calculate the function for</param>
        /// <param name="mean">The mean (center) of the bell curve</param>
        /// <param name="width">The width (spread) of the curve</param>
        /// <param name="multiplier">Multiplier to adjust the curve's height</param>
        /// <returns>The output of the bell curve function of <paramref name="x"/></returns>
        public static double BellCurve(double x, double mean, double width, double multiplier = 1.0) => multiplier * Math.Exp(Math.E * -(Math.Pow(x - mean, 2) / Math.Pow(width, 2)));

        /// <summary>
        /// Smoothstep function (https://en.wikipedia.org/wiki/Smoothstep)
        /// </summary>
        /// <param name="x">Value to calculate the function for</param>
        /// <param name="start">Value at which function returns 0</param>
        /// <param name="end">Value at which function returns 1</param>
        public static double Smoothstep(double x, double start, double end)
        {
            x = Math.Clamp((x - start) / (end - start), 0.0, 1.0);

            return x * x * (3.0 - 2.0 * x);
        }

        /// <summary>
>>>>>>> 99fa5f8b
        /// Smootherstep function (https://en.wikipedia.org/wiki/Smoothstep#Variations)
        /// </summary>
        /// <param name="x">Value to calculate the function for</param>
        /// <param name="start">Value at which function returns 0</param>
        /// <param name="end">Value at which function returns 1</param>
        public static double Smootherstep(double x, double start, double end)
        {
            x = Math.Clamp((x - start) / (end - start), 0.0, 1.0);

            return x * x * x * (x * (6.0 * x - 15.0) + 10.0);
        }
<<<<<<< HEAD
=======

        /// <summary>
        /// Reverse linear interpolation function (https://en.wikipedia.org/wiki/Linear_interpolation)
        /// </summary>
        /// <param name="x">Value to calculate the function for</param>
        /// <param name="start">Value at which function returns 0</param>
        /// <param name="end">Value at which function returns 1</param>
        public static double ReverseLerp(double x, double start, double end)
        {
            return Math.Clamp((x - start) / (end - start), 0.0, 1.0);
        }
>>>>>>> 99fa5f8b
    }
}<|MERGE_RESOLUTION|>--- conflicted
+++ resolved
@@ -49,8 +49,6 @@
         public static double Logistic(double exponent, double maxValue = 1) => maxValue / (1 + Math.Exp(exponent));
 
         /// <summary>
-<<<<<<< HEAD
-=======
         /// Returns the <i>p</i>-norm of an <i>n</i>-dimensional vector (https://en.wikipedia.org/wiki/Norm_(mathematics))
         /// </summary>
         /// <param name="p">The value of <i>p</i> to calculate the norm for.</param>
@@ -82,7 +80,6 @@
         }
 
         /// <summary>
->>>>>>> 99fa5f8b
         /// Smootherstep function (https://en.wikipedia.org/wiki/Smoothstep#Variations)
         /// </summary>
         /// <param name="x">Value to calculate the function for</param>
@@ -94,8 +91,6 @@
 
             return x * x * x * (x * (6.0 * x - 15.0) + 10.0);
         }
-<<<<<<< HEAD
-=======
 
         /// <summary>
         /// Reverse linear interpolation function (https://en.wikipedia.org/wiki/Linear_interpolation)
@@ -107,6 +102,5 @@
         {
             return Math.Clamp((x - start) / (end - start), 0.0, 1.0);
         }
->>>>>>> 99fa5f8b
     }
 }