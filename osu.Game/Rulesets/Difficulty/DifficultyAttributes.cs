﻿// Copyright (c) ppy Pty Ltd <contact@ppy.sh>. Licensed under the MIT Licence.
// See the LICENCE file in the repository root for full licence text.

using System;
using System.Collections.Generic;
using Newtonsoft.Json;
using osu.Game.Beatmaps;
using osu.Game.Rulesets.Mods;

namespace osu.Game.Rulesets.Difficulty
{
    /// <summary>
    /// Describes the difficulty of a beatmap, as output by a <see cref="DifficultyCalculator"/>.
    /// </summary>
    [JsonObject(MemberSerialization.OptIn)]
    public class DifficultyAttributes
    {
        protected const int ATTRIB_ID_AIM = 1;
        protected const int ATTRIB_ID_SPEED = 3;
        protected const int ATTRIB_ID_OVERALL_DIFFICULTY = 5;
        protected const int ATTRIB_ID_APPROACH_RATE = 7;
        protected const int ATTRIB_ID_MAX_COMBO = 9;
        protected const int ATTRIB_ID_DIFFICULTY = 11;
        protected const int ATTRIB_ID_GREAT_HIT_WINDOW = 13;
        protected const int ATTRIB_ID_SCORE_MULTIPLIER = 15;
        protected const int ATTRIB_ID_FLASHLIGHT = 17;
        protected const int ATTRIB_ID_SLIDER_FACTOR = 19;
        protected const int ATTRIB_ID_SPEED_NOTE_COUNT = 21;
<<<<<<< HEAD
        protected const int ATTRIB_ID_LEGACY_ACCURACY_SCORE = 23;
        protected const int ATTRIB_ID_LEGACY_COMBO_SCORE = 25;
        protected const int ATTRIB_ID_LEGACY_BONUS_SCORE_RATIO = 27;
        protected const int ATTRIB_ID_NOTE_COUNT = 33;
        protected const int ATTRIB_ID_HOLD_NOTE_COUNT = 35;
=======
>>>>>>> 15ce45ac

        /// <summary>
        /// The mods which were applied to the beatmap.
        /// </summary>
        public Mod[] Mods { get; set; } = Array.Empty<Mod>();

        /// <summary>
        /// The combined star rating of all skills.
        /// </summary>
        [JsonProperty("star_rating", Order = -3)]
        public double StarRating { get; set; }

        /// <summary>
        /// The maximum achievable combo.
        /// </summary>
        [JsonProperty("max_combo", Order = -2)]
        public int MaxCombo { get; set; }

        /// <summary>
        /// Creates new <see cref="DifficultyAttributes"/>.
        /// </summary>
        public DifficultyAttributes()
        {
        }

        /// <summary>
        /// Creates new <see cref="DifficultyAttributes"/>.
        /// </summary>
        /// <param name="mods">The mods which were applied to the beatmap.</param>
        /// <param name="starRating">The combined star rating of all skills.</param>
        public DifficultyAttributes(Mod[] mods, double starRating)
        {
            Mods = mods;
            StarRating = starRating;
        }

        /// <summary>
        /// Converts this <see cref="DifficultyAttributes"/> to osu-web compatible database attribute mappings.
        /// </summary>
        /// <remarks>
        /// See: osu_difficulty_attribs table.
        /// </remarks>
        public virtual IEnumerable<(int attributeId, object value)> ToDatabaseAttributes()
        {
            yield return (ATTRIB_ID_MAX_COMBO, MaxCombo);
        }

        /// <summary>
        /// Reads osu-web database attribute mappings into this <see cref="DifficultyAttributes"/> object.
        /// </summary>
        /// <param name="values">The attribute mappings.</param>
        /// <param name="onlineInfo">The <see cref="IBeatmapOnlineInfo"/> where more information about the beatmap may be extracted from (such as AR/CS/OD/etc).</param>
        public virtual void FromDatabaseAttributes(IReadOnlyDictionary<int, double> values, IBeatmapOnlineInfo onlineInfo)
        {
            MaxCombo = (int)values[ATTRIB_ID_MAX_COMBO];
        }
    }
}<|MERGE_RESOLUTION|>--- conflicted
+++ resolved
@@ -26,14 +26,8 @@
         protected const int ATTRIB_ID_FLASHLIGHT = 17;
         protected const int ATTRIB_ID_SLIDER_FACTOR = 19;
         protected const int ATTRIB_ID_SPEED_NOTE_COUNT = 21;
-<<<<<<< HEAD
-        protected const int ATTRIB_ID_LEGACY_ACCURACY_SCORE = 23;
-        protected const int ATTRIB_ID_LEGACY_COMBO_SCORE = 25;
-        protected const int ATTRIB_ID_LEGACY_BONUS_SCORE_RATIO = 27;
-        protected const int ATTRIB_ID_NOTE_COUNT = 33;
-        protected const int ATTRIB_ID_HOLD_NOTE_COUNT = 35;
-=======
->>>>>>> 15ce45ac
+        protected const int ATTRIB_ID_NOTE_COUNT = 23;
+        protected const int ATTRIB_ID_HOLD_NOTE_COUNT = 25;
 
         /// <summary>
         /// The mods which were applied to the beatmap.
