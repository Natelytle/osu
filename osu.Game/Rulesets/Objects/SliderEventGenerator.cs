--- conflicted
+++ resolved
@@ -46,17 +46,11 @@
 
             for (int span = 0; span < spanCount; span++)
             {
-<<<<<<< HEAD
+                cancellationToken.ThrowIfCancellationRequested();
+
                 double spanStartTime = startTime + span * spanDuration;
                 bool reversed = span % 2 == 1;
 
-=======
-                cancellationToken.ThrowIfCancellationRequested();
-
-                double spanStartTime = startTime + span * spanDuration;
-                bool reversed = span % 2 == 1;
-
->>>>>>> 553a8601
                 if (tickDistance != 0)
                 {
                     var ticks = generateTicks(span, spanStartTime, spanDuration, reversed, length, tickDistance, minDistanceFromEnd, cancellationToken);
