﻿// Copyright (c) ppy Pty Ltd <contact@ppy.sh>. Licensed under the MIT Licence.
// See the LICENCE file in the repository root for full licence text.

using System;
using System.Collections.Generic;
using System.Linq;
using System.Reflection;
using Newtonsoft.Json;
using osu.Framework.Bindables;
using osu.Framework.Graphics.Sprites;
using osu.Framework.Testing;
using osu.Game.Configuration;
using osu.Game.IO.Serialization;
using osu.Game.Rulesets.UI;

namespace osu.Game.Rulesets.Mods
{
    /// <summary>
    /// The base class for gameplay modifiers.
    /// </summary>
    [ExcludeFromDynamicCompile]
    public abstract class Mod : IMod, IEquatable<Mod>, IJsonSerializable
    {
        /// <summary>
        /// The name of this mod.
        /// </summary>
        [JsonIgnore]
        public abstract string Name { get; }

        /// <summary>
        /// The shortened name of this mod.
        /// </summary>
        public abstract string Acronym { get; }

        /// <summary>
        /// The icon of this mod.
        /// </summary>
        [JsonIgnore]
        public virtual IconUsage? Icon => null;

        /// <summary>
        /// The type of this mod.
        /// </summary>
        [JsonIgnore]
        public virtual ModType Type => ModType.Fun;

        /// <summary>
        /// The user readable description of this mod.
        /// </summary>
        [JsonIgnore]
        public virtual string Description => string.Empty;

        /// <summary>
        /// The tooltip to display for this mod when used in a <see cref="ModIcon"/>.
        /// </summary>
        /// <remarks>
        /// Differs from <see cref="Name"/>, as the value of attributes (AR, CS, etc) changeable via the mod
        /// are displayed in the tooltip.
        /// </remarks>
        [JsonIgnore]
        public string IconTooltip
        {
            get
            {
                string description = SettingDescription;

                return string.IsNullOrEmpty(description) ? Name : $"{Name} ({description})";
            }
        }

        /// <summary>
        /// The description of editable settings of a mod to use in the <see cref="IconTooltip"/>.
        /// </summary>
        /// <remarks>
        /// Parentheses are added to the tooltip, surrounding the value of this property. If this property is <c>string.Empty</c>,
        /// the tooltip will not have parentheses.
        /// </remarks>
        public virtual string SettingDescription
        {
            get
            {
                var tooltipTexts = new List<string>();

                foreach ((SettingSourceAttribute attr, PropertyInfo property) in this.GetOrderedSettingsSourceProperties())
                {
                    var bindable = (IBindable)property.GetValue(this);

                    if (!bindable.IsDefault)
                        tooltipTexts.Add($"{attr.Label} {bindable}");
                }

                return string.Join(", ", tooltipTexts.Where(s => !string.IsNullOrEmpty(s)));
            }
        }

        /// <summary>
        /// The score multiplier of this mod.
        /// </summary>
        [JsonIgnore]
        public abstract double ScoreMultiplier { get; }

        /// <summary>
        /// Returns true if this mod is implemented (and playable).
        /// </summary>
        [JsonIgnore]
        public virtual bool HasImplementation => this is IApplicableMod;

        /// <summary>
        /// Returns if this mod is ranked.
        /// </summary>
        [JsonIgnore]
        public virtual bool Ranked => false;

        /// <summary>
        /// Whether this mod requires configuration to apply changes to the game.
        /// </summary>
        [JsonIgnore]
        public virtual bool RequiresConfiguration => false;

        /// <summary>
        /// The mods this mod cannot be enabled with.
        /// </summary>
        [JsonIgnore]
        public virtual Type[] IncompatibleMods => Array.Empty<Type>();

        /// <summary>
        /// Creates a copy of this <see cref="Mod"/> initialised to a default state.
        /// </summary>
        public virtual Mod CreateCopy()
        {
            var result = (Mod)Activator.CreateInstance(GetType());
            result.CopyFrom(this);
            return result;
        }

        /// <summary>
        /// Copies mod setting values from <paramref name="source"/> into this instance, overwriting all existing settings.
        /// </summary>
        /// <param name="source">The mod to copy properties from.</param>
        public void CopyFrom(Mod source)
        {
            if (source.GetType() != GetType())
                throw new ArgumentException($"Expected mod of type {GetType()}, got {source.GetType()}.", nameof(source));

            foreach (var (_, prop) in this.GetSettingsSourceProperties())
            {
                var targetBindable = (IBindable)prop.GetValue(this);
                var sourceBindable = (IBindable)prop.GetValue(source);

                CopyAdjustedSetting(targetBindable, sourceBindable);
            }
        }

        /// <summary>
        /// When creating copies or clones of a Mod, this method will be called
        /// to copy explicitly adjusted user settings from <paramref name="target"/>.
        /// The base implementation will transfer the value via <see cref="Bindable{T}.Parse"/>
        /// or by binding and unbinding (if <paramref name="source"/> is an <see cref="IBindable"/>)
        /// and should be called unless replaced with custom logic.
        /// </summary>
        /// <param name="target">The target bindable to apply the adjustment to.</param>
        /// <param name="source">The adjustment to apply.</param>
        internal virtual void CopyAdjustedSetting(IBindable target, object source)
        {
            if (source is IBindable sourceBindable)
            {
                // copy including transfer of default values.
                target.BindTo(sourceBindable);
                target.UnbindFrom(sourceBindable);
            }
            else
                target.Parse(source);
        }

<<<<<<< HEAD
        public bool Equals(IMod other) => other is Mod them && Equals(them);
        public bool Equals(Mod other) => GetType() == other?.GetType();
=======
        public bool Equals(IMod other) => GetType() == other?.GetType();

        /// <summary>
        /// Reset all custom settings for this mod back to their defaults.
        /// </summary>
        public virtual void ResetSettingsToDefaults() => CopyFrom((Mod)Activator.CreateInstance(GetType()));
>>>>>>> 4853ac80
    }
}<|MERGE_RESOLUTION|>--- conflicted
+++ resolved
@@ -172,16 +172,12 @@
                 target.Parse(source);
         }
 
-<<<<<<< HEAD
         public bool Equals(IMod other) => other is Mod them && Equals(them);
         public bool Equals(Mod other) => GetType() == other?.GetType();
-=======
-        public bool Equals(IMod other) => GetType() == other?.GetType();
 
         /// <summary>
         /// Reset all custom settings for this mod back to their defaults.
         /// </summary>
         public virtual void ResetSettingsToDefaults() => CopyFrom((Mod)Activator.CreateInstance(GetType()));
->>>>>>> 4853ac80
     }
 }