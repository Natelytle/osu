--- conflicted
+++ resolved
@@ -96,15 +96,10 @@
         /// 44   2024-11-22    Removed several properties from BeatmapInfo which did not need to be persisted to realm.
         /// 45   2024-12-23    Change beat snap divisor adjust defaults to be Ctrl+Scroll instead of Ctrl+Shift+Scroll, if not already changed by user.
         /// 46   2024-12-26    Change beat snap divisor bindings to match stable directionality ¯\_(ツ)_/¯.
-<<<<<<< HEAD
-        /// </summary>
-        private const int schema_version = 46;
-=======
         /// 47   2025-01-21    Remove right mouse button binding for absolute scroll. Never use mouse buttons (or scroll) for global actions.
         /// 48   2025-03-19    Clear online status for all qualified beatmaps (some were stuck in a qualified state due to local caching issues).
         /// </summary>
         private const int schema_version = 48;
->>>>>>> 553a8601
 
         /// <summary>
         /// Lock object which is held during <see cref="BlockAllOperations"/> sections, blocking realm retrieval during blocking periods.
@@ -1240,8 +1235,6 @@
 
                     break;
                 }
-<<<<<<< HEAD
-=======
 
                 case 47:
                 {
@@ -1262,7 +1255,6 @@
                     foreach (var beatmap in beatmaps)
                         beatmap.ResetOnlineInfo(resetOnlineId: false);
                     break;
->>>>>>> 553a8601
             }
 
             Logger.Log($"Migration completed in {stopwatch.ElapsedMilliseconds}ms");
