--- conflicted
+++ resolved
@@ -73,34 +73,15 @@
 
         private Realm ensureUpdateContext()
         {
-<<<<<<< HEAD
-            get
-            {
-                if (!ThreadSafety.IsUpdateThread)
-                    throw new InvalidOperationException(@$"Use {nameof(createContext)} when performing realm operations from a non-update thread");
-=======
             if (!ThreadSafety.IsUpdateThread)
                 throw new InvalidOperationException(@$"Use {nameof(createContext)} when performing realm operations from a non-update thread");
->>>>>>> 6a076a68
 
             lock (contextLock)
             {
                 if (context == null)
                 {
-<<<<<<< HEAD
-                    if (context == null)
-                    {
-                        context = createContext();
-                        Logger.Log(@$"Opened realm ""{context.Config.DatabasePath}"" at version {context.Config.SchemaVersion}");
-
-                        // Resubscribe any subscriptions
-                        foreach (var action in subscriptionActions.Keys)
-                            registerSubscription(action);
-                    }
-=======
                     context = createContext();
                     Logger.Log(@$"Opened realm ""{context.Config.DatabasePath}"" at version {context.Config.SchemaVersion}");
->>>>>>> 6a076a68
 
                     // Resubscribe any subscriptions
                     foreach (var action in subscriptionActions.Keys)
@@ -281,12 +262,6 @@
         {
             Debug.Assert(ThreadSafety.IsUpdateThread);
 
-<<<<<<< HEAD
-            lock (contextLock)
-            {
-                current_thread_subscriptions_allowed.Value = true;
-                subscriptionActions[action] = action(Context);
-=======
             // Get context outside of flag update to ensure beyond doubt this can't be cyclic.
             var realm = Context;
 
@@ -294,7 +269,6 @@
             {
                 current_thread_subscriptions_allowed.Value = true;
                 subscriptionActions[action] = action(realm);
->>>>>>> 6a076a68
                 current_thread_subscriptions_allowed.Value = false;
             }
         }
