<<<<<<< HEAD
﻿// Copyright (c) 2007-2018 ppy Pty Ltd <contact@ppy.sh>.
// Licensed under the MIT Licence - https://raw.githubusercontent.com/ppy/osu/master/LICENCE

using System;
using System.Linq;
using OpenTK;
using OpenTK.Graphics;
using osu.Framework.Allocation;
using osu.Framework.Extensions.Color4Extensions;
using osu.Framework.Graphics;
using osu.Framework.Graphics.Containers;
using osu.Game.Graphics;
using osu.Game.Graphics.Containers;
using osu.Game.Graphics.Sprites;
using osu.Game.Online.Chat;
using osu.Game.Users;
using osu.Framework.Graphics.Cursor;
using osu.Framework.Graphics.UserInterface;
using osu.Game.Graphics.UserInterface;

namespace osu.Game.Overlays.Chat
{
    public class ChatLine : Container
    {
        private static readonly Color4[] username_colours =
        {
            OsuColour.FromHex("588c7e"),
            OsuColour.FromHex("b2a367"),
            OsuColour.FromHex("c98f65"),
            OsuColour.FromHex("bc5151"),
            OsuColour.FromHex("5c8bd6"),
            OsuColour.FromHex("7f6ab7"),
            OsuColour.FromHex("a368ad"),
            OsuColour.FromHex("aa6880"),

            OsuColour.FromHex("6fad9b"),
            OsuColour.FromHex("f2e394"),
            OsuColour.FromHex("f2ae72"),
            OsuColour.FromHex("f98f8a"),
            OsuColour.FromHex("7daef4"),
            OsuColour.FromHex("a691f2"),
            OsuColour.FromHex("c894d3"),
            OsuColour.FromHex("d895b0"),

            OsuColour.FromHex("53c4a1"),
            OsuColour.FromHex("eace5c"),
            OsuColour.FromHex("ea8c47"),
            OsuColour.FromHex("fc4f4f"),
            OsuColour.FromHex("3d94ea"),
            OsuColour.FromHex("7760ea"),
            OsuColour.FromHex("af52c6"),
            OsuColour.FromHex("e25696"),

            OsuColour.FromHex("677c66"),
            OsuColour.FromHex("9b8732"),
            OsuColour.FromHex("8c5129"),
            OsuColour.FromHex("8c3030"),
            OsuColour.FromHex("1f5d91"),
            OsuColour.FromHex("4335a5"),
            OsuColour.FromHex("812a96"),
            OsuColour.FromHex("992861"),
        };

        public const float LEFT_PADDING = message_padding + padding * 2;

        private const float padding = 15;
        private const float message_padding = 200;
        private const float action_padding = 3;
        private const float text_size = 20;

        private Color4 customUsernameColour;

        private OsuSpriteText timestamp;

        public ChatLine(Message message)
        {
            Message = message;

            RelativeSizeAxes = Axes.X;
            AutoSizeAxes = Axes.Y;

            Padding = new MarginPadding { Left = padding, Right = padding };
        }

        private ChannelManager chatManager;

        private Message message;
        private OsuSpriteText username;
        private LinkFlowContainer contentFlow;

        public LinkFlowContainer ContentFlow => contentFlow;

        public Message Message
        {
            get => message;
            set
            {
                if (message == value) return;

                message = MessageFormatter.FormatMessage(value);

                if (!IsLoaded)
                    return;

                updateMessageContent();
            }
        }

        [BackgroundDependencyLoader(true)]
        private void load(OsuColour colours, ChannelManager chatManager)
        {
            this.chatManager = chatManager;
            customUsernameColour = colours.ChatBlue;
        }

        private bool senderHasBackground => !string.IsNullOrEmpty(message.Sender.Colour);

        protected override void LoadComplete()
        {
            base.LoadComplete();

            bool hasBackground = senderHasBackground;

            Drawable effectedUsername = username = new OsuSpriteText
            {
                Font = @"Exo2.0-BoldItalic",
                Colour = hasBackground ? customUsernameColour : username_colours[message.Sender.Id % username_colours.Length],
                TextSize = text_size,
            };

            if (hasBackground)
            {
                // Background effect
                effectedUsername = new Container
                {
                    AutoSizeAxes = Axes.Both,
                    Masking = true,
                    CornerRadius = 4,
                    EdgeEffect = new EdgeEffectParameters
                    {
                        Roundness = 1,
                        Offset = new Vector2(0, 3),
                        Radius = 3,
                        Colour = Color4.Black.Opacity(0.3f),
                        Type = EdgeEffectType.Shadow,
                    },
                    // Drop shadow effect
                    Child = new Container
                    {
                        AutoSizeAxes = Axes.Both,
                        Masking = true,
                        CornerRadius = 4,
                        EdgeEffect = new EdgeEffectParameters
                        {
                            Radius = 1,
                            Colour = OsuColour.FromHex(message.Sender.Colour),
                            Type = EdgeEffectType.Shadow,
                        },
                        Padding = new MarginPadding { Left = 3, Right = 3, Bottom = 1, Top = -3 },
                        Y = 3,
                        Child = username,
                    }
                };
            }

            Children = new Drawable[]
            {
                new Container
                {
                    Size = new Vector2(message_padding, text_size),
                    Children = new Drawable[]
                    {
                        timestamp = new OsuSpriteText
                        {
                            Anchor = Anchor.CentreLeft,
                            Origin = Anchor.CentreLeft,
                            Font = @"Exo2.0-SemiBold",
                            FixedWidth = true,
                            TextSize = text_size * 0.75f,
                        },
                        new MessageSender(message.Sender)
                        {
                            AutoSizeAxes = Axes.Both,
                            Origin = Anchor.TopRight,
                            Anchor = Anchor.TopRight,
                            Child = effectedUsername,
                        },
                    }
                },
                new Container
                {
                    RelativeSizeAxes = Axes.X,
                    AutoSizeAxes = Axes.Y,
                    Padding = new MarginPadding { Left = message_padding + padding },
                    Children = new Drawable[]
                    {
                        contentFlow = new LinkFlowContainer(t =>
                        {
                            if (Message.IsAction)
                            {
                                t.Font = @"Exo2.0-MediumItalic";

                                if (senderHasBackground)
                                    t.Colour = OsuColour.FromHex(message.Sender.Colour);
                            }

                            t.TextSize = text_size;
                        })
                        {
                            AutoSizeAxes = Axes.Y,
                            RelativeSizeAxes = Axes.X,
                        }
                    }
                }
            };

            updateMessageContent();
            FinishTransforms(true);
        }

        private void updateMessageContent()
        {
            this.FadeTo(message is LocalEchoMessage ? 0.4f : 1.0f, 500, Easing.OutQuint);
            timestamp.FadeTo(message is LocalEchoMessage ? 0 : 1, 500, Easing.OutQuint);

            timestamp.Text = $@"{message.Timestamp.LocalDateTime:HH:mm:ss}";
            username.Text = $@"{message.Sender.Username}" + (senderHasBackground || message.IsAction ? "" : ":");

            // remove non-existent channels from the link list
            message.Links.RemoveAll(link => link.Action == LinkAction.OpenChannel && chatManager?.AvailableChannels.Any(c => c.Name == link.Argument) != true);

            contentFlow.Clear();
            contentFlow.AddLinks(message.DisplayContent, message.Links);
        }

        private class MessageSender : OsuClickableContainer, IHasContextMenu
        {
            private readonly User sender;

            private Action startChatAction;

            public MessageSender(User sender)
            {
                this.sender = sender;
            }

            [BackgroundDependencyLoader(true)]
            private void load(UserProfileOverlay profile, ChannelManager chatManager)
            {
                Action = () => profile?.ShowUser(sender);
                startChatAction = () => chatManager?.OpenUserChannel(sender);
            }

            public MenuItem[] ContextMenuItems => new MenuItem[]
            {
                new OsuMenuItem("View Profile", MenuItemType.Highlighted, Action),
                new OsuMenuItem("Start Chat", MenuItemType.Highlighted, startChatAction),
            };
        }
    }
}
=======
﻿// Copyright (c) 2007-2018 ppy Pty Ltd <contact@ppy.sh>.
// Licensed under the MIT Licence - https://raw.githubusercontent.com/ppy/osu/master/LICENCE

using System.Linq;
using OpenTK;
using OpenTK.Graphics;
using osu.Framework.Allocation;
using osu.Framework.Extensions.Color4Extensions;
using osu.Framework.Graphics;
using osu.Framework.Graphics.Containers;
using osu.Game.Graphics;
using osu.Game.Graphics.Containers;
using osu.Game.Graphics.Sprites;
using osu.Game.Online.Chat;
using osu.Game.Users;
using osu.Framework.Graphics.Cursor;
using osu.Framework.Graphics.UserInterface;
using osu.Game.Graphics.UserInterface;

namespace osu.Game.Overlays.Chat
{
    public class ChatLine : Container
    {
        private static readonly Color4[] username_colours =
        {
            OsuColour.FromHex("588c7e"),
            OsuColour.FromHex("b2a367"),
            OsuColour.FromHex("c98f65"),
            OsuColour.FromHex("bc5151"),
            OsuColour.FromHex("5c8bd6"),
            OsuColour.FromHex("7f6ab7"),
            OsuColour.FromHex("a368ad"),
            OsuColour.FromHex("aa6880"),

            OsuColour.FromHex("6fad9b"),
            OsuColour.FromHex("f2e394"),
            OsuColour.FromHex("f2ae72"),
            OsuColour.FromHex("f98f8a"),
            OsuColour.FromHex("7daef4"),
            OsuColour.FromHex("a691f2"),
            OsuColour.FromHex("c894d3"),
            OsuColour.FromHex("d895b0"),

            OsuColour.FromHex("53c4a1"),
            OsuColour.FromHex("eace5c"),
            OsuColour.FromHex("ea8c47"),
            OsuColour.FromHex("fc4f4f"),
            OsuColour.FromHex("3d94ea"),
            OsuColour.FromHex("7760ea"),
            OsuColour.FromHex("af52c6"),
            OsuColour.FromHex("e25696"),

            OsuColour.FromHex("677c66"),
            OsuColour.FromHex("9b8732"),
            OsuColour.FromHex("8c5129"),
            OsuColour.FromHex("8c3030"),
            OsuColour.FromHex("1f5d91"),
            OsuColour.FromHex("4335a5"),
            OsuColour.FromHex("812a96"),
            OsuColour.FromHex("992861"),
        };

        public const float LEFT_PADDING = message_padding + padding * 2;

        private const float padding = 15;
        private const float message_padding = 200;
        private const float action_padding = 3;
        private const float text_size = 20;

        private Color4 customUsernameColour;

        private OsuSpriteText timestamp;

        public ChatLine(Message message)
        {
            Message = message;

            RelativeSizeAxes = Axes.X;
            AutoSizeAxes = Axes.Y;

            Padding = new MarginPadding { Left = padding, Right = padding };
        }

        private Message message;
        private OsuSpriteText username;
        private LinkFlowContainer contentFlow;

        public LinkFlowContainer ContentFlow => contentFlow;

        public Message Message
        {
            get => message;
            set
            {
                if (message == value) return;

                message = MessageFormatter.FormatMessage(value);

                if (!IsLoaded)
                    return;

                updateMessageContent();
            }
        }

        [BackgroundDependencyLoader(true)]
        private void load(OsuColour colours, ChatOverlay chat)
        {
            this.chat = chat;
            customUsernameColour = colours.ChatBlue;
        }

        private bool senderHasBackground => !string.IsNullOrEmpty(message.Sender.Colour);

        protected override void LoadComplete()
        {
            base.LoadComplete();

            bool hasBackground = senderHasBackground;

            Drawable effectedUsername = username = new OsuSpriteText
            {
                Font = @"Exo2.0-BoldItalic",
                Colour = hasBackground ? customUsernameColour : username_colours[message.Sender.Id % username_colours.Length],
                TextSize = text_size,
            };

            if (hasBackground)
            {
                // Background effect
                effectedUsername = new Container
                {
                    AutoSizeAxes = Axes.Both,
                    Masking = true,
                    CornerRadius = 4,
                    EdgeEffect = new EdgeEffectParameters
                    {
                        Roundness = 1,
                        Offset = new Vector2(0, 3),
                        Radius = 3,
                        Colour = Color4.Black.Opacity(0.3f),
                        Type = EdgeEffectType.Shadow,
                    },
                    // Drop shadow effect
                    Child = new Container
                    {
                        AutoSizeAxes = Axes.Both,
                        Masking = true,
                        CornerRadius = 4,
                        EdgeEffect = new EdgeEffectParameters
                        {
                            Radius = 1,
                            Colour = OsuColour.FromHex(message.Sender.Colour),
                            Type = EdgeEffectType.Shadow,
                        },
                        Padding = new MarginPadding { Left = 3, Right = 3, Bottom = 1, Top = -3 },
                        Y = 3,
                        Child = username,
                    }
                };
            }

            Children = new Drawable[]
            {
                new Container
                {
                    Size = new Vector2(message_padding, text_size),
                    Children = new Drawable[]
                    {
                        timestamp = new OsuSpriteText
                        {
                            Anchor = Anchor.CentreLeft,
                            Origin = Anchor.CentreLeft,
                            Font = @"Exo2.0-SemiBold",
                            FixedWidth = true,
                            TextSize = text_size * 0.75f,
                        },
                        new MessageSender(message.Sender)
                        {
                            AutoSizeAxes = Axes.Both,
                            Origin = Anchor.TopRight,
                            Anchor = Anchor.TopRight,
                            Child = effectedUsername,
                        },
                    }
                },
                new Container
                {
                    RelativeSizeAxes = Axes.X,
                    AutoSizeAxes = Axes.Y,
                    Padding = new MarginPadding { Left = message_padding + padding },
                    Children = new Drawable[]
                    {
                        contentFlow = new LinkFlowContainer(t =>
                        {
                            if (Message.IsAction)
                            {
                                t.Font = @"Exo2.0-MediumItalic";

                                if (senderHasBackground)
                                    t.Colour = OsuColour.FromHex(message.Sender.Colour);
                            }

                            t.TextSize = text_size;
                        })
                        {
                            AutoSizeAxes = Axes.Y,
                            RelativeSizeAxes = Axes.X,
                        }
                    }
                }
            };

            updateMessageContent();
            FinishTransforms(true);
        }

        private ChatOverlay chat;

        private void updateMessageContent()
        {
            this.FadeTo(message is LocalEchoMessage ? 0.4f : 1.0f, 500, Easing.OutQuint);
            timestamp.FadeTo(message is LocalEchoMessage ? 0 : 1, 500, Easing.OutQuint);

            timestamp.Text = $@"{message.Timestamp.LocalDateTime:HH:mm:ss}";
            username.Text = $@"{message.Sender.Username}" + (senderHasBackground || message.IsAction ? "" : ":");

            // remove non-existent channels from the link list
            message.Links.RemoveAll(link => link.Action == LinkAction.OpenChannel && chat?.AvailableChannels.Any(c => c.Name == link.Argument) != true);

            contentFlow.Clear();
            contentFlow.AddLinks(message.DisplayContent, message.Links);
        }

        private class MessageSender : OsuClickableContainer, IHasContextMenu
        {
            private readonly User sender;

            public MessageSender(User sender)
            {
                this.sender = sender;
            }

            [BackgroundDependencyLoader(true)]
            private void load(UserProfileOverlay profile)
            {
                Action = () => profile?.ShowUser(sender);
            }

            public MenuItem[] ContextMenuItems => new MenuItem[]
            {
                new OsuMenuItem("View Profile", MenuItemType.Highlighted, Action),
            };
        }
    }
}
>>>>>>> f59eef07
<|MERGE_RESOLUTION|>--- conflicted
+++ resolved
@@ -1,4 +1,3 @@
-<<<<<<< HEAD
 ﻿// Copyright (c) 2007-2018 ppy Pty Ltd <contact@ppy.sh>.
 // Licensed under the MIT Licence - https://raw.githubusercontent.com/ppy/osu/master/LICENCE
 
@@ -259,262 +258,4 @@
             };
         }
     }
-}
-=======
-﻿// Copyright (c) 2007-2018 ppy Pty Ltd <contact@ppy.sh>.
-// Licensed under the MIT Licence - https://raw.githubusercontent.com/ppy/osu/master/LICENCE
-
-using System.Linq;
-using OpenTK;
-using OpenTK.Graphics;
-using osu.Framework.Allocation;
-using osu.Framework.Extensions.Color4Extensions;
-using osu.Framework.Graphics;
-using osu.Framework.Graphics.Containers;
-using osu.Game.Graphics;
-using osu.Game.Graphics.Containers;
-using osu.Game.Graphics.Sprites;
-using osu.Game.Online.Chat;
-using osu.Game.Users;
-using osu.Framework.Graphics.Cursor;
-using osu.Framework.Graphics.UserInterface;
-using osu.Game.Graphics.UserInterface;
-
-namespace osu.Game.Overlays.Chat
-{
-    public class ChatLine : Container
-    {
-        private static readonly Color4[] username_colours =
-        {
-            OsuColour.FromHex("588c7e"),
-            OsuColour.FromHex("b2a367"),
-            OsuColour.FromHex("c98f65"),
-            OsuColour.FromHex("bc5151"),
-            OsuColour.FromHex("5c8bd6"),
-            OsuColour.FromHex("7f6ab7"),
-            OsuColour.FromHex("a368ad"),
-            OsuColour.FromHex("aa6880"),
-
-            OsuColour.FromHex("6fad9b"),
-            OsuColour.FromHex("f2e394"),
-            OsuColour.FromHex("f2ae72"),
-            OsuColour.FromHex("f98f8a"),
-            OsuColour.FromHex("7daef4"),
-            OsuColour.FromHex("a691f2"),
-            OsuColour.FromHex("c894d3"),
-            OsuColour.FromHex("d895b0"),
-
-            OsuColour.FromHex("53c4a1"),
-            OsuColour.FromHex("eace5c"),
-            OsuColour.FromHex("ea8c47"),
-            OsuColour.FromHex("fc4f4f"),
-            OsuColour.FromHex("3d94ea"),
-            OsuColour.FromHex("7760ea"),
-            OsuColour.FromHex("af52c6"),
-            OsuColour.FromHex("e25696"),
-
-            OsuColour.FromHex("677c66"),
-            OsuColour.FromHex("9b8732"),
-            OsuColour.FromHex("8c5129"),
-            OsuColour.FromHex("8c3030"),
-            OsuColour.FromHex("1f5d91"),
-            OsuColour.FromHex("4335a5"),
-            OsuColour.FromHex("812a96"),
-            OsuColour.FromHex("992861"),
-        };
-
-        public const float LEFT_PADDING = message_padding + padding * 2;
-
-        private const float padding = 15;
-        private const float message_padding = 200;
-        private const float action_padding = 3;
-        private const float text_size = 20;
-
-        private Color4 customUsernameColour;
-
-        private OsuSpriteText timestamp;
-
-        public ChatLine(Message message)
-        {
-            Message = message;
-
-            RelativeSizeAxes = Axes.X;
-            AutoSizeAxes = Axes.Y;
-
-            Padding = new MarginPadding { Left = padding, Right = padding };
-        }
-
-        private Message message;
-        private OsuSpriteText username;
-        private LinkFlowContainer contentFlow;
-
-        public LinkFlowContainer ContentFlow => contentFlow;
-
-        public Message Message
-        {
-            get => message;
-            set
-            {
-                if (message == value) return;
-
-                message = MessageFormatter.FormatMessage(value);
-
-                if (!IsLoaded)
-                    return;
-
-                updateMessageContent();
-            }
-        }
-
-        [BackgroundDependencyLoader(true)]
-        private void load(OsuColour colours, ChatOverlay chat)
-        {
-            this.chat = chat;
-            customUsernameColour = colours.ChatBlue;
-        }
-
-        private bool senderHasBackground => !string.IsNullOrEmpty(message.Sender.Colour);
-
-        protected override void LoadComplete()
-        {
-            base.LoadComplete();
-
-            bool hasBackground = senderHasBackground;
-
-            Drawable effectedUsername = username = new OsuSpriteText
-            {
-                Font = @"Exo2.0-BoldItalic",
-                Colour = hasBackground ? customUsernameColour : username_colours[message.Sender.Id % username_colours.Length],
-                TextSize = text_size,
-            };
-
-            if (hasBackground)
-            {
-                // Background effect
-                effectedUsername = new Container
-                {
-                    AutoSizeAxes = Axes.Both,
-                    Masking = true,
-                    CornerRadius = 4,
-                    EdgeEffect = new EdgeEffectParameters
-                    {
-                        Roundness = 1,
-                        Offset = new Vector2(0, 3),
-                        Radius = 3,
-                        Colour = Color4.Black.Opacity(0.3f),
-                        Type = EdgeEffectType.Shadow,
-                    },
-                    // Drop shadow effect
-                    Child = new Container
-                    {
-                        AutoSizeAxes = Axes.Both,
-                        Masking = true,
-                        CornerRadius = 4,
-                        EdgeEffect = new EdgeEffectParameters
-                        {
-                            Radius = 1,
-                            Colour = OsuColour.FromHex(message.Sender.Colour),
-                            Type = EdgeEffectType.Shadow,
-                        },
-                        Padding = new MarginPadding { Left = 3, Right = 3, Bottom = 1, Top = -3 },
-                        Y = 3,
-                        Child = username,
-                    }
-                };
-            }
-
-            Children = new Drawable[]
-            {
-                new Container
-                {
-                    Size = new Vector2(message_padding, text_size),
-                    Children = new Drawable[]
-                    {
-                        timestamp = new OsuSpriteText
-                        {
-                            Anchor = Anchor.CentreLeft,
-                            Origin = Anchor.CentreLeft,
-                            Font = @"Exo2.0-SemiBold",
-                            FixedWidth = true,
-                            TextSize = text_size * 0.75f,
-                        },
-                        new MessageSender(message.Sender)
-                        {
-                            AutoSizeAxes = Axes.Both,
-                            Origin = Anchor.TopRight,
-                            Anchor = Anchor.TopRight,
-                            Child = effectedUsername,
-                        },
-                    }
-                },
-                new Container
-                {
-                    RelativeSizeAxes = Axes.X,
-                    AutoSizeAxes = Axes.Y,
-                    Padding = new MarginPadding { Left = message_padding + padding },
-                    Children = new Drawable[]
-                    {
-                        contentFlow = new LinkFlowContainer(t =>
-                        {
-                            if (Message.IsAction)
-                            {
-                                t.Font = @"Exo2.0-MediumItalic";
-
-                                if (senderHasBackground)
-                                    t.Colour = OsuColour.FromHex(message.Sender.Colour);
-                            }
-
-                            t.TextSize = text_size;
-                        })
-                        {
-                            AutoSizeAxes = Axes.Y,
-                            RelativeSizeAxes = Axes.X,
-                        }
-                    }
-                }
-            };
-
-            updateMessageContent();
-            FinishTransforms(true);
-        }
-
-        private ChatOverlay chat;
-
-        private void updateMessageContent()
-        {
-            this.FadeTo(message is LocalEchoMessage ? 0.4f : 1.0f, 500, Easing.OutQuint);
-            timestamp.FadeTo(message is LocalEchoMessage ? 0 : 1, 500, Easing.OutQuint);
-
-            timestamp.Text = $@"{message.Timestamp.LocalDateTime:HH:mm:ss}";
-            username.Text = $@"{message.Sender.Username}" + (senderHasBackground || message.IsAction ? "" : ":");
-
-            // remove non-existent channels from the link list
-            message.Links.RemoveAll(link => link.Action == LinkAction.OpenChannel && chat?.AvailableChannels.Any(c => c.Name == link.Argument) != true);
-
-            contentFlow.Clear();
-            contentFlow.AddLinks(message.DisplayContent, message.Links);
-        }
-
-        private class MessageSender : OsuClickableContainer, IHasContextMenu
-        {
-            private readonly User sender;
-
-            public MessageSender(User sender)
-            {
-                this.sender = sender;
-            }
-
-            [BackgroundDependencyLoader(true)]
-            private void load(UserProfileOverlay profile)
-            {
-                Action = () => profile?.ShowUser(sender);
-            }
-
-            public MenuItem[] ContextMenuItems => new MenuItem[]
-            {
-                new OsuMenuItem("View Profile", MenuItemType.Highlighted, Action),
-            };
-        }
-    }
-}
->>>>>>> f59eef07
+}