// Copyright (c) ppy Pty Ltd <contact@ppy.sh>. Licensed under the MIT Licence.
// See the LICENCE file in the repository root for full licence text.

using System;
using System.Linq;
using osu.Framework.Allocation;
using osu.Framework.Graphics;
using osu.Framework.Graphics.Containers;
using osu.Framework.Graphics.Cursor;
using osu.Framework.Graphics.Shapes;
using osu.Game.Graphics;
using osu.Game.Graphics.Sprites;
using osu.Game.Rulesets.Mods;
using osuTK;

namespace osu.Game.Overlays.Mods
{
    public class ModButtonTooltip : VisibilityContainer, ITooltip<Mod>
    {
        private readonly OsuSpriteText descriptionText;
        private readonly Box background;

        protected override Container<Drawable> Content { get; }

        public ModButtonTooltip()
        {
            AutoSizeAxes = Axes.Both;
            Masking = true;
            CornerRadius = 5;

            InternalChildren = new Drawable[]
            {
                background = new Box
                {
                    RelativeSizeAxes = Axes.Both
                },
                Content = new FillFlowContainer
                {
                    AutoSizeAxes = Axes.Both,
                    Direction = FillDirection.Vertical,
                    Padding = new MarginPadding { Left = 10, Right = 10, Top = 5, Bottom = 5 },
                    Children = new Drawable[]
                    {
                        descriptionText = new OsuSpriteText
                        {
                            Font = OsuFont.GetFont(weight: FontWeight.Regular),
                        },
                    }
                },
            };
        }

        [BackgroundDependencyLoader]
        private void load(OsuColour colours)
        {
            background.Colour = colours.Gray3;
            descriptionText.Colour = colours.BlueLighter;
        }

        protected override void PopIn() => this.FadeIn(200, Easing.OutQuint);
        protected override void PopOut() => this.FadeOut(200, Easing.OutQuint);

        private Mod lastMod;

<<<<<<< HEAD
        protected virtual Type TargetContentType => typeof(ModButton);

        public virtual bool SetContent(object content)
        {
            if (!(content is ModButton button) || content.GetType() != TargetContentType)
                return false;

            var mod = button.SelectedMod ?? button.Mods.First();

            if (mod.Equals(lastMod)) return true;

            lastMod = mod;

            UpdateDisplay(mod);
            return true;
=======
        public void SetContent(Mod mod)
        {
            if (mod.Equals(lastMod)) return;

            lastMod = mod;

            descriptionText.Text = mod.Description;

            var incompatibleTypes = mod.IncompatibleMods;

            var allMods = ruleset.Value.CreateInstance().GetAllMods();

            incompatibleMods.Value = allMods.Where(m => m.GetType() != mod.GetType() && incompatibleTypes.Any(t => t.IsInstanceOfType(m))).ToList();

            incompatibleText.Text = !incompatibleMods.Value.Any() ? "Compatible with all mods" : "Incompatible with:";
>>>>>>> d6a0d2aa
        }

        protected virtual void UpdateDisplay(Mod mod)
        {
            descriptionText.Text = mod.Description;
        }

        public void Move(Vector2 pos) => Position = pos;
    }
}<|MERGE_RESOLUTION|>--- conflicted
+++ resolved
@@ -1,7 +1,6 @@
 // Copyright (c) ppy Pty Ltd <contact@ppy.sh>. Licensed under the MIT Licence.
 // See the LICENCE file in the repository root for full licence text.
 
-using System;
 using System.Linq;
 using osu.Framework.Allocation;
 using osu.Framework.Graphics;
@@ -15,7 +14,7 @@
 
 namespace osu.Game.Overlays.Mods
 {
-    public class ModButtonTooltip : VisibilityContainer, ITooltip<Mod>
+    public class ModButtonTooltip : VisibilityContainer, ITooltip<ModButton>
     {
         private readonly OsuSpriteText descriptionText;
         private readonly Box background;
@@ -62,39 +61,15 @@
 
         private Mod lastMod;
 
-<<<<<<< HEAD
-        protected virtual Type TargetContentType => typeof(ModButton);
-
-        public virtual bool SetContent(object content)
+        public virtual void SetContent(ModButton button)
         {
-            if (!(content is ModButton button) || content.GetType() != TargetContentType)
-                return false;
-
             var mod = button.SelectedMod ?? button.Mods.First();
 
-            if (mod.Equals(lastMod)) return true;
+            if (mod.Equals(lastMod)) return;
 
             lastMod = mod;
 
             UpdateDisplay(mod);
-            return true;
-=======
-        public void SetContent(Mod mod)
-        {
-            if (mod.Equals(lastMod)) return;
-
-            lastMod = mod;
-
-            descriptionText.Text = mod.Description;
-
-            var incompatibleTypes = mod.IncompatibleMods;
-
-            var allMods = ruleset.Value.CreateInstance().GetAllMods();
-
-            incompatibleMods.Value = allMods.Where(m => m.GetType() != mod.GetType() && incompatibleTypes.Any(t => t.IsInstanceOfType(m))).ToList();
-
-            incompatibleText.Text = !incompatibleMods.Value.Any() ? "Compatible with all mods" : "Incompatible with:";
->>>>>>> d6a0d2aa
         }
 
         protected virtual void UpdateDisplay(Mod mod)
