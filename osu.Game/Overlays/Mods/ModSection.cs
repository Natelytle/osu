// Copyright (c) ppy Pty Ltd <contact@ppy.sh>. Licensed under the MIT Licence.
// See the LICENCE file in the repository root for full licence text.

using osuTK;
using osuTK.Input;
using osu.Framework.Graphics;
using osu.Framework.Graphics.Containers;
using osu.Game.Graphics.Sprites;
using osu.Game.Rulesets.Mods;
using System;
using System.Linq;
using System.Collections.Generic;
using System.Threading;
using Humanizer;
using osu.Framework.Input.Events;
using osu.Game.Graphics;

namespace osu.Game.Overlays.Mods
{
<<<<<<< HEAD
    public class ModSection : Container
=======
    public class ModSection : CompositeDrawable
>>>>>>> 6ff8e8dd
    {
        private readonly Drawable header;

        public FillFlowContainer<ModButtonEmpty> ButtonsContainer { get; }

        public Action<Mod> Action;

        public Key[] ToggleKeys;

        public readonly ModType ModType;

        public IEnumerable<Mod> SelectedMods => buttons.Select(b => b.SelectedMod).Where(m => m != null);

        private CancellationTokenSource modsLoadCts;

        /// <summary>
        /// True when all mod icons have completed loading.
        /// </summary>
        public bool ModIconsLoaded { get; private set; } = true;

        public IEnumerable<Mod> Mods
        {
            set
            {
                var modContainers = value.Select(m =>
                {
                    if (m == null)
                        return new ModButtonEmpty();

                    return CreateModButton(m).With(b => b.SelectionChanged = Action);
                }).ToArray();

                modsLoadCts?.Cancel();

                if (modContainers.Length == 0)
                {
                    ModIconsLoaded = true;
                    header.Hide();
                    Hide();
                    return;
                }

                ModIconsLoaded = false;

                LoadComponentsAsync(modContainers, c =>
                {
                    ModIconsLoaded = true;
                    ButtonsContainer.ChildrenEnumerable = c;
                }, (modsLoadCts = new CancellationTokenSource()).Token);

                buttons = modContainers.OfType<ModButton>().ToArray();

                header.FadeIn(200);
                this.FadeIn(200);
            }
        }

        private ModButton[] buttons = Array.Empty<ModButton>();

        protected override bool OnKeyDown(KeyDownEvent e)
        {
            if (e.ControlPressed) return false;

            if (ToggleKeys != null)
            {
                var index = Array.IndexOf(ToggleKeys, e.Key);
                if (index > -1 && index < buttons.Length)
                    buttons[index].SelectNext(e.ShiftPressed ? -1 : 1);
            }

            return base.OnKeyDown(e);
        }

<<<<<<< HEAD
=======
        /// <summary>
        /// Selects all mods.
        /// </summary>
>>>>>>> 6ff8e8dd
        public void SelectAll()
        {
            foreach (var button in buttons.Where(b => !b.Selected))
                button.SelectAt(0);
        }

<<<<<<< HEAD
=======
        /// <summary>
        /// Deselects all mods.
        /// </summary>
        /// <param name="immediate">Set to true to bypass animations and update selections immediately.</param>
>>>>>>> 6ff8e8dd
        public void DeselectAll(bool immediate = false) => DeselectTypes(buttons.Select(b => b.SelectedMod?.GetType()).Where(t => t != null), immediate);

        /// <summary>
        /// Deselect one or more mods in this section.
        /// </summary>
        /// <param name="modTypes">The types of <see cref="Mod"/>s which should be deselected.</param>
        /// <param name="immediate">Set to true to bypass animations and update selections immediately.</param>
        public void DeselectTypes(IEnumerable<Type> modTypes, bool immediate = false)
        {
            int delay = 0;

            foreach (var button in buttons)
            {
                Mod selected = button.SelectedMod;
                if (selected == null) continue;

                foreach (var type in modTypes)
                {
                    if (type.IsInstanceOfType(selected))
                    {
                        if (immediate)
                            button.Deselect();
                        else
                            Scheduler.AddDelayed(button.Deselect, delay += 50);
                    }
                }
            }
        }

        /// <summary>
        /// Updates all buttons with the given list of selected mods.
        /// </summary>
        /// <param name="newSelectedMods">The new list of selected mods to select.</param>
        public void UpdateSelectedButtons(IReadOnlyList<Mod> newSelectedMods)
        {
            foreach (var button in buttons)
                updateButtonSelection(button, newSelectedMods);
        }

        private void updateButtonSelection(ModButton button, IReadOnlyList<Mod> newSelectedMods)
        {
            foreach (var mod in newSelectedMods)
            {
                var index = Array.FindIndex(button.Mods, m1 => mod.GetType() == m1.GetType());
                if (index < 0)
                    continue;

                var buttonMod = button.Mods[index];
                buttonMod.CopyFrom(mod);
                button.SelectAt(index);
                return;
            }

            button.Deselect();
        }

        public ModSection(ModType type)
        {
            ModType = type;

            AutoSizeAxes = Axes.Y;
            RelativeSizeAxes = Axes.X;

            Origin = Anchor.TopCentre;
            Anchor = Anchor.TopCentre;

<<<<<<< HEAD
            Children = new[]
=======
            InternalChildren = new[]
>>>>>>> 6ff8e8dd
            {
                header = CreateHeader(type.Humanize(LetterCasing.Title)),
                ButtonsContainer = new FillFlowContainer<ModButtonEmpty>
                {
                    AutoSizeAxes = Axes.Y,
                    RelativeSizeAxes = Axes.X,
                    Origin = Anchor.BottomLeft,
                    Anchor = Anchor.BottomLeft,
                    Spacing = new Vector2(50f, 0f),
                    Margin = new MarginPadding
                    {
                        Top = 20,
                    },
                    AlwaysPresent = true
                },
            };
        }

<<<<<<< HEAD
        protected virtual ModButton CreateModButton(Mod mod) => new ModButton(mod);

=======
>>>>>>> 6ff8e8dd
        protected virtual Drawable CreateHeader(string text) => new OsuSpriteText
        {
            Font = OsuFont.GetFont(weight: FontWeight.Bold),
            Text = text
        };
    }
}<|MERGE_RESOLUTION|>--- conflicted
+++ resolved
@@ -17,11 +17,7 @@
 
 namespace osu.Game.Overlays.Mods
 {
-<<<<<<< HEAD
-    public class ModSection : Container
-=======
     public class ModSection : CompositeDrawable
->>>>>>> 6ff8e8dd
     {
         private readonly Drawable header;
 
@@ -51,7 +47,10 @@
                     if (m == null)
                         return new ModButtonEmpty();
 
-                    return CreateModButton(m).With(b => b.SelectionChanged = Action);
+                    return new ModButton(m)
+                    {
+                        SelectionChanged = Action,
+                    };
                 }).ToArray();
 
                 modsLoadCts?.Cancel();
@@ -95,25 +94,19 @@
             return base.OnKeyDown(e);
         }
 
-<<<<<<< HEAD
-=======
         /// <summary>
         /// Selects all mods.
         /// </summary>
->>>>>>> 6ff8e8dd
         public void SelectAll()
         {
             foreach (var button in buttons.Where(b => !b.Selected))
                 button.SelectAt(0);
         }
 
-<<<<<<< HEAD
-=======
         /// <summary>
         /// Deselects all mods.
         /// </summary>
         /// <param name="immediate">Set to true to bypass animations and update selections immediately.</param>
->>>>>>> 6ff8e8dd
         public void DeselectAll(bool immediate = false) => DeselectTypes(buttons.Select(b => b.SelectedMod?.GetType()).Where(t => t != null), immediate);
 
         /// <summary>
@@ -180,11 +173,7 @@
             Origin = Anchor.TopCentre;
             Anchor = Anchor.TopCentre;
 
-<<<<<<< HEAD
-            Children = new[]
-=======
             InternalChildren = new[]
->>>>>>> 6ff8e8dd
             {
                 header = CreateHeader(type.Humanize(LetterCasing.Title)),
                 ButtonsContainer = new FillFlowContainer<ModButtonEmpty>
@@ -203,11 +192,6 @@
             };
         }
 
-<<<<<<< HEAD
-        protected virtual ModButton CreateModButton(Mod mod) => new ModButton(mod);
-
-=======
->>>>>>> 6ff8e8dd
         protected virtual Drawable CreateHeader(string text) => new OsuSpriteText
         {
             Font = OsuFont.GetFont(weight: FontWeight.Bold),
