<<<<<<< HEAD
﻿// Copyright (c) 2007-2018 ppy Pty Ltd <contact@ppy.sh>.
// Licensed under the MIT Licence - https://raw.githubusercontent.com/ppy/osu/master/LICENCE

using System;
using System.Linq;
using osu.Framework;
using osu.Framework.Allocation;
using osu.Framework.Configuration;
using osu.Framework.Extensions.Color4Extensions;
using osu.Framework.Graphics;
using osu.Framework.Graphics.Containers;
using osu.Framework.Graphics.Shapes;
using osu.Framework.Input;
using osu.Game.Beatmaps;
using osu.Game.Beatmaps.Drawables;
using osu.Game.Graphics;
using osu.Game.Graphics.Containers;
using osu.Game.Graphics.Sprites;
using OpenTK;
using OpenTK.Graphics;

namespace osu.Game.Overlays.BeatmapSet
{
    public class BeatmapPicker : Container
    {
        private const float tile_icon_padding = 7;
        private const float tile_spacing = 2;

        private readonly DifficultiesContainer difficulties;
        private readonly OsuSpriteText version, starRating;
        private readonly Statistic plays, favourites;

        public readonly Bindable<BeatmapInfo> Beatmap = new Bindable<BeatmapInfo>();

        private BeatmapSetInfo beatmapSet;
        public BeatmapSetInfo BeatmapSet
        {
            get { return beatmapSet; }
            set
            {
                if (value == beatmapSet) return;
                beatmapSet = value;

                Beatmap.Value = BeatmapSet.Beatmaps.First();
                plays.Value = BeatmapSet.OnlineInfo.PlayCount;
                favourites.Value = BeatmapSet.OnlineInfo.FavouriteCount;
                difficulties.ChildrenEnumerable = BeatmapSet.Beatmaps.Select(b => new DifficultySelectorButton(b)
                {
                    State = DifficultySelectorState.NotSelected,
                    OnHovered = beatmap =>
                    {
                        showBeatmap(beatmap);
                        starRating.Text = beatmap.StarDifficulty.ToString("Star Difficulty 0.##");
                        starRating.FadeIn(100);
                    },
                    OnClicked = beatmap =>
                    {
                        Beatmap.Value = beatmap;
                    },
                });

                updateDifficultyButtons();
            }
        }

        public BeatmapPicker()
        {
            RelativeSizeAxes = Axes.X;
            AutoSizeAxes = Axes.Y;

            Children = new Drawable[]
            {
                new FillFlowContainer
                {
                    AutoSizeAxes = Axes.Y,
                    RelativeSizeAxes = Axes.X,
                    Direction = FillDirection.Vertical,
                    Children = new Drawable[]
                    {
                        difficulties = new DifficultiesContainer
                        {
                            AutoSizeAxes = Axes.Both,
                            Margin = new MarginPadding { Left = -(tile_icon_padding + tile_spacing / 2) },
                            OnLostHover = () =>
                            {
                                showBeatmap(Beatmap.Value);
                                starRating.FadeOut(100);
                            },
                        },
                        new FillFlowContainer
                        {
                            AutoSizeAxes = Axes.Both,
                            Margin = new MarginPadding { Top = 10 },
                            Spacing = new Vector2(5f),
                            Children = new[]
                            {
                                version = new OsuSpriteText
                                {
                                    Anchor = Anchor.BottomLeft,
                                    Origin = Anchor.BottomLeft,
                                    TextSize = 20,
                                    Font = @"Exo2.0-Bold",
                                },
                                starRating = new OsuSpriteText
                                {
                                    Anchor = Anchor.BottomLeft,
                                    Origin = Anchor.BottomLeft,
                                    TextSize = 13,
                                    Font = @"Exo2.0-Bold",
                                    Text = "Star Difficulty",
                                    Alpha = 0,
                                    Margin = new MarginPadding { Bottom = 1 },
                                },
                            },
                        },
                        new FillFlowContainer
                        {
                            RelativeSizeAxes = Axes.X,
                            AutoSizeAxes = Axes.Y,
                            Spacing = new Vector2(10f),
                            Margin = new MarginPadding { Top = 5 },
                            Children = new[]
                            {
                                plays = new Statistic(FontAwesome.fa_play_circle),
                                favourites = new Statistic(FontAwesome.fa_heart),
                            },
                        },
                    },
                },
            };

            Beatmap.ValueChanged += b =>
            {
                showBeatmap(b);
                updateDifficultyButtons();
            };
        }

        [BackgroundDependencyLoader]
        private void load(OsuColour colours)
        {
            starRating.Colour = colours.Yellow;
        }

        protected override void LoadComplete()
        {
            base.LoadComplete();

            // done here so everything can bind in intialization and get the first trigger
            Beatmap.TriggerChange();
        }

        private void showBeatmap(BeatmapInfo beatmap) => version.Text = beatmap?.Version;

        private void updateDifficultyButtons()
        {
            difficulties.Children.ToList().ForEach(diff => diff.State = diff.Beatmap == Beatmap.Value ? DifficultySelectorState.Selected : DifficultySelectorState.NotSelected);
        }

        private class DifficultiesContainer : FillFlowContainer<DifficultySelectorButton>
        {
            public Action OnLostHover;

            protected override void OnHoverLost(InputState state)
            {
                base.OnHoverLost(state);
                OnLostHover?.Invoke();
            }
        }

        private class DifficultySelectorButton : OsuClickableContainer, IStateful<DifficultySelectorState>
        {
            private const float transition_duration = 100;
            private const float size = 52;

            private readonly Container bg;
            private readonly DifficultyIcon icon;

            public readonly BeatmapInfo Beatmap;

            public Action<BeatmapInfo> OnHovered;
            public Action<BeatmapInfo> OnClicked;
            public event Action<DifficultySelectorState> StateChanged;

            private DifficultySelectorState state;
            public DifficultySelectorState State
            {
                get { return state; }
                set
                {
                    if (value == state) return;
                    state = value;

                    StateChanged?.Invoke(State);
                    if (value == DifficultySelectorState.Selected)
                        fadeIn();
                    else
                        fadeOut();
                }
            }

            public DifficultySelectorButton(BeatmapInfo beatmap)
            {
                Beatmap = beatmap;
                Size = new Vector2(size);
                Margin = new MarginPadding { Horizontal = tile_spacing / 2 };

                Children = new Drawable[]
                {
                    bg = new Container
                    {
                        RelativeSizeAxes = Axes.Both,
                        Masking = true,
                        CornerRadius = 4,
                        Child = new Box
                        {
                            RelativeSizeAxes = Axes.Both,
                            Colour = Color4.Black.Opacity(0.5f),
                        },
                    },
                    icon = new DifficultyIcon(beatmap)
                    {
                        Anchor = Anchor.Centre,
                        Origin = Anchor.Centre,
                        Size = new Vector2(size - tile_icon_padding * 2),
                        Margin = new MarginPadding { Bottom = 1 },
                    },
                };
            }

            protected override bool OnHover(InputState state)
            {
                fadeIn();
                OnHovered?.Invoke(Beatmap);
                return base.OnHover(state);
            }

            protected override void OnHoverLost(InputState state)
            {
                if (State == DifficultySelectorState.NotSelected)
                    fadeOut();
                base.OnHoverLost(state);
            }

            protected override bool OnClick(InputState state)
            {
                OnClicked?.Invoke(Beatmap);
                return base.OnClick(state);
            }

            private void fadeIn()
            {
                bg.FadeIn(transition_duration);
                icon.FadeIn(transition_duration);
            }

            private void fadeOut()
            {
                bg.FadeOut();
                icon.FadeTo(0.7f, transition_duration);
            }
        }

        private class Statistic : FillFlowContainer
        {
            private readonly OsuSpriteText text;

            private int value;
            public int Value
            {
                get { return value; }
                set
                {
                    this.value = value;
                    text.Text = Value.ToString(@"N0");
                }
            }

            public Statistic(FontAwesome icon)
            {
                AutoSizeAxes = Axes.Both;
                Direction = FillDirection.Horizontal;
                Spacing = new Vector2(2f);

                Children = new Drawable[]
                {
                    new SpriteIcon
                    {
                        Anchor = Anchor.CentreLeft,
                        Origin = Anchor.CentreLeft,
                        Icon = icon,
                        Shadow = true,
                        Size = new Vector2(13),
                    },
                    text = new OsuSpriteText
                    {
                        Anchor = Anchor.CentreLeft,
                        Origin = Anchor.CentreLeft,
                        Font = @"Exo2.0-SemiBoldItalic",
                        TextSize = 14,
                    },
                };
            }
        }

        private enum DifficultySelectorState
        {
            Selected,
            NotSelected,
        }
    }
}
=======
﻿// Copyright (c) 2007-2018 ppy Pty Ltd <contact@ppy.sh>.
// Licensed under the MIT Licence - https://raw.githubusercontent.com/ppy/osu/master/LICENCE

using System;
using System.Linq;
using osu.Framework;
using osu.Framework.Allocation;
using osu.Framework.Configuration;
using osu.Framework.Extensions.Color4Extensions;
using osu.Framework.Graphics;
using osu.Framework.Graphics.Containers;
using osu.Framework.Graphics.Shapes;
using osu.Framework.Input;
using osu.Game.Beatmaps;
using osu.Game.Beatmaps.Drawables;
using osu.Game.Graphics;
using osu.Game.Graphics.Containers;
using osu.Game.Graphics.Sprites;
using OpenTK;
using OpenTK.Graphics;

namespace osu.Game.Overlays.BeatmapSet
{
    public class BeatmapPicker : Container
    {
        private const float tile_icon_padding = 7;
        private const float tile_spacing = 2;

        private readonly DifficultiesContainer difficulties;
        private readonly OsuSpriteText version, starRating;
        private readonly Statistic plays, favourites;

        public readonly Bindable<BeatmapInfo> Beatmap = new Bindable<BeatmapInfo>();

        private BeatmapSetInfo beatmapSet;
        public BeatmapSetInfo BeatmapSet
        {
            get { return beatmapSet; }
            set
            {
                if (value == beatmapSet) return;
                beatmapSet = value;

                Beatmap.Value = BeatmapSet.Beatmaps.First();
                plays.Value = BeatmapSet.OnlineInfo.PlayCount;
                favourites.Value = BeatmapSet.OnlineInfo.FavouriteCount;
                difficulties.ChildrenEnumerable = BeatmapSet.Beatmaps.OrderBy(beatmap => beatmap.StarDifficulty).Select(b => new DifficultySelectorButton(b)
                {
                    State = DifficultySelectorState.NotSelected,
                    OnHovered = beatmap =>
                    {
                        showBeatmap(beatmap);
                        starRating.Text = beatmap.StarDifficulty.ToString("Star Difficulty 0.##");
                        starRating.FadeIn(100);
                    },
                    OnClicked = beatmap =>
                    {
                        Beatmap.Value = beatmap;
                    },
                });

                updateDifficultyButtons();
            }
        }

        public BeatmapPicker()
        {
            RelativeSizeAxes = Axes.X;
            AutoSizeAxes = Axes.Y;

            Children = new Drawable[]
            {
                new FillFlowContainer
                {
                    AutoSizeAxes = Axes.Y,
                    RelativeSizeAxes = Axes.X,
                    Direction = FillDirection.Vertical,
                    Children = new Drawable[]
                    {
                        difficulties = new DifficultiesContainer
                        {
                            AutoSizeAxes = Axes.Both,
                            Margin = new MarginPadding { Left = -(tile_icon_padding + tile_spacing / 2) },
                            OnLostHover = () =>
                            {
                                showBeatmap(Beatmap.Value);
                                starRating.FadeOut(100);
                            },
                        },
                        new FillFlowContainer
                        {
                            AutoSizeAxes = Axes.Both,
                            Margin = new MarginPadding { Top = 10 },
                            Spacing = new Vector2(5f),
                            Children = new[]
                            {
                                version = new OsuSpriteText
                                {
                                    Anchor = Anchor.BottomLeft,
                                    Origin = Anchor.BottomLeft,
                                    TextSize = 20,
                                    Font = @"Exo2.0-Bold",
                                },
                                starRating = new OsuSpriteText
                                {
                                    Anchor = Anchor.BottomLeft,
                                    Origin = Anchor.BottomLeft,
                                    TextSize = 13,
                                    Font = @"Exo2.0-Bold",
                                    Text = "Star Difficulty",
                                    Alpha = 0,
                                    Margin = new MarginPadding { Bottom = 1 },
                                },
                            },
                        },
                        new FillFlowContainer
                        {
                            RelativeSizeAxes = Axes.X,
                            AutoSizeAxes = Axes.Y,
                            Spacing = new Vector2(10f),
                            Margin = new MarginPadding { Top = 5 },
                            Children = new[]
                            {
                                plays = new Statistic(FontAwesome.fa_play_circle),
                                favourites = new Statistic(FontAwesome.fa_heart),
                            },
                        },
                    },
                },
            };

            Beatmap.ValueChanged += b =>
            {
                showBeatmap(b);
                updateDifficultyButtons();
            };
        }

        [BackgroundDependencyLoader]
        private void load(OsuColour colours)
        {
            starRating.Colour = colours.Yellow;
        }

        protected override void LoadComplete()
        {
            base.LoadComplete();

            // done here so everything can bind in intialization and get the first trigger
            Beatmap.TriggerChange();
        }

        private void showBeatmap(BeatmapInfo beatmap) => version.Text = beatmap.Version;

        private void updateDifficultyButtons()
        {
            difficulties.Children.ToList().ForEach(diff => diff.State = diff.Beatmap == Beatmap.Value ? DifficultySelectorState.Selected : DifficultySelectorState.NotSelected);
        }

        private class DifficultiesContainer : FillFlowContainer<DifficultySelectorButton>
        {
            public Action OnLostHover;

            protected override void OnHoverLost(InputState state)
            {
                base.OnHoverLost(state);
                OnLostHover?.Invoke();
            }
        }

        private class DifficultySelectorButton : OsuClickableContainer, IStateful<DifficultySelectorState>
        {
            private const float transition_duration = 100;
            private const float size = 52;

            private readonly Container bg;
            private readonly DifficultyIcon icon;

            public readonly BeatmapInfo Beatmap;

            public Action<BeatmapInfo> OnHovered;
            public Action<BeatmapInfo> OnClicked;
            public event Action<DifficultySelectorState> StateChanged;

            private DifficultySelectorState state;
            public DifficultySelectorState State
            {
                get { return state; }
                set
                {
                    if (value == state) return;
                    state = value;

                    StateChanged?.Invoke(State);
                    if (value == DifficultySelectorState.Selected)
                        fadeIn();
                    else
                        fadeOut();
                }
            }

            public DifficultySelectorButton(BeatmapInfo beatmap)
            {
                Beatmap = beatmap;
                Size = new Vector2(size);
                Margin = new MarginPadding { Horizontal = tile_spacing / 2 };

                Children = new Drawable[]
                {
                    bg = new Container
                    {
                        RelativeSizeAxes = Axes.Both,
                        Masking = true,
                        CornerRadius = 4,
                        Child = new Box
                        {
                            RelativeSizeAxes = Axes.Both,
                            Colour = Color4.Black.Opacity(0.5f),
                        },
                    },
                    icon = new DifficultyIcon(beatmap)
                    {
                        Anchor = Anchor.Centre,
                        Origin = Anchor.Centre,
                        Size = new Vector2(size - tile_icon_padding * 2),
                        Margin = new MarginPadding { Bottom = 1 },
                    },
                };
            }

            protected override bool OnHover(InputState state)
            {
                fadeIn();
                OnHovered?.Invoke(Beatmap);
                return base.OnHover(state);
            }

            protected override void OnHoverLost(InputState state)
            {
                if (State == DifficultySelectorState.NotSelected)
                    fadeOut();
                base.OnHoverLost(state);
            }

            protected override bool OnClick(InputState state)
            {
                OnClicked?.Invoke(Beatmap);
                return base.OnClick(state);
            }

            private void fadeIn()
            {
                bg.FadeIn(transition_duration);
                icon.FadeIn(transition_duration);
            }

            private void fadeOut()
            {
                bg.FadeOut();
                icon.FadeTo(0.7f, transition_duration);
            }
        }

        private class Statistic : FillFlowContainer
        {
            private readonly OsuSpriteText text;

            private int value;
            public int Value
            {
                get { return value; }
                set
                {
                    this.value = value;
                    text.Text = Value.ToString(@"N0");
                }
            }

            public Statistic(FontAwesome icon)
            {
                AutoSizeAxes = Axes.Both;
                Direction = FillDirection.Horizontal;
                Spacing = new Vector2(2f);

                Children = new Drawable[]
                {
                    new SpriteIcon
                    {
                        Anchor = Anchor.CentreLeft,
                        Origin = Anchor.CentreLeft,
                        Icon = icon,
                        Shadow = true,
                        Size = new Vector2(13),
                    },
                    text = new OsuSpriteText
                    {
                        Anchor = Anchor.CentreLeft,
                        Origin = Anchor.CentreLeft,
                        Font = @"Exo2.0-SemiBoldItalic",
                        TextSize = 14,
                    },
                };
            }
        }

        private enum DifficultySelectorState
        {
            Selected,
            NotSelected,
        }
    }
}
>>>>>>> f678ce1b
<|MERGE_RESOLUTION|>--- conflicted
+++ resolved
@@ -1,4 +1,3 @@
-<<<<<<< HEAD
 ﻿// Copyright (c) 2007-2018 ppy Pty Ltd <contact@ppy.sh>.
 // Licensed under the MIT Licence - https://raw.githubusercontent.com/ppy/osu/master/LICENCE
 
@@ -45,7 +44,7 @@
                 Beatmap.Value = BeatmapSet.Beatmaps.First();
                 plays.Value = BeatmapSet.OnlineInfo.PlayCount;
                 favourites.Value = BeatmapSet.OnlineInfo.FavouriteCount;
-                difficulties.ChildrenEnumerable = BeatmapSet.Beatmaps.Select(b => new DifficultySelectorButton(b)
+                difficulties.ChildrenEnumerable = BeatmapSet.Beatmaps.OrderBy(beatmap => beatmap.StarDifficulty).Select(b => new DifficultySelectorButton(b)
                 {
                     State = DifficultySelectorState.NotSelected,
                     OnHovered = beatmap =>
@@ -310,318 +309,4 @@
             NotSelected,
         }
     }
-}
-=======
-﻿// Copyright (c) 2007-2018 ppy Pty Ltd <contact@ppy.sh>.
-// Licensed under the MIT Licence - https://raw.githubusercontent.com/ppy/osu/master/LICENCE
-
-using System;
-using System.Linq;
-using osu.Framework;
-using osu.Framework.Allocation;
-using osu.Framework.Configuration;
-using osu.Framework.Extensions.Color4Extensions;
-using osu.Framework.Graphics;
-using osu.Framework.Graphics.Containers;
-using osu.Framework.Graphics.Shapes;
-using osu.Framework.Input;
-using osu.Game.Beatmaps;
-using osu.Game.Beatmaps.Drawables;
-using osu.Game.Graphics;
-using osu.Game.Graphics.Containers;
-using osu.Game.Graphics.Sprites;
-using OpenTK;
-using OpenTK.Graphics;
-
-namespace osu.Game.Overlays.BeatmapSet
-{
-    public class BeatmapPicker : Container
-    {
-        private const float tile_icon_padding = 7;
-        private const float tile_spacing = 2;
-
-        private readonly DifficultiesContainer difficulties;
-        private readonly OsuSpriteText version, starRating;
-        private readonly Statistic plays, favourites;
-
-        public readonly Bindable<BeatmapInfo> Beatmap = new Bindable<BeatmapInfo>();
-
-        private BeatmapSetInfo beatmapSet;
-        public BeatmapSetInfo BeatmapSet
-        {
-            get { return beatmapSet; }
-            set
-            {
-                if (value == beatmapSet) return;
-                beatmapSet = value;
-
-                Beatmap.Value = BeatmapSet.Beatmaps.First();
-                plays.Value = BeatmapSet.OnlineInfo.PlayCount;
-                favourites.Value = BeatmapSet.OnlineInfo.FavouriteCount;
-                difficulties.ChildrenEnumerable = BeatmapSet.Beatmaps.OrderBy(beatmap => beatmap.StarDifficulty).Select(b => new DifficultySelectorButton(b)
-                {
-                    State = DifficultySelectorState.NotSelected,
-                    OnHovered = beatmap =>
-                    {
-                        showBeatmap(beatmap);
-                        starRating.Text = beatmap.StarDifficulty.ToString("Star Difficulty 0.##");
-                        starRating.FadeIn(100);
-                    },
-                    OnClicked = beatmap =>
-                    {
-                        Beatmap.Value = beatmap;
-                    },
-                });
-
-                updateDifficultyButtons();
-            }
-        }
-
-        public BeatmapPicker()
-        {
-            RelativeSizeAxes = Axes.X;
-            AutoSizeAxes = Axes.Y;
-
-            Children = new Drawable[]
-            {
-                new FillFlowContainer
-                {
-                    AutoSizeAxes = Axes.Y,
-                    RelativeSizeAxes = Axes.X,
-                    Direction = FillDirection.Vertical,
-                    Children = new Drawable[]
-                    {
-                        difficulties = new DifficultiesContainer
-                        {
-                            AutoSizeAxes = Axes.Both,
-                            Margin = new MarginPadding { Left = -(tile_icon_padding + tile_spacing / 2) },
-                            OnLostHover = () =>
-                            {
-                                showBeatmap(Beatmap.Value);
-                                starRating.FadeOut(100);
-                            },
-                        },
-                        new FillFlowContainer
-                        {
-                            AutoSizeAxes = Axes.Both,
-                            Margin = new MarginPadding { Top = 10 },
-                            Spacing = new Vector2(5f),
-                            Children = new[]
-                            {
-                                version = new OsuSpriteText
-                                {
-                                    Anchor = Anchor.BottomLeft,
-                                    Origin = Anchor.BottomLeft,
-                                    TextSize = 20,
-                                    Font = @"Exo2.0-Bold",
-                                },
-                                starRating = new OsuSpriteText
-                                {
-                                    Anchor = Anchor.BottomLeft,
-                                    Origin = Anchor.BottomLeft,
-                                    TextSize = 13,
-                                    Font = @"Exo2.0-Bold",
-                                    Text = "Star Difficulty",
-                                    Alpha = 0,
-                                    Margin = new MarginPadding { Bottom = 1 },
-                                },
-                            },
-                        },
-                        new FillFlowContainer
-                        {
-                            RelativeSizeAxes = Axes.X,
-                            AutoSizeAxes = Axes.Y,
-                            Spacing = new Vector2(10f),
-                            Margin = new MarginPadding { Top = 5 },
-                            Children = new[]
-                            {
-                                plays = new Statistic(FontAwesome.fa_play_circle),
-                                favourites = new Statistic(FontAwesome.fa_heart),
-                            },
-                        },
-                    },
-                },
-            };
-
-            Beatmap.ValueChanged += b =>
-            {
-                showBeatmap(b);
-                updateDifficultyButtons();
-            };
-        }
-
-        [BackgroundDependencyLoader]
-        private void load(OsuColour colours)
-        {
-            starRating.Colour = colours.Yellow;
-        }
-
-        protected override void LoadComplete()
-        {
-            base.LoadComplete();
-
-            // done here so everything can bind in intialization and get the first trigger
-            Beatmap.TriggerChange();
-        }
-
-        private void showBeatmap(BeatmapInfo beatmap) => version.Text = beatmap.Version;
-
-        private void updateDifficultyButtons()
-        {
-            difficulties.Children.ToList().ForEach(diff => diff.State = diff.Beatmap == Beatmap.Value ? DifficultySelectorState.Selected : DifficultySelectorState.NotSelected);
-        }
-
-        private class DifficultiesContainer : FillFlowContainer<DifficultySelectorButton>
-        {
-            public Action OnLostHover;
-
-            protected override void OnHoverLost(InputState state)
-            {
-                base.OnHoverLost(state);
-                OnLostHover?.Invoke();
-            }
-        }
-
-        private class DifficultySelectorButton : OsuClickableContainer, IStateful<DifficultySelectorState>
-        {
-            private const float transition_duration = 100;
-            private const float size = 52;
-
-            private readonly Container bg;
-            private readonly DifficultyIcon icon;
-
-            public readonly BeatmapInfo Beatmap;
-
-            public Action<BeatmapInfo> OnHovered;
-            public Action<BeatmapInfo> OnClicked;
-            public event Action<DifficultySelectorState> StateChanged;
-
-            private DifficultySelectorState state;
-            public DifficultySelectorState State
-            {
-                get { return state; }
-                set
-                {
-                    if (value == state) return;
-                    state = value;
-
-                    StateChanged?.Invoke(State);
-                    if (value == DifficultySelectorState.Selected)
-                        fadeIn();
-                    else
-                        fadeOut();
-                }
-            }
-
-            public DifficultySelectorButton(BeatmapInfo beatmap)
-            {
-                Beatmap = beatmap;
-                Size = new Vector2(size);
-                Margin = new MarginPadding { Horizontal = tile_spacing / 2 };
-
-                Children = new Drawable[]
-                {
-                    bg = new Container
-                    {
-                        RelativeSizeAxes = Axes.Both,
-                        Masking = true,
-                        CornerRadius = 4,
-                        Child = new Box
-                        {
-                            RelativeSizeAxes = Axes.Both,
-                            Colour = Color4.Black.Opacity(0.5f),
-                        },
-                    },
-                    icon = new DifficultyIcon(beatmap)
-                    {
-                        Anchor = Anchor.Centre,
-                        Origin = Anchor.Centre,
-                        Size = new Vector2(size - tile_icon_padding * 2),
-                        Margin = new MarginPadding { Bottom = 1 },
-                    },
-                };
-            }
-
-            protected override bool OnHover(InputState state)
-            {
-                fadeIn();
-                OnHovered?.Invoke(Beatmap);
-                return base.OnHover(state);
-            }
-
-            protected override void OnHoverLost(InputState state)
-            {
-                if (State == DifficultySelectorState.NotSelected)
-                    fadeOut();
-                base.OnHoverLost(state);
-            }
-
-            protected override bool OnClick(InputState state)
-            {
-                OnClicked?.Invoke(Beatmap);
-                return base.OnClick(state);
-            }
-
-            private void fadeIn()
-            {
-                bg.FadeIn(transition_duration);
-                icon.FadeIn(transition_duration);
-            }
-
-            private void fadeOut()
-            {
-                bg.FadeOut();
-                icon.FadeTo(0.7f, transition_duration);
-            }
-        }
-
-        private class Statistic : FillFlowContainer
-        {
-            private readonly OsuSpriteText text;
-
-            private int value;
-            public int Value
-            {
-                get { return value; }
-                set
-                {
-                    this.value = value;
-                    text.Text = Value.ToString(@"N0");
-                }
-            }
-
-            public Statistic(FontAwesome icon)
-            {
-                AutoSizeAxes = Axes.Both;
-                Direction = FillDirection.Horizontal;
-                Spacing = new Vector2(2f);
-
-                Children = new Drawable[]
-                {
-                    new SpriteIcon
-                    {
-                        Anchor = Anchor.CentreLeft,
-                        Origin = Anchor.CentreLeft,
-                        Icon = icon,
-                        Shadow = true,
-                        Size = new Vector2(13),
-                    },
-                    text = new OsuSpriteText
-                    {
-                        Anchor = Anchor.CentreLeft,
-                        Origin = Anchor.CentreLeft,
-                        Font = @"Exo2.0-SemiBoldItalic",
-                        TextSize = 14,
-                    },
-                };
-            }
-        }
-
-        private enum DifficultySelectorState
-        {
-            Selected,
-            NotSelected,
-        }
-    }
-}
->>>>>>> f678ce1b
+}