<<<<<<< HEAD
﻿// Copyright (c) 2007-2018 ppy Pty Ltd <contact@ppy.sh>.
// Licensed under the MIT Licence - https://raw.githubusercontent.com/ppy/osu/master/LICENCE

using osu.Framework.Allocation;
using osu.Framework.Extensions.Color4Extensions;
using osu.Framework.Graphics;
using osu.Framework.Graphics.Colour;
using osu.Framework.Graphics.Containers;
using osu.Framework.Graphics.Shapes;
using osu.Game.Beatmaps;
using osu.Game.Beatmaps.Drawables;
using osu.Game.Graphics;
using osu.Game.Graphics.Sprites;
using OpenTK;
using OpenTK.Graphics;

namespace osu.Game.Overlays.BeatmapSet
{
    public class Header : Container
    {
        private const float transition_duration = 250;
        private const float tabs_height = 50;
        private const float buttons_height = 45;
        private const float buttons_spacing = 5;

        private readonly Box tabsBg;
        private readonly Container coverContainer;
        private readonly OsuSpriteText title, artist;
        private readonly Container noVideoButtons;
        private readonly FillFlowContainer videoButtons;
        private readonly AuthorInfo author;
        private readonly Container downloadButtonsContainer;
        private readonly BeatmapSetOnlineStatusPill onlineStatusPill;
        public Details Details;

        private BeatmapManager beatmaps;

        private DelayedLoadWrapper cover;

        public readonly BeatmapPicker Picker;

        private BeatmapSetInfo beatmapSet;
        public BeatmapSetInfo BeatmapSet
        {
            get { return beatmapSet; }
            set
            {
                if (value == beatmapSet) return;
                beatmapSet = value;

                if (beatmapSet == null)
                    return;

                Picker.BeatmapSet = author.BeatmapSet = Details.BeatmapSet = BeatmapSet;
                title.Text = BeatmapSet.Metadata.Title;
                artist.Text = BeatmapSet.Metadata.Artist;
                onlineStatusPill.Status = BeatmapSet.OnlineInfo.Status;

                downloadButtonsContainer.FadeIn();
                noVideoButtons.FadeTo(BeatmapSet.OnlineInfo.HasVideo ? 0 : 1, transition_duration);
                videoButtons.FadeTo(BeatmapSet.OnlineInfo.HasVideo ? 1 : 0, transition_duration);

                cover?.FadeOut(400, Easing.Out);
                coverContainer.Add(cover = new DelayedLoadWrapper(
                    new BeatmapSetCover(BeatmapSet)
                    {
                        Anchor = Anchor.Centre,
                        Origin = Anchor.Centre,
                        RelativeSizeAxes = Axes.Both,
                        FillMode = FillMode.Fill,
                        OnLoadComplete = d => d.FadeInFromZero(400, Easing.Out),
                    }, 300)
                {
                    RelativeSizeAxes = Axes.Both,
                });
            }
        }

        public Header()
        {
            RelativeSizeAxes = Axes.X;
            Height = 400;
            Masking = true;
            EdgeEffect = new EdgeEffectParameters
            {
                Colour = Color4.Black.Opacity(0.25f),
                Type = EdgeEffectType.Shadow,
                Radius = 3,
                Offset = new Vector2(0f, 1f),
            };
            Children = new Drawable[]
            {
                new Container
                {
                    RelativeSizeAxes = Axes.X,
                    Height = tabs_height,
                    Children = new[]
                    {
                        tabsBg = new Box
                        {
                            RelativeSizeAxes = Axes.Both,
                        },
                    },
                },
                new Container
                {
                    RelativeSizeAxes = Axes.Both,
                    Padding = new MarginPadding { Top = tabs_height },
                    Children = new Drawable[]
                    {
                        new Container
                        {
                            RelativeSizeAxes = Axes.Both,
                            Children = new Drawable[]
                            {
                                new Box
                                {
                                    RelativeSizeAxes = Axes.Both,
                                    Colour = Color4.Black,
                                },
                                coverContainer = new Container
                                {
                                    RelativeSizeAxes = Axes.Both,
                                },
                                new Box
                                {
                                    RelativeSizeAxes = Axes.Both,
                                    Colour = ColourInfo.GradientVertical(Color4.Black.Opacity(0.3f), Color4.Black.Opacity(0.8f)),
                                },
                            },
                        },
                        new Container
                        {
                            RelativeSizeAxes = Axes.Both,
                            Padding = new MarginPadding { Top = 20, Bottom = 30, Horizontal = BeatmapSetOverlay.X_PADDING },
                            Child = new FillFlowContainer
                            {
                                RelativeSizeAxes = Axes.Both,
                                Direction = FillDirection.Vertical,
                                Children = new Drawable[]
                                {
                                    new Container
                                    {
                                        RelativeSizeAxes = Axes.X,
                                        Height = 113,
                                        Child = Picker = new BeatmapPicker(),
                                    },
                                    title = new OsuSpriteText
                                    {
                                        Font = @"Exo2.0-BoldItalic",
                                        TextSize = 37,
                                    },
                                    artist = new OsuSpriteText
                                    {
                                        Font = @"Exo2.0-SemiBoldItalic",
                                        TextSize = 25,
                                    },
                                    new Container
                                    {
                                        RelativeSizeAxes = Axes.X,
                                        AutoSizeAxes = Axes.Y,
                                        Margin = new MarginPadding { Top = 20 },
                                        Child = author = new AuthorInfo(),
                                    },
                                    new Container
                                    {
                                        RelativeSizeAxes = Axes.X,
                                        Height = buttons_height,
                                        Margin = new MarginPadding { Top = 10 },
                                        Children = new Drawable[]
                                        {
                                            new FavouriteButton(),
                                            downloadButtonsContainer = new Container
                                            {
                                                RelativeSizeAxes = Axes.Both,
                                                Padding = new MarginPadding { Left = buttons_height + buttons_spacing },
                                                Children = new Drawable[]
                                                {
                                                    noVideoButtons = new Container
                                                    {
                                                        RelativeSizeAxes = Axes.Both,
                                                        Alpha = 0f,
                                                        Child = new DownloadButton("Download", @"")
                                                        {
                                                            Action = () => download(false),
                                                        },
                                                    },
                                                    videoButtons = new FillFlowContainer
                                                    {
                                                        RelativeSizeAxes = Axes.Both,
                                                        Spacing = new Vector2(buttons_spacing),
                                                        Alpha = 0f,
                                                        Children = new[]
                                                        {
                                                            new DownloadButton("Download", "with Video")
                                                            {
                                                                Action = () => download(false),
                                                            },
                                                            new DownloadButton("Download", "without Video")
                                                            {
                                                                Action = () => download(true),
                                                            },
                                                        },
                                                    },
                                                },
                                            },
                                        },
                                    },
                                },
                            },
                        },
                        new FillFlowContainer
                        {
                            Anchor = Anchor.BottomRight,
                            Origin = Anchor.BottomRight,
                            AutoSizeAxes = Axes.Both,
                            Margin = new MarginPadding { Right = BeatmapSetOverlay.X_PADDING },
                            Direction = FillDirection.Vertical,
                            Spacing = new Vector2(10),
                            Children = new Drawable[]
                            {
                                onlineStatusPill = new BeatmapSetOnlineStatusPill(14, new MarginPadding { Horizontal = 25, Vertical = 8 })
                                {
                                    Anchor = Anchor.TopRight,
                                    Origin = Anchor.TopRight,
                                },
                                Details = new Details(),
                            },
                        },
                    },
                },
            };

            Picker.Beatmap.ValueChanged += b => Details.Beatmap = b;
        }

        [BackgroundDependencyLoader]
        private void load(OsuColour colours, BeatmapManager beatmaps)
        {
            tabsBg.Colour = colours.Gray3;
            this.beatmaps = beatmaps;

            beatmaps.ItemAdded += handleBeatmapAdd;
        }

        protected override void Dispose(bool isDisposing)
        {
            base.Dispose(isDisposing);
            if (beatmaps != null) beatmaps.ItemAdded -= handleBeatmapAdd;
        }

        private void handleBeatmapAdd(BeatmapSetInfo beatmap)
        {
            if (beatmap.OnlineBeatmapSetID == BeatmapSet?.OnlineBeatmapSetID)
                downloadButtonsContainer.FadeOut(transition_duration);
        }

        private void download(bool noVideo)
        {
            if (beatmaps.GetExistingDownload(BeatmapSet) != null)
            {
                downloadButtonsContainer.MoveToX(-5, 50, Easing.OutSine).Then()
                       .MoveToX(5, 100, Easing.InOutSine).Then()
                       .MoveToX(-5, 100, Easing.InOutSine).Then()
                       .MoveToX(0, 50, Easing.InSine).Then();

                return;
            }

            beatmaps.Download(BeatmapSet, noVideo);
        }
    }
}
=======
﻿// Copyright (c) 2007-2018 ppy Pty Ltd <contact@ppy.sh>.
// Licensed under the MIT Licence - https://raw.githubusercontent.com/ppy/osu/master/LICENCE

using osu.Framework.Allocation;
using osu.Framework.Extensions.Color4Extensions;
using osu.Framework.Graphics;
using osu.Framework.Graphics.Colour;
using osu.Framework.Graphics.Containers;
using osu.Framework.Graphics.Shapes;
using osu.Game.Beatmaps;
using osu.Game.Beatmaps.Drawables;
using osu.Game.Graphics;
using osu.Game.Graphics.Sprites;
using OpenTK;
using OpenTK.Graphics;

namespace osu.Game.Overlays.BeatmapSet
{
    public class Header : Container
    {
        private const float transition_duration = 250;
        private const float tabs_height = 50;
        private const float buttons_height = 45;
        private const float buttons_spacing = 5;

        private readonly Box tabsBg;
        private readonly Container coverContainer;
        private readonly OsuSpriteText title, artist;
        private readonly Container noVideoButtons;
        private readonly FillFlowContainer videoButtons;
        private readonly AuthorInfo author;
        private readonly Container downloadButtonsContainer;
        private readonly BeatmapSetOnlineStatusPill onlineStatusPill;
        public Details Details;

        private BeatmapManager beatmaps;

        private DelayedLoadWrapper cover;

        public readonly BeatmapPicker Picker;

        private BeatmapSetInfo beatmapSet;
        public BeatmapSetInfo BeatmapSet
        {
            get { return beatmapSet; }
            set
            {
                if (value == beatmapSet) return;
                beatmapSet = value;

                Picker.BeatmapSet = author.BeatmapSet = Details.BeatmapSet = BeatmapSet;
                title.Text = BeatmapSet.Metadata.Title;
                artist.Text = BeatmapSet.Metadata.Artist;
                onlineStatusPill.Status = BeatmapSet.OnlineInfo.Status;

                downloadButtonsContainer.FadeIn();
                noVideoButtons.FadeTo(BeatmapSet.OnlineInfo.HasVideo ? 0 : 1, transition_duration);
                videoButtons.FadeTo(BeatmapSet.OnlineInfo.HasVideo ? 1 : 0, transition_duration);

                cover?.FadeOut(400, Easing.Out);
                coverContainer.Add(cover = new DelayedLoadWrapper(
                    new BeatmapSetCover(BeatmapSet)
                    {
                        Anchor = Anchor.Centre,
                        Origin = Anchor.Centre,
                        RelativeSizeAxes = Axes.Both,
                        FillMode = FillMode.Fill,
                        OnLoadComplete = d => d.FadeInFromZero(400, Easing.Out),
                    }, 300)
                {
                    RelativeSizeAxes = Axes.Both,
                });
            }
        }

        public Header()
        {
            RelativeSizeAxes = Axes.X;
            Height = 400;
            Masking = true;
            EdgeEffect = new EdgeEffectParameters
            {
                Colour = Color4.Black.Opacity(0.25f),
                Type = EdgeEffectType.Shadow,
                Radius = 3,
                Offset = new Vector2(0f, 1f),
            };
            Children = new Drawable[]
            {
                new Container
                {
                    RelativeSizeAxes = Axes.X,
                    Height = tabs_height,
                    Children = new[]
                    {
                        tabsBg = new Box
                        {
                            RelativeSizeAxes = Axes.Both,
                        },
                    },
                },
                new Container
                {
                    RelativeSizeAxes = Axes.Both,
                    Padding = new MarginPadding { Top = tabs_height },
                    Children = new Drawable[]
                    {
                        new Container
                        {
                            RelativeSizeAxes = Axes.Both,
                            Children = new Drawable[]
                            {
                                new Box
                                {
                                    RelativeSizeAxes = Axes.Both,
                                    Colour = Color4.Black,
                                },
                                coverContainer = new Container
                                {
                                    RelativeSizeAxes = Axes.Both,
                                },
                                new Box
                                {
                                    RelativeSizeAxes = Axes.Both,
                                    Colour = ColourInfo.GradientVertical(Color4.Black.Opacity(0.3f), Color4.Black.Opacity(0.8f)),
                                },
                            },
                        },
                        new Container
                        {
                            RelativeSizeAxes = Axes.Both,
                            Padding = new MarginPadding { Top = 20, Bottom = 30, Horizontal = BeatmapSetOverlay.X_PADDING },
                            Child = new FillFlowContainer
                            {
                                RelativeSizeAxes = Axes.Both,
                                Direction = FillDirection.Vertical,
                                Children = new Drawable[]
                                {
                                    new Container
                                    {
                                        RelativeSizeAxes = Axes.X,
                                        Height = 113,
                                        Child = Picker = new BeatmapPicker(),
                                    },
                                    title = new OsuSpriteText
                                    {
                                        Font = @"Exo2.0-BoldItalic",
                                        TextSize = 37,
                                    },
                                    artist = new OsuSpriteText
                                    {
                                        Font = @"Exo2.0-SemiBoldItalic",
                                        TextSize = 25,
                                    },
                                    new Container
                                    {
                                        RelativeSizeAxes = Axes.X,
                                        AutoSizeAxes = Axes.Y,
                                        Margin = new MarginPadding { Top = 20 },
                                        Child = author = new AuthorInfo(),
                                    },
                                    new Container
                                    {
                                        RelativeSizeAxes = Axes.X,
                                        Height = buttons_height,
                                        Margin = new MarginPadding { Top = 10 },
                                        Children = new Drawable[]
                                        {
                                            new FavouriteButton(),
                                            downloadButtonsContainer = new Container
                                            {
                                                RelativeSizeAxes = Axes.Both,
                                                Padding = new MarginPadding { Left = buttons_height + buttons_spacing },
                                                Children = new Drawable[]
                                                {
                                                    noVideoButtons = new Container
                                                    {
                                                        RelativeSizeAxes = Axes.Both,
                                                        Alpha = 0f,
                                                        Child = new DownloadButton("Download", @"")
                                                        {
                                                            Action = () => download(false),
                                                        },
                                                    },
                                                    videoButtons = new FillFlowContainer
                                                    {
                                                        RelativeSizeAxes = Axes.Both,
                                                        Spacing = new Vector2(buttons_spacing),
                                                        Alpha = 0f,
                                                        Children = new[]
                                                        {
                                                            new DownloadButton("Download", "with Video")
                                                            {
                                                                Action = () => download(false),
                                                            },
                                                            new DownloadButton("Download", "without Video")
                                                            {
                                                                Action = () => download(true),
                                                            },
                                                        },
                                                    },
                                                },
                                            },
                                        },
                                    },
                                },
                            },
                        },
                        new FillFlowContainer
                        {
                            Anchor = Anchor.BottomRight,
                            Origin = Anchor.BottomRight,
                            AutoSizeAxes = Axes.Both,
                            Margin = new MarginPadding { Right = BeatmapSetOverlay.X_PADDING },
                            Direction = FillDirection.Vertical,
                            Spacing = new Vector2(10),
                            Children = new Drawable[]
                            {
                                onlineStatusPill = new BeatmapSetOnlineStatusPill(14, new MarginPadding { Horizontal = 25, Vertical = 8 })
                                {
                                    Anchor = Anchor.TopRight,
                                    Origin = Anchor.TopRight,
                                },
                                Details = new Details(),
                            },
                        },
                    },
                },
            };

            Picker.Beatmap.ValueChanged += b => Details.Beatmap = b;
        }

        [BackgroundDependencyLoader]
        private void load(OsuColour colours, BeatmapManager beatmaps)
        {
            tabsBg.Colour = colours.Gray3;
            this.beatmaps = beatmaps;

            beatmaps.ItemAdded += handleBeatmapAdd;
        }

        protected override void Dispose(bool isDisposing)
        {
            base.Dispose(isDisposing);
            if (beatmaps != null) beatmaps.ItemAdded -= handleBeatmapAdd;
        }

        private void handleBeatmapAdd(BeatmapSetInfo beatmap) => Schedule(() =>
        {
            if (beatmap.OnlineBeatmapSetID == BeatmapSet?.OnlineBeatmapSetID)
                downloadButtonsContainer.FadeOut(transition_duration);
        });

        private void download(bool noVideo)
        {
            if (beatmaps.GetExistingDownload(BeatmapSet) != null)
            {
                downloadButtonsContainer.MoveToX(-5, 50, Easing.OutSine).Then()
                       .MoveToX(5, 100, Easing.InOutSine).Then()
                       .MoveToX(-5, 100, Easing.InOutSine).Then()
                       .MoveToX(0, 50, Easing.InSine).Then();

                return;
            }

            beatmaps.Download(BeatmapSet, noVideo);
        }
    }
}
>>>>>>> f678ce1b
<|MERGE_RESOLUTION|>--- conflicted
+++ resolved
@@ -1,4 +1,3 @@
-<<<<<<< HEAD
 ﻿// Copyright (c) 2007-2018 ppy Pty Ltd <contact@ppy.sh>.
 // Licensed under the MIT Licence - https://raw.githubusercontent.com/ppy/osu/master/LICENCE
 
@@ -250,11 +249,11 @@
             if (beatmaps != null) beatmaps.ItemAdded -= handleBeatmapAdd;
         }
 
-        private void handleBeatmapAdd(BeatmapSetInfo beatmap)
+        private void handleBeatmapAdd(BeatmapSetInfo beatmap) => Schedule(() =>
         {
             if (beatmap.OnlineBeatmapSetID == BeatmapSet?.OnlineBeatmapSetID)
                 downloadButtonsContainer.FadeOut(transition_duration);
-        }
+        });
 
         private void download(bool noVideo)
         {
@@ -271,276 +270,4 @@
             beatmaps.Download(BeatmapSet, noVideo);
         }
     }
-}
-=======
-﻿// Copyright (c) 2007-2018 ppy Pty Ltd <contact@ppy.sh>.
-// Licensed under the MIT Licence - https://raw.githubusercontent.com/ppy/osu/master/LICENCE
-
-using osu.Framework.Allocation;
-using osu.Framework.Extensions.Color4Extensions;
-using osu.Framework.Graphics;
-using osu.Framework.Graphics.Colour;
-using osu.Framework.Graphics.Containers;
-using osu.Framework.Graphics.Shapes;
-using osu.Game.Beatmaps;
-using osu.Game.Beatmaps.Drawables;
-using osu.Game.Graphics;
-using osu.Game.Graphics.Sprites;
-using OpenTK;
-using OpenTK.Graphics;
-
-namespace osu.Game.Overlays.BeatmapSet
-{
-    public class Header : Container
-    {
-        private const float transition_duration = 250;
-        private const float tabs_height = 50;
-        private const float buttons_height = 45;
-        private const float buttons_spacing = 5;
-
-        private readonly Box tabsBg;
-        private readonly Container coverContainer;
-        private readonly OsuSpriteText title, artist;
-        private readonly Container noVideoButtons;
-        private readonly FillFlowContainer videoButtons;
-        private readonly AuthorInfo author;
-        private readonly Container downloadButtonsContainer;
-        private readonly BeatmapSetOnlineStatusPill onlineStatusPill;
-        public Details Details;
-
-        private BeatmapManager beatmaps;
-
-        private DelayedLoadWrapper cover;
-
-        public readonly BeatmapPicker Picker;
-
-        private BeatmapSetInfo beatmapSet;
-        public BeatmapSetInfo BeatmapSet
-        {
-            get { return beatmapSet; }
-            set
-            {
-                if (value == beatmapSet) return;
-                beatmapSet = value;
-
-                Picker.BeatmapSet = author.BeatmapSet = Details.BeatmapSet = BeatmapSet;
-                title.Text = BeatmapSet.Metadata.Title;
-                artist.Text = BeatmapSet.Metadata.Artist;
-                onlineStatusPill.Status = BeatmapSet.OnlineInfo.Status;
-
-                downloadButtonsContainer.FadeIn();
-                noVideoButtons.FadeTo(BeatmapSet.OnlineInfo.HasVideo ? 0 : 1, transition_duration);
-                videoButtons.FadeTo(BeatmapSet.OnlineInfo.HasVideo ? 1 : 0, transition_duration);
-
-                cover?.FadeOut(400, Easing.Out);
-                coverContainer.Add(cover = new DelayedLoadWrapper(
-                    new BeatmapSetCover(BeatmapSet)
-                    {
-                        Anchor = Anchor.Centre,
-                        Origin = Anchor.Centre,
-                        RelativeSizeAxes = Axes.Both,
-                        FillMode = FillMode.Fill,
-                        OnLoadComplete = d => d.FadeInFromZero(400, Easing.Out),
-                    }, 300)
-                {
-                    RelativeSizeAxes = Axes.Both,
-                });
-            }
-        }
-
-        public Header()
-        {
-            RelativeSizeAxes = Axes.X;
-            Height = 400;
-            Masking = true;
-            EdgeEffect = new EdgeEffectParameters
-            {
-                Colour = Color4.Black.Opacity(0.25f),
-                Type = EdgeEffectType.Shadow,
-                Radius = 3,
-                Offset = new Vector2(0f, 1f),
-            };
-            Children = new Drawable[]
-            {
-                new Container
-                {
-                    RelativeSizeAxes = Axes.X,
-                    Height = tabs_height,
-                    Children = new[]
-                    {
-                        tabsBg = new Box
-                        {
-                            RelativeSizeAxes = Axes.Both,
-                        },
-                    },
-                },
-                new Container
-                {
-                    RelativeSizeAxes = Axes.Both,
-                    Padding = new MarginPadding { Top = tabs_height },
-                    Children = new Drawable[]
-                    {
-                        new Container
-                        {
-                            RelativeSizeAxes = Axes.Both,
-                            Children = new Drawable[]
-                            {
-                                new Box
-                                {
-                                    RelativeSizeAxes = Axes.Both,
-                                    Colour = Color4.Black,
-                                },
-                                coverContainer = new Container
-                                {
-                                    RelativeSizeAxes = Axes.Both,
-                                },
-                                new Box
-                                {
-                                    RelativeSizeAxes = Axes.Both,
-                                    Colour = ColourInfo.GradientVertical(Color4.Black.Opacity(0.3f), Color4.Black.Opacity(0.8f)),
-                                },
-                            },
-                        },
-                        new Container
-                        {
-                            RelativeSizeAxes = Axes.Both,
-                            Padding = new MarginPadding { Top = 20, Bottom = 30, Horizontal = BeatmapSetOverlay.X_PADDING },
-                            Child = new FillFlowContainer
-                            {
-                                RelativeSizeAxes = Axes.Both,
-                                Direction = FillDirection.Vertical,
-                                Children = new Drawable[]
-                                {
-                                    new Container
-                                    {
-                                        RelativeSizeAxes = Axes.X,
-                                        Height = 113,
-                                        Child = Picker = new BeatmapPicker(),
-                                    },
-                                    title = new OsuSpriteText
-                                    {
-                                        Font = @"Exo2.0-BoldItalic",
-                                        TextSize = 37,
-                                    },
-                                    artist = new OsuSpriteText
-                                    {
-                                        Font = @"Exo2.0-SemiBoldItalic",
-                                        TextSize = 25,
-                                    },
-                                    new Container
-                                    {
-                                        RelativeSizeAxes = Axes.X,
-                                        AutoSizeAxes = Axes.Y,
-                                        Margin = new MarginPadding { Top = 20 },
-                                        Child = author = new AuthorInfo(),
-                                    },
-                                    new Container
-                                    {
-                                        RelativeSizeAxes = Axes.X,
-                                        Height = buttons_height,
-                                        Margin = new MarginPadding { Top = 10 },
-                                        Children = new Drawable[]
-                                        {
-                                            new FavouriteButton(),
-                                            downloadButtonsContainer = new Container
-                                            {
-                                                RelativeSizeAxes = Axes.Both,
-                                                Padding = new MarginPadding { Left = buttons_height + buttons_spacing },
-                                                Children = new Drawable[]
-                                                {
-                                                    noVideoButtons = new Container
-                                                    {
-                                                        RelativeSizeAxes = Axes.Both,
-                                                        Alpha = 0f,
-                                                        Child = new DownloadButton("Download", @"")
-                                                        {
-                                                            Action = () => download(false),
-                                                        },
-                                                    },
-                                                    videoButtons = new FillFlowContainer
-                                                    {
-                                                        RelativeSizeAxes = Axes.Both,
-                                                        Spacing = new Vector2(buttons_spacing),
-                                                        Alpha = 0f,
-                                                        Children = new[]
-                                                        {
-                                                            new DownloadButton("Download", "with Video")
-                                                            {
-                                                                Action = () => download(false),
-                                                            },
-                                                            new DownloadButton("Download", "without Video")
-                                                            {
-                                                                Action = () => download(true),
-                                                            },
-                                                        },
-                                                    },
-                                                },
-                                            },
-                                        },
-                                    },
-                                },
-                            },
-                        },
-                        new FillFlowContainer
-                        {
-                            Anchor = Anchor.BottomRight,
-                            Origin = Anchor.BottomRight,
-                            AutoSizeAxes = Axes.Both,
-                            Margin = new MarginPadding { Right = BeatmapSetOverlay.X_PADDING },
-                            Direction = FillDirection.Vertical,
-                            Spacing = new Vector2(10),
-                            Children = new Drawable[]
-                            {
-                                onlineStatusPill = new BeatmapSetOnlineStatusPill(14, new MarginPadding { Horizontal = 25, Vertical = 8 })
-                                {
-                                    Anchor = Anchor.TopRight,
-                                    Origin = Anchor.TopRight,
-                                },
-                                Details = new Details(),
-                            },
-                        },
-                    },
-                },
-            };
-
-            Picker.Beatmap.ValueChanged += b => Details.Beatmap = b;
-        }
-
-        [BackgroundDependencyLoader]
-        private void load(OsuColour colours, BeatmapManager beatmaps)
-        {
-            tabsBg.Colour = colours.Gray3;
-            this.beatmaps = beatmaps;
-
-            beatmaps.ItemAdded += handleBeatmapAdd;
-        }
-
-        protected override void Dispose(bool isDisposing)
-        {
-            base.Dispose(isDisposing);
-            if (beatmaps != null) beatmaps.ItemAdded -= handleBeatmapAdd;
-        }
-
-        private void handleBeatmapAdd(BeatmapSetInfo beatmap) => Schedule(() =>
-        {
-            if (beatmap.OnlineBeatmapSetID == BeatmapSet?.OnlineBeatmapSetID)
-                downloadButtonsContainer.FadeOut(transition_duration);
-        });
-
-        private void download(bool noVideo)
-        {
-            if (beatmaps.GetExistingDownload(BeatmapSet) != null)
-            {
-                downloadButtonsContainer.MoveToX(-5, 50, Easing.OutSine).Then()
-                       .MoveToX(5, 100, Easing.InOutSine).Then()
-                       .MoveToX(-5, 100, Easing.InOutSine).Then()
-                       .MoveToX(0, 50, Easing.InSine).Then();
-
-                return;
-            }
-
-            beatmaps.Download(BeatmapSet, noVideo);
-        }
-    }
-}
->>>>>>> f678ce1b
+}