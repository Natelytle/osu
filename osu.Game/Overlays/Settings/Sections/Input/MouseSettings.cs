--- conflicted
+++ resolved
@@ -1,4 +1,3 @@
-<<<<<<< HEAD
 ﻿// Copyright (c) 2007-2018 ppy Pty Ltd <contact@ppy.sh>.
 // Licensed under the MIT Licence - https://raw.githubusercontent.com/ppy/osu/master/LICENCE
 
@@ -141,151 +140,4 @@
             public override string TooltipText => Current.Disabled ? "Enable raw input to adjust sensitivity" : Current.Value.ToString(@"0.##x");
         }
     }
-}
-=======
-﻿// Copyright (c) 2007-2018 ppy Pty Ltd <contact@ppy.sh>.
-// Licensed under the MIT Licence - https://raw.githubusercontent.com/ppy/osu/master/LICENCE
-
-using osu.Framework.Allocation;
-using osu.Framework.Configuration;
-using osu.Framework.Graphics;
-using osu.Framework.Input;
-using osu.Game.Configuration;
-using osu.Game.Graphics.UserInterface;
-
-namespace osu.Game.Overlays.Settings.Sections.Input
-{
-    public class MouseSettings : SettingsSubsection
-    {
-        protected override string Header => "Mouse";
-
-        private readonly BindableBool rawInputToggle = new BindableBool();
-        private Bindable<string> activeInputHandlers;
-        private SensitivitySetting sensitivity;
-
-        [BackgroundDependencyLoader]
-        private void load(OsuConfigManager osuConfig, FrameworkConfigManager config)
-        {
-            Children = new Drawable[]
-            {
-                new SettingsCheckbox
-                {
-                    LabelText = "Raw Input",
-                    Bindable = rawInputToggle
-                },
-                sensitivity = new SensitivitySetting
-                {
-                    LabelText = "Cursor Sensitivity",
-                    Bindable = config.GetBindable<double>(FrameworkSetting.CursorSensitivity)
-                },
-                new SettingsCheckbox
-                {
-                    LabelText = "Map absolute input to window",
-                    Bindable = config.GetBindable<bool>(FrameworkSetting.MapAbsoluteInputToWindow)
-                },
-                new SettingsEnumDropdown<ConfineMouseMode>
-                {
-                    LabelText = "Confine mouse cursor to window",
-                    Bindable = config.GetBindable<ConfineMouseMode>(FrameworkSetting.ConfineMouseMode),
-                },
-                new SettingsCheckbox
-                {
-                    LabelText = "Disable mouse wheel during gameplay",
-                    Bindable = osuConfig.GetBindable<bool>(OsuSetting.MouseDisableWheel)
-                },
-                new SettingsCheckbox
-                {
-                    LabelText = "Disable mouse buttons during gameplay",
-                    Bindable = osuConfig.GetBindable<bool>(OsuSetting.MouseDisableButtons)
-                },
-            };
-
-            rawInputToggle.ValueChanged += enabled =>
-            {
-                // this is temporary until we support per-handler settings.
-                const string raw_mouse_handler = @"OpenTKRawMouseHandler";
-                const string standard_mouse_handler = @"OpenTKMouseHandler";
-
-                activeInputHandlers.Value = enabled ?
-                    activeInputHandlers.Value.Replace(standard_mouse_handler, raw_mouse_handler) :
-                    activeInputHandlers.Value.Replace(raw_mouse_handler, standard_mouse_handler);
-            };
-
-            activeInputHandlers = config.GetBindable<string>(FrameworkSetting.ActiveInputHandlers);
-            activeInputHandlers.ValueChanged += handlers =>
-            {
-                bool raw = handlers.Contains("Raw");
-                rawInputToggle.Value = raw;
-                sensitivity.Bindable.Disabled = !raw;
-            };
-
-            activeInputHandlers.TriggerChange();
-        }
-
-        private class SensitivitySetting : SettingsSlider<double, SensitivitySlider>
-        {
-            public override Bindable<double> Bindable
-            {
-                get { return ((SensitivitySlider)Control).Sensitivity; }
-
-                set
-                {
-                    BindableDouble doubleValue = (BindableDouble)value;
-
-                    // create a second layer of bindable so we can only handle state changes when not being dragged.
-                    ((SensitivitySlider)Control).Sensitivity = doubleValue;
-
-                    // this bindable will still act as the "interactive" bindable displayed during a drag.
-                    base.Bindable = new BindableDouble(doubleValue.Value)
-                    {
-                        Default = doubleValue.Default,
-                        MinValue = doubleValue.MinValue,
-                        MaxValue = doubleValue.MaxValue
-                    };
-
-                    // one-way binding to update the sliderbar with changes from external actions.
-                    doubleValue.DisabledChanged += disabled => base.Bindable.Disabled = disabled;
-                    doubleValue.ValueChanged += newValue => base.Bindable.Value = newValue;
-                }
-            }
-
-            public SensitivitySetting()
-            {
-                KeyboardStep = 0.01f;
-            }
-        }
-
-        private class SensitivitySlider : OsuSliderBar<double>
-        {
-            public Bindable<double> Sensitivity;
-
-            public SensitivitySlider()
-            {
-                Current.ValueChanged += newValue =>
-                {
-                    if (!isDragging && Sensitivity != null)
-                        Sensitivity.Value = newValue;
-                };
-            }
-
-            private bool isDragging;
-
-            protected override bool OnDragStart(InputState state)
-            {
-                isDragging = true;
-                return base.OnDragStart(state);
-            }
-
-            protected override bool OnDragEnd(InputState state)
-            {
-                isDragging = false;
-                Current.TriggerChange();
-
-                return base.OnDragEnd(state);
-            }
-
-            public override string TooltipText => Current.Disabled ? "Enable raw input to adjust sensitivity" : Current.Value.ToString(@"0.##x");
-        }
-    }
-}
->>>>>>> 632befb2
+}