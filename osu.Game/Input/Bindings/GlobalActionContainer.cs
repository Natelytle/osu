// Copyright (c) ppy Pty Ltd <contact@ppy.sh>. Licensed under the MIT Licence.
// See the LICENCE file in the repository root for full licence text.

using System;
using System.Collections.Generic;
using System.Linq;
using osu.Framework.Input;
using osu.Framework.Input.Bindings;
using osu.Framework.Input.Events;
using osu.Framework.Localisation;
using osu.Game.Localisation;

namespace osu.Game.Input.Bindings
{
    public partial class GlobalActionContainer : DatabasedKeyBindingContainer<GlobalAction>, IHandleGlobalKeyboardInput, IKeyBindingHandler<GlobalAction>
    {
        protected override bool Prioritised => true;

        private readonly IKeyBindingHandler<GlobalAction>? handler;

        public GlobalActionContainer(OsuGameBase? game)
            : base(matchingMode: KeyCombinationMatchingMode.Modifiers)
        {
            if (game is IKeyBindingHandler<GlobalAction> h)
                handler = h;
        }

        /// <summary>
        /// All default key bindings across all categories, ordered with highest priority first.
        /// </summary>
        /// <remarks>
        /// IMPORTANT: Take care when changing order of the items in the enumerable.
        /// It is used to decide the order of precedence, with the earlier items having higher precedence.
        /// </remarks>
        public override IEnumerable<IKeyBinding> DefaultKeyBindings => globalKeyBindings
                                                                       .Concat(editorKeyBindings)
                                                                       .Concat(editorTestPlayKeyBindings)
                                                                       .Concat(inGameKeyBindings)
                                                                       .Concat(replayKeyBindings)
                                                                       .Concat(songSelectKeyBindings)
                                                                       .Concat(audioControlKeyBindings)
                                                                       // Overlay bindings may conflict with more local cases like the editor so they are checked last.
                                                                       // It has generally been agreed on that local screens like the editor should have priority,
                                                                       // based on such usages potentially requiring a lot more key bindings that may be "shared" with global ones.
                                                                       .Concat(overlayKeyBindings);

        public static IEnumerable<KeyBinding> GetDefaultBindingsFor(GlobalActionCategory category)
        {
            switch (category)
            {
                case GlobalActionCategory.General:
                    return globalKeyBindings;

                case GlobalActionCategory.Editor:
                    return editorKeyBindings;

                case GlobalActionCategory.InGame:
                    return inGameKeyBindings;

                case GlobalActionCategory.Replay:
                    return replayKeyBindings;

                case GlobalActionCategory.SongSelect:
                    return songSelectKeyBindings;

                case GlobalActionCategory.AudioControl:
                    return audioControlKeyBindings;

                case GlobalActionCategory.Overlays:
                    return overlayKeyBindings;

                case GlobalActionCategory.EditorTestPlay:
                    return editorTestPlayKeyBindings;

                default:
                    throw new ArgumentOutOfRangeException(nameof(category), category, $"Unexpected {nameof(GlobalActionCategory)}");
            }
        }

        public static IEnumerable<GlobalAction> GetGlobalActionsFor(GlobalActionCategory category)
            => GetDefaultBindingsFor(category).Select(binding => binding.Action).Cast<GlobalAction>().Distinct();

        public bool OnPressed(KeyBindingPressEvent<GlobalAction> e) => handler?.OnPressed(e) == true;

        public void OnReleased(KeyBindingReleaseEvent<GlobalAction> e) => handler?.OnReleased(e);

        private static IEnumerable<KeyBinding> globalKeyBindings => new[]
        {
            new KeyBinding(InputKey.Up, GlobalAction.SelectPrevious),
            new KeyBinding(InputKey.Down, GlobalAction.SelectNext),

            new KeyBinding(InputKey.Left, GlobalAction.SelectPreviousGroup),
            new KeyBinding(InputKey.Right, GlobalAction.SelectNextGroup),

            new KeyBinding(InputKey.Space, GlobalAction.Select),
            new KeyBinding(InputKey.Enter, GlobalAction.Select),
            new KeyBinding(InputKey.KeypadEnter, GlobalAction.Select),

            new KeyBinding(InputKey.Escape, GlobalAction.Back),
            new KeyBinding(InputKey.ExtraMouseButton1, GlobalAction.Back),

            new KeyBinding(new[] { InputKey.Alt, InputKey.Home }, GlobalAction.Home),

            new KeyBinding(InputKey.None, GlobalAction.ToggleFPSDisplay),
            new KeyBinding(new[] { InputKey.Control, InputKey.T }, GlobalAction.ToggleToolbar),
            new KeyBinding(new[] { InputKey.Control, InputKey.Shift, InputKey.S }, GlobalAction.ToggleSkinEditor),

            new KeyBinding(new[] { InputKey.Control, InputKey.Alt, InputKey.R }, GlobalAction.ResetInputSettings),

            new KeyBinding(new[] { InputKey.Control, InputKey.Shift, InputKey.R }, GlobalAction.RandomSkin),

            new KeyBinding(InputKey.F10, GlobalAction.ToggleGameplayMouseButtons),
            new KeyBinding(InputKey.F12, GlobalAction.TakeScreenshot),
        };

        private static IEnumerable<KeyBinding> overlayKeyBindings => new[]
        {
            new KeyBinding(InputKey.F8, GlobalAction.ToggleChat),
            new KeyBinding(InputKey.F6, GlobalAction.ToggleNowPlaying),
            new KeyBinding(InputKey.F9, GlobalAction.ToggleSocial),
            new KeyBinding(new[] { InputKey.Control, InputKey.B }, GlobalAction.ToggleBeatmapListing),
            new KeyBinding(new[] { InputKey.Control, InputKey.O }, GlobalAction.ToggleSettings),
            new KeyBinding(new[] { InputKey.Control, InputKey.N }, GlobalAction.ToggleNotifications),
            new KeyBinding(new[] { InputKey.Control, InputKey.P }, GlobalAction.ToggleProfile),
        };

        private static IEnumerable<KeyBinding> editorKeyBindings => new[]
        {
            new KeyBinding(new[] { InputKey.F1 }, GlobalAction.EditorComposeMode),
            new KeyBinding(new[] { InputKey.F2 }, GlobalAction.EditorDesignMode),
            new KeyBinding(new[] { InputKey.F3 }, GlobalAction.EditorTimingMode),
            new KeyBinding(new[] { InputKey.F4 }, GlobalAction.EditorSetupMode),
            new KeyBinding(new[] { InputKey.Control, InputKey.Shift, InputKey.A }, GlobalAction.EditorVerifyMode),
            new KeyBinding(new[] { InputKey.Control, InputKey.D }, GlobalAction.EditorCloneSelection),
            new KeyBinding(new[] { InputKey.J }, GlobalAction.EditorNudgeLeft),
            new KeyBinding(new[] { InputKey.K }, GlobalAction.EditorNudgeRight),
            new KeyBinding(new[] { InputKey.G }, GlobalAction.EditorCycleGridSpacing),
            new KeyBinding(new[] { InputKey.Shift, InputKey.G }, GlobalAction.EditorCycleGridType),
            new KeyBinding(new[] { InputKey.F5 }, GlobalAction.EditorTestGameplay),
            new KeyBinding(new[] { InputKey.T }, GlobalAction.EditorTapForBPM),
            new KeyBinding(new[] { InputKey.Control, InputKey.H }, GlobalAction.EditorFlipHorizontally),
            new KeyBinding(new[] { InputKey.Control, InputKey.J }, GlobalAction.EditorFlipVertically),
            new KeyBinding(new[] { InputKey.Control, InputKey.Alt, InputKey.MouseWheelDown }, GlobalAction.EditorDecreaseDistanceSpacing),
            new KeyBinding(new[] { InputKey.Control, InputKey.Alt, InputKey.MouseWheelUp }, GlobalAction.EditorIncreaseDistanceSpacing),
            new KeyBinding(new[] { InputKey.Control, InputKey.MouseWheelDown }, GlobalAction.EditorCyclePreviousBeatSnapDivisor),
            new KeyBinding(new[] { InputKey.Control, InputKey.MouseWheelUp }, GlobalAction.EditorCycleNextBeatSnapDivisor),
<<<<<<< HEAD
=======
            new KeyBinding(InputKey.None, GlobalAction.EditorToggleMoveControl),
>>>>>>> 553a8601
            new KeyBinding(new[] { InputKey.Control, InputKey.R }, GlobalAction.EditorToggleRotateControl),
            new KeyBinding(new[] { InputKey.Control, InputKey.E }, GlobalAction.EditorToggleScaleControl),
            new KeyBinding(new[] { InputKey.Control, InputKey.Left }, GlobalAction.EditorSeekToPreviousHitObject),
            new KeyBinding(new[] { InputKey.Control, InputKey.Right }, GlobalAction.EditorSeekToNextHitObject),
            new KeyBinding(new[] { InputKey.Control, InputKey.Shift, InputKey.Left }, GlobalAction.EditorSeekToPreviousSamplePoint),
            new KeyBinding(new[] { InputKey.Control, InputKey.Shift, InputKey.Right }, GlobalAction.EditorSeekToNextSamplePoint),
            new KeyBinding(new[] { InputKey.Control, InputKey.B }, GlobalAction.EditorAddBookmark),
            new KeyBinding(new[] { InputKey.Control, InputKey.Shift, InputKey.B }, GlobalAction.EditorRemoveClosestBookmark),
            new KeyBinding(new[] { InputKey.Alt, InputKey.Left }, GlobalAction.EditorSeekToPreviousBookmark),
            new KeyBinding(new[] { InputKey.Alt, InputKey.Right }, GlobalAction.EditorSeekToNextBookmark),
            new KeyBinding(new[] { InputKey.Control, InputKey.L }, GlobalAction.EditorDiscardUnsavedChanges),
        };

        private static IEnumerable<KeyBinding> editorTestPlayKeyBindings => new[]
        {
            new KeyBinding(new[] { InputKey.Tab }, GlobalAction.EditorTestPlayToggleAutoplay),
            new KeyBinding(new[] { InputKey.Control, InputKey.P }, GlobalAction.EditorTestPlayToggleQuickPause),
            new KeyBinding(new[] { InputKey.F1 }, GlobalAction.EditorTestPlayQuickExitToInitialTime),
            new KeyBinding(new[] { InputKey.F2 }, GlobalAction.EditorTestPlayQuickExitToCurrentTime),
        };

        private static IEnumerable<KeyBinding> inGameKeyBindings => new[]
        {
            new KeyBinding(InputKey.Space, GlobalAction.SkipCutscene),
            new KeyBinding(InputKey.ExtraMouseButton2, GlobalAction.SkipCutscene),
            new KeyBinding(InputKey.Tilde, GlobalAction.QuickRetry),
            new KeyBinding(new[] { InputKey.Control, InputKey.R }, GlobalAction.QuickRetry),
            new KeyBinding(new[] { InputKey.Control, InputKey.Tilde }, GlobalAction.QuickExit),
            new KeyBinding(new[] { InputKey.F3 }, GlobalAction.DecreaseScrollSpeed),
            new KeyBinding(new[] { InputKey.F4 }, GlobalAction.IncreaseScrollSpeed),
            new KeyBinding(new[] { InputKey.Shift, InputKey.Tab }, GlobalAction.ToggleInGameInterface),
            new KeyBinding(InputKey.Tab, GlobalAction.ToggleInGameLeaderboard),
            new KeyBinding(InputKey.MouseMiddle, GlobalAction.PauseGameplay),
            new KeyBinding(InputKey.Control, GlobalAction.HoldForHUD),
            new KeyBinding(InputKey.Enter, GlobalAction.ToggleChatFocus),
            new KeyBinding(InputKey.F1, GlobalAction.SaveReplay),
            new KeyBinding(InputKey.F2, GlobalAction.ExportReplay),
            new KeyBinding(InputKey.Plus, GlobalAction.IncreaseOffset),
            new KeyBinding(InputKey.Minus, GlobalAction.DecreaseOffset),
        };

        private static IEnumerable<KeyBinding> replayKeyBindings => new[]
        {
            new KeyBinding(InputKey.Space, GlobalAction.TogglePauseReplay),
            new KeyBinding(InputKey.MouseMiddle, GlobalAction.TogglePauseReplay),
            new KeyBinding(InputKey.Left, GlobalAction.SeekReplayBackward),
            new KeyBinding(InputKey.Right, GlobalAction.SeekReplayForward),
            new KeyBinding(InputKey.Comma, GlobalAction.StepReplayBackward),
            new KeyBinding(InputKey.Period, GlobalAction.StepReplayForward),
            new KeyBinding(new[] { InputKey.Control, InputKey.H }, GlobalAction.ToggleReplaySettings),
        };

        private static IEnumerable<KeyBinding> songSelectKeyBindings => new[]
        {
            new KeyBinding(InputKey.F1, GlobalAction.ToggleModSelection),
            new KeyBinding(InputKey.F2, GlobalAction.SelectNextRandom),
            new KeyBinding(new[] { InputKey.Shift, InputKey.F2 }, GlobalAction.SelectPreviousRandom),
            new KeyBinding(InputKey.F3, GlobalAction.ToggleBeatmapOptions),
            new KeyBinding(InputKey.BackSpace, GlobalAction.DeselectAllMods),
            new KeyBinding(new[] { InputKey.Control, InputKey.Up }, GlobalAction.IncreaseModSpeed),
            new KeyBinding(new[] { InputKey.Control, InputKey.Down }, GlobalAction.DecreaseModSpeed),
            new KeyBinding(InputKey.None, GlobalAction.AbsoluteScrollSongList),
        };

        private static IEnumerable<KeyBinding> audioControlKeyBindings => new[]
        {
            new KeyBinding(new[] { InputKey.Alt, InputKey.Up }, GlobalAction.IncreaseVolume),
            new KeyBinding(new[] { InputKey.Alt, InputKey.Down }, GlobalAction.DecreaseVolume),

            new KeyBinding(new[] { InputKey.Alt, InputKey.Left }, GlobalAction.PreviousVolumeMeter),
            new KeyBinding(new[] { InputKey.Alt, InputKey.Right }, GlobalAction.NextVolumeMeter),

            new KeyBinding(new[] { InputKey.Control, InputKey.F4 }, GlobalAction.ToggleMute),

            new KeyBinding(InputKey.TrackPrevious, GlobalAction.MusicPrev),
            new KeyBinding(InputKey.F1, GlobalAction.MusicPrev),
            new KeyBinding(InputKey.TrackNext, GlobalAction.MusicNext),
            new KeyBinding(InputKey.F5, GlobalAction.MusicNext),
            new KeyBinding(InputKey.PlayPause, GlobalAction.MusicPlay),
            new KeyBinding(InputKey.F3, GlobalAction.MusicPlay)
        };
    }

    /// <remarks>
    /// IMPORTANT: New entries should always be added at the end of the enum, as key bindings are stored using the enum's numeric value and
    /// changes in order would cause key bindings to get associated with the wrong action.
    /// </remarks>
    public enum GlobalAction
    {
        [LocalisableDescription(typeof(GlobalActionKeyBindingStrings), nameof(GlobalActionKeyBindingStrings.ToggleChat))]
        ToggleChat,

        [LocalisableDescription(typeof(GlobalActionKeyBindingStrings), nameof(GlobalActionKeyBindingStrings.ToggleSocial))]
        ToggleSocial,

        [LocalisableDescription(typeof(GlobalActionKeyBindingStrings), nameof(GlobalActionKeyBindingStrings.ResetInputSettings))]
        ResetInputSettings,

        [LocalisableDescription(typeof(GlobalActionKeyBindingStrings), nameof(GlobalActionKeyBindingStrings.ToggleToolbar))]
        ToggleToolbar,

        [LocalisableDescription(typeof(GlobalActionKeyBindingStrings), nameof(GlobalActionKeyBindingStrings.ToggleSettings))]
        ToggleSettings,

        [LocalisableDescription(typeof(GlobalActionKeyBindingStrings), nameof(GlobalActionKeyBindingStrings.ToggleBeatmapListing))]
        ToggleBeatmapListing,

        [LocalisableDescription(typeof(GlobalActionKeyBindingStrings), nameof(GlobalActionKeyBindingStrings.IncreaseVolume))]
        IncreaseVolume,

        [LocalisableDescription(typeof(GlobalActionKeyBindingStrings), nameof(GlobalActionKeyBindingStrings.DecreaseVolume))]
        DecreaseVolume,

        [LocalisableDescription(typeof(GlobalActionKeyBindingStrings), nameof(GlobalActionKeyBindingStrings.ToggleMute))]
        ToggleMute,

        [LocalisableDescription(typeof(GlobalActionKeyBindingStrings), nameof(GlobalActionKeyBindingStrings.SkipCutscene))]
        SkipCutscene,

        [LocalisableDescription(typeof(GlobalActionKeyBindingStrings), nameof(GlobalActionKeyBindingStrings.QuickRetry))]
        QuickRetry,

        [LocalisableDescription(typeof(GlobalActionKeyBindingStrings), nameof(GlobalActionKeyBindingStrings.TakeScreenshot))]
        TakeScreenshot,

        [LocalisableDescription(typeof(GlobalActionKeyBindingStrings), nameof(GlobalActionKeyBindingStrings.ToggleGameplayMouseButtons))]
        ToggleGameplayMouseButtons,

        [LocalisableDescription(typeof(GlobalActionKeyBindingStrings), nameof(GlobalActionKeyBindingStrings.Back))]
        Back,

        [LocalisableDescription(typeof(GlobalActionKeyBindingStrings), nameof(GlobalActionKeyBindingStrings.IncreaseScrollSpeed))]
        IncreaseScrollSpeed,

        [LocalisableDescription(typeof(GlobalActionKeyBindingStrings), nameof(GlobalActionKeyBindingStrings.DecreaseScrollSpeed))]
        DecreaseScrollSpeed,

        [LocalisableDescription(typeof(GlobalActionKeyBindingStrings), nameof(GlobalActionKeyBindingStrings.Select))]
        Select,

        [LocalisableDescription(typeof(GlobalActionKeyBindingStrings), nameof(GlobalActionKeyBindingStrings.QuickExit))]
        QuickExit,

        [LocalisableDescription(typeof(GlobalActionKeyBindingStrings), nameof(GlobalActionKeyBindingStrings.MusicNext))]
        MusicNext,

        [LocalisableDescription(typeof(GlobalActionKeyBindingStrings), nameof(GlobalActionKeyBindingStrings.MusicPrev))]
        MusicPrev,

        [LocalisableDescription(typeof(GlobalActionKeyBindingStrings), nameof(GlobalActionKeyBindingStrings.MusicPlay))]
        MusicPlay,

        [LocalisableDescription(typeof(GlobalActionKeyBindingStrings), nameof(GlobalActionKeyBindingStrings.ToggleNowPlaying))]
        ToggleNowPlaying,

        [LocalisableDescription(typeof(GlobalActionKeyBindingStrings), nameof(GlobalActionKeyBindingStrings.SelectPrevious))]
        SelectPrevious,

        [LocalisableDescription(typeof(GlobalActionKeyBindingStrings), nameof(GlobalActionKeyBindingStrings.SelectNext))]
        SelectNext,

        [LocalisableDescription(typeof(GlobalActionKeyBindingStrings), nameof(GlobalActionKeyBindingStrings.Home))]
        Home,

        [LocalisableDescription(typeof(GlobalActionKeyBindingStrings), nameof(GlobalActionKeyBindingStrings.ToggleNotifications))]
        ToggleNotifications,

        [LocalisableDescription(typeof(GlobalActionKeyBindingStrings), nameof(GlobalActionKeyBindingStrings.PauseGameplay))]
        PauseGameplay,

        [LocalisableDescription(typeof(GlobalActionKeyBindingStrings), nameof(GlobalActionKeyBindingStrings.EditorSetupMode))]
        EditorSetupMode,

        [LocalisableDescription(typeof(GlobalActionKeyBindingStrings), nameof(GlobalActionKeyBindingStrings.EditorComposeMode))]
        EditorComposeMode,

        [LocalisableDescription(typeof(GlobalActionKeyBindingStrings), nameof(GlobalActionKeyBindingStrings.EditorDesignMode))]
        EditorDesignMode,

        [LocalisableDescription(typeof(GlobalActionKeyBindingStrings), nameof(GlobalActionKeyBindingStrings.EditorTimingMode))]
        EditorTimingMode,

        [LocalisableDescription(typeof(GlobalActionKeyBindingStrings), nameof(GlobalActionKeyBindingStrings.HoldForHUD))]
        HoldForHUD,

        [LocalisableDescription(typeof(GlobalActionKeyBindingStrings), nameof(GlobalActionKeyBindingStrings.RandomSkin))]
        RandomSkin,

        [LocalisableDescription(typeof(GlobalActionKeyBindingStrings), nameof(GlobalActionKeyBindingStrings.TogglePauseReplay))]
        TogglePauseReplay,

        [LocalisableDescription(typeof(GlobalActionKeyBindingStrings), nameof(GlobalActionKeyBindingStrings.ToggleInGameInterface))]
        ToggleInGameInterface,

        [LocalisableDescription(typeof(GlobalActionKeyBindingStrings), nameof(GlobalActionKeyBindingStrings.ToggleModSelection))]
        ToggleModSelection,

        [LocalisableDescription(typeof(GlobalActionKeyBindingStrings), nameof(GlobalActionKeyBindingStrings.SelectNextRandom))]
        SelectNextRandom,

        [LocalisableDescription(typeof(GlobalActionKeyBindingStrings), nameof(GlobalActionKeyBindingStrings.SelectPreviousRandom))]
        SelectPreviousRandom,

        [LocalisableDescription(typeof(GlobalActionKeyBindingStrings), nameof(GlobalActionKeyBindingStrings.ToggleBeatmapOptions))]
        ToggleBeatmapOptions,

        [LocalisableDescription(typeof(GlobalActionKeyBindingStrings), nameof(GlobalActionKeyBindingStrings.EditorVerifyMode))]
        EditorVerifyMode,

        [LocalisableDescription(typeof(GlobalActionKeyBindingStrings), nameof(GlobalActionKeyBindingStrings.EditorNudgeLeft))]
        EditorNudgeLeft,

        [LocalisableDescription(typeof(GlobalActionKeyBindingStrings), nameof(GlobalActionKeyBindingStrings.EditorNudgeRight))]
        EditorNudgeRight,

        [LocalisableDescription(typeof(GlobalActionKeyBindingStrings), nameof(GlobalActionKeyBindingStrings.ToggleSkinEditor))]
        ToggleSkinEditor,

        [LocalisableDescription(typeof(GlobalActionKeyBindingStrings), nameof(GlobalActionKeyBindingStrings.PreviousVolumeMeter))]
        PreviousVolumeMeter,

        [LocalisableDescription(typeof(GlobalActionKeyBindingStrings), nameof(GlobalActionKeyBindingStrings.NextVolumeMeter))]
        NextVolumeMeter,

        [LocalisableDescription(typeof(GlobalActionKeyBindingStrings), nameof(GlobalActionKeyBindingStrings.SeekReplayForward))]
        SeekReplayForward,

        [LocalisableDescription(typeof(GlobalActionKeyBindingStrings), nameof(GlobalActionKeyBindingStrings.SeekReplayBackward))]
        SeekReplayBackward,

        [LocalisableDescription(typeof(GlobalActionKeyBindingStrings), nameof(GlobalActionKeyBindingStrings.ToggleChatFocus))]
        ToggleChatFocus,

        [LocalisableDescription(typeof(GlobalActionKeyBindingStrings), nameof(GlobalActionKeyBindingStrings.EditorCycleGridSpacing))]
        EditorCycleGridSpacing,

        [LocalisableDescription(typeof(GlobalActionKeyBindingStrings), nameof(GlobalActionKeyBindingStrings.EditorTestGameplay))]
        EditorTestGameplay,

        [LocalisableDescription(typeof(GlobalActionKeyBindingStrings), nameof(GlobalActionKeyBindingStrings.EditorFlipHorizontally))]
        EditorFlipHorizontally,

        [LocalisableDescription(typeof(GlobalActionKeyBindingStrings), nameof(GlobalActionKeyBindingStrings.EditorFlipVertically))]
        EditorFlipVertically,

        [LocalisableDescription(typeof(GlobalActionKeyBindingStrings), nameof(GlobalActionKeyBindingStrings.EditorIncreaseDistanceSpacing))]
        EditorIncreaseDistanceSpacing,

        [LocalisableDescription(typeof(GlobalActionKeyBindingStrings), nameof(GlobalActionKeyBindingStrings.EditorDecreaseDistanceSpacing))]
        EditorDecreaseDistanceSpacing,

        [LocalisableDescription(typeof(GlobalActionKeyBindingStrings), nameof(GlobalActionKeyBindingStrings.SelectPreviousGroup))]
        SelectPreviousGroup,

        [LocalisableDescription(typeof(GlobalActionKeyBindingStrings), nameof(GlobalActionKeyBindingStrings.SelectNextGroup))]
        SelectNextGroup,

        [LocalisableDescription(typeof(GlobalActionKeyBindingStrings), nameof(GlobalActionKeyBindingStrings.DeselectAllMods))]
        DeselectAllMods,

        [LocalisableDescription(typeof(GlobalActionKeyBindingStrings), nameof(GlobalActionKeyBindingStrings.EditorTapForBPM))]
        EditorTapForBPM,

        [LocalisableDescription(typeof(GlobalActionKeyBindingStrings), nameof(GlobalActionKeyBindingStrings.ToggleFPSCounter))]
        ToggleFPSDisplay,

        [LocalisableDescription(typeof(GlobalActionKeyBindingStrings), nameof(GlobalActionKeyBindingStrings.ToggleProfile))]
        ToggleProfile,

        [LocalisableDescription(typeof(GlobalActionKeyBindingStrings), nameof(GlobalActionKeyBindingStrings.EditorCloneSelection))]
        EditorCloneSelection,

        [LocalisableDescription(typeof(GlobalActionKeyBindingStrings), nameof(GlobalActionKeyBindingStrings.EditorCyclePreviousBeatSnapDivisor))]
        EditorCyclePreviousBeatSnapDivisor,

        [LocalisableDescription(typeof(GlobalActionKeyBindingStrings), nameof(GlobalActionKeyBindingStrings.EditorCycleNextBeatSnapDivisor))]
        EditorCycleNextBeatSnapDivisor,

        [LocalisableDescription(typeof(GlobalActionKeyBindingStrings), nameof(GlobalActionKeyBindingStrings.SaveReplay))]
        SaveReplay,

        [LocalisableDescription(typeof(GlobalActionKeyBindingStrings), nameof(GlobalActionKeyBindingStrings.ExportReplay))]
        ExportReplay,

        [LocalisableDescription(typeof(GlobalActionKeyBindingStrings), nameof(GlobalActionKeyBindingStrings.ToggleReplaySettings))]
        ToggleReplaySettings,

        [LocalisableDescription(typeof(GlobalActionKeyBindingStrings), nameof(GlobalActionKeyBindingStrings.ToggleInGameLeaderboard))]
        ToggleInGameLeaderboard,

        [LocalisableDescription(typeof(GlobalActionKeyBindingStrings), nameof(GlobalActionKeyBindingStrings.EditorToggleRotateControl))]
        EditorToggleRotateControl,

        [LocalisableDescription(typeof(GlobalActionKeyBindingStrings), nameof(GlobalActionKeyBindingStrings.IncreaseOffset))]
        IncreaseOffset,

        [LocalisableDescription(typeof(GlobalActionKeyBindingStrings), nameof(GlobalActionKeyBindingStrings.DecreaseOffset))]
        DecreaseOffset,

        [LocalisableDescription(typeof(GlobalActionKeyBindingStrings), nameof(GlobalActionKeyBindingStrings.StepReplayForward))]
        StepReplayForward,

        [LocalisableDescription(typeof(GlobalActionKeyBindingStrings), nameof(GlobalActionKeyBindingStrings.StepReplayBackward))]
        StepReplayBackward,

        [LocalisableDescription(typeof(GlobalActionKeyBindingStrings), nameof(GlobalActionKeyBindingStrings.IncreaseModSpeed))]
        IncreaseModSpeed,

        [LocalisableDescription(typeof(GlobalActionKeyBindingStrings), nameof(GlobalActionKeyBindingStrings.DecreaseModSpeed))]
        DecreaseModSpeed,

        [LocalisableDescription(typeof(GlobalActionKeyBindingStrings), nameof(GlobalActionKeyBindingStrings.EditorToggleScaleControl))]
        EditorToggleScaleControl,

        [LocalisableDescription(typeof(GlobalActionKeyBindingStrings), nameof(GlobalActionKeyBindingStrings.EditorTestPlayToggleAutoplay))]
        EditorTestPlayToggleAutoplay,

        [LocalisableDescription(typeof(GlobalActionKeyBindingStrings), nameof(GlobalActionKeyBindingStrings.EditorTestPlayToggleQuickPause))]
        EditorTestPlayToggleQuickPause,

        [LocalisableDescription(typeof(GlobalActionKeyBindingStrings), nameof(GlobalActionKeyBindingStrings.EditorTestPlayQuickExitToInitialTime))]
        EditorTestPlayQuickExitToInitialTime,

        [LocalisableDescription(typeof(GlobalActionKeyBindingStrings), nameof(GlobalActionKeyBindingStrings.EditorTestPlayQuickExitToCurrentTime))]
        EditorTestPlayQuickExitToCurrentTime,

        [LocalisableDescription(typeof(GlobalActionKeyBindingStrings), nameof(GlobalActionKeyBindingStrings.EditorSeekToPreviousHitObject))]
        EditorSeekToPreviousHitObject,

        [LocalisableDescription(typeof(GlobalActionKeyBindingStrings), nameof(GlobalActionKeyBindingStrings.EditorSeekToNextHitObject))]
        EditorSeekToNextHitObject,

        [LocalisableDescription(typeof(GlobalActionKeyBindingStrings), nameof(GlobalActionKeyBindingStrings.EditorSeekToPreviousSamplePoint))]
        EditorSeekToPreviousSamplePoint,

        [LocalisableDescription(typeof(GlobalActionKeyBindingStrings), nameof(GlobalActionKeyBindingStrings.EditorSeekToNextSamplePoint))]
        EditorSeekToNextSamplePoint,

        [LocalisableDescription(typeof(GlobalActionKeyBindingStrings), nameof(GlobalActionKeyBindingStrings.EditorCycleGridType))]
        EditorCycleGridType,

        [LocalisableDescription(typeof(GlobalActionKeyBindingStrings), nameof(GlobalActionKeyBindingStrings.EditorAddBookmark))]
        EditorAddBookmark,

        [LocalisableDescription(typeof(GlobalActionKeyBindingStrings), nameof(GlobalActionKeyBindingStrings.EditorRemoveClosestBookmark))]
        EditorRemoveClosestBookmark,

        [LocalisableDescription(typeof(GlobalActionKeyBindingStrings), nameof(GlobalActionKeyBindingStrings.EditorSeekToPreviousBookmark))]
        EditorSeekToPreviousBookmark,

        [LocalisableDescription(typeof(GlobalActionKeyBindingStrings), nameof(GlobalActionKeyBindingStrings.EditorSeekToNextBookmark))]
        EditorSeekToNextBookmark,

        [LocalisableDescription(typeof(GlobalActionKeyBindingStrings), nameof(GlobalActionKeyBindingStrings.AbsoluteScrollSongList))]
        AbsoluteScrollSongList,

        [LocalisableDescription(typeof(GlobalActionKeyBindingStrings), nameof(GlobalActionKeyBindingStrings.EditorToggleMoveControl))]
        EditorToggleMoveControl,

        [LocalisableDescription(typeof(GlobalActionKeyBindingStrings), nameof(GlobalActionKeyBindingStrings.EditorDiscardUnsavedChanges))]
        EditorDiscardUnsavedChanges,
    }

    public enum GlobalActionCategory
    {
        General,
        Editor,
        InGame,
        Replay,
        SongSelect,
        AudioControl,
        Overlays,
        EditorTestPlay,
    }
}<|MERGE_RESOLUTION|>--- conflicted
+++ resolved
@@ -144,10 +144,7 @@
             new KeyBinding(new[] { InputKey.Control, InputKey.Alt, InputKey.MouseWheelUp }, GlobalAction.EditorIncreaseDistanceSpacing),
             new KeyBinding(new[] { InputKey.Control, InputKey.MouseWheelDown }, GlobalAction.EditorCyclePreviousBeatSnapDivisor),
             new KeyBinding(new[] { InputKey.Control, InputKey.MouseWheelUp }, GlobalAction.EditorCycleNextBeatSnapDivisor),
-<<<<<<< HEAD
-=======
             new KeyBinding(InputKey.None, GlobalAction.EditorToggleMoveControl),
->>>>>>> 553a8601
             new KeyBinding(new[] { InputKey.Control, InputKey.R }, GlobalAction.EditorToggleRotateControl),
             new KeyBinding(new[] { InputKey.Control, InputKey.E }, GlobalAction.EditorToggleScaleControl),
             new KeyBinding(new[] { InputKey.Control, InputKey.Left }, GlobalAction.EditorSeekToPreviousHitObject),
