﻿// Copyright (c) ppy Pty Ltd <contact@ppy.sh>. Licensed under the MIT Licence.
// See the LICENCE file in the repository root for full licence text.

using System;
using System.Diagnostics;
using osu.Framework;
using osu.Framework.Bindables;
using osu.Framework.Configuration;
using osu.Framework.Configuration.Tracking;
using osu.Framework.Extensions;
using osu.Framework.Extensions.LocalisationExtensions;
using osu.Framework.Localisation;
using osu.Framework.Platform;
using osu.Game.Beatmaps.Drawables.Cards;
using osu.Game.Input;
using osu.Game.Input.Bindings;
using osu.Game.Localisation;
using osu.Game.Overlays;
using osu.Game.Overlays.Mods.Input;
using osu.Game.Rulesets.Scoring;
using osu.Game.Screens.Edit.Compose.Components;
using osu.Game.Screens.OnlinePlay.Lounge.Components;
using osu.Game.Screens.Select;
using osu.Game.Screens.Select.Filter;
using osu.Game.Skinning;
using osu.Game.Users;

namespace osu.Game.Configuration
{
    public class OsuConfigManager : IniConfigManager<OsuSetting>, IGameplaySettings
    {
        public OsuConfigManager(Storage storage)
            : base(storage)
        {
            Migrate();
        }

        protected override void InitialiseDefaults()
        {
            // UI/selection defaults
            SetDefault(OsuSetting.Ruleset, string.Empty);
            SetDefault(OsuSetting.Skin, SkinInfo.ARGON_SKIN.ToString());

            SetDefault(OsuSetting.BeatmapDetailTab, PlayBeatmapDetailArea.TabType.Local);
            SetDefault(OsuSetting.BeatmapDetailModsFilter, false);

            SetDefault(OsuSetting.ShowConvertedBeatmaps, true);
            SetDefault(OsuSetting.DisplayStarsMinimum, 0.0, 0, 10, 0.1);
            SetDefault(OsuSetting.DisplayStarsMaximum, 10.1, 0, 10.1, 0.1);

            SetDefault(OsuSetting.SongSelectGroupingMode, GroupMode.All);
            SetDefault(OsuSetting.SongSelectSortingMode, SortMode.Title);

            SetDefault(OsuSetting.RandomSelectAlgorithm, RandomSelectAlgorithm.RandomPermutation);
            SetDefault(OsuSetting.ModSelectHotkeyStyle, ModSelectHotkeyStyle.Sequential);
            SetDefault(OsuSetting.ModSelectTextSearchStartsActive, true);

            SetDefault(OsuSetting.ChatDisplayHeight, ChatOverlay.DEFAULT_HEIGHT, 0.2f, 1f, 0.01f);

            SetDefault(OsuSetting.BeatmapListingCardSize, BeatmapCardSize.Normal);
            SetDefault(OsuSetting.BeatmapListingFeaturedArtistFilter, true);

            SetDefault(OsuSetting.ProfileCoverExpanded, true);

            SetDefault(OsuSetting.ToolbarClockDisplayMode, ToolbarClockDisplayMode.Full);

            SetDefault(OsuSetting.SongSelectBackgroundBlur, true);

            // Online settings
            SetDefault(OsuSetting.Username, string.Empty);
            SetDefault(OsuSetting.Token, string.Empty);

            SetDefault(OsuSetting.AutomaticallyDownloadMissingBeatmaps, true);

            SetDefault(OsuSetting.SavePassword, true).ValueChanged += enabled =>
            {
                if (enabled.NewValue)
                    SetValue(OsuSetting.SaveUsername, true);
                else
                    GetBindable<string>(OsuSetting.Token).SetDefault();
            };

            SetDefault(OsuSetting.SaveUsername, true).ValueChanged += enabled =>
            {
                if (!enabled.NewValue)
                {
                    GetBindable<string>(OsuSetting.Username).SetDefault();
                    SetValue(OsuSetting.SavePassword, false);
                }
            };

            SetDefault(OsuSetting.ExternalLinkWarning, true);
            SetDefault(OsuSetting.PreferNoVideo, false);

            SetDefault(OsuSetting.ShowOnlineExplicitContent, false);

            SetDefault(OsuSetting.NotifyOnUsernameMentioned, true);
            SetDefault(OsuSetting.NotifyOnPrivateMessage, true);
            SetDefault(OsuSetting.NotifyOnFriendPresenceChange, true);

            // Audio
            SetDefault(OsuSetting.VolumeInactive, 0.25, 0, 1, 0.01);

            SetDefault(OsuSetting.MenuVoice, true);
            SetDefault(OsuSetting.MenuMusic, true);
            SetDefault(OsuSetting.MenuTips, true);

            SetDefault(OsuSetting.AudioOffset, 0, -500.0, 500.0, 1);

            // Input
            SetDefault(OsuSetting.MenuCursorSize, 1.0f, 0.5f, 2f, 0.01f);
            SetDefault(OsuSetting.GameplayCursorSize, 1.0f, 0.1f, 2f, 0.01f);
            SetDefault(OsuSetting.GameplayCursorDuringTouch, false);
            SetDefault(OsuSetting.AutoCursorSize, false);

            SetDefault(OsuSetting.MouseDisableButtons, false);
            SetDefault(OsuSetting.MouseDisableWheel, false);
            SetDefault(OsuSetting.ConfineMouseMode, OsuConfineMouseMode.DuringGameplay);

            SetDefault(OsuSetting.TouchDisableGameplayTaps, false);

            // Graphics
            SetDefault(OsuSetting.ShowFpsDisplay, false);

            SetDefault(OsuSetting.ShowStoryboard, true);
            SetDefault(OsuSetting.BeatmapSkins, true);
            SetDefault(OsuSetting.BeatmapColours, true);
            SetDefault(OsuSetting.BeatmapHitsounds, true);

            SetDefault(OsuSetting.CursorRotation, true);

            SetDefault(OsuSetting.MenuParallax, true);

            // See https://stackoverflow.com/a/63307411 for default sourcing.
            SetDefault(OsuSetting.Prefer24HourTime, !CultureInfoHelper.SystemCulture.DateTimeFormat.ShortTimePattern.Contains(@"tt"));

            // Gameplay
            SetDefault(OsuSetting.PositionalHitsoundsLevel, 0.2f, 0, 1, 0.01f);
            SetDefault(OsuSetting.DimLevel, 0.7, 0, 1, 0.01);
            SetDefault(OsuSetting.BlurLevel, 0, 0, 1, 0.01);
            SetDefault(OsuSetting.LightenDuringBreaks, true);

            SetDefault(OsuSetting.HitLighting, true);
            SetDefault(OsuSetting.StarFountains, true);

            SetDefault(OsuSetting.HUDVisibilityMode, HUDVisibilityMode.Always);
            SetDefault(OsuSetting.ShowHealthDisplayWhenCantFail, true);
            SetDefault(OsuSetting.FadePlayfieldWhenHealthLow, true);
            SetDefault(OsuSetting.KeyOverlay, false);
            SetDefault(OsuSetting.ReplaySettingsOverlay, true);
            SetDefault(OsuSetting.ReplayPlaybackControlsExpanded, true);
            SetDefault(OsuSetting.GameplayLeaderboard, true);
            SetDefault(OsuSetting.AlwaysPlayFirstComboBreak, true);

            SetDefault(OsuSetting.FloatingComments, false);

            SetDefault(OsuSetting.ScoreDisplayMode, ScoringMode.Standardised);

            SetDefault(OsuSetting.IncreaseFirstObjectVisibility, true);
            SetDefault(OsuSetting.GameplayDisableWinKey, true);

            // Update
            SetDefault(OsuSetting.ReleaseStream, ReleaseStream.Lazer);

            SetDefault(OsuSetting.Version, string.Empty);

            SetDefault(OsuSetting.ShowFirstRunSetup, true);
            SetDefault(OsuSetting.ShowMobileDisclaimer, RuntimeInfo.IsMobile);

            SetDefault(OsuSetting.ScreenshotFormat, ScreenshotFormat.Jpg);
            SetDefault(OsuSetting.ScreenshotCaptureMenuCursor, false);

            SetDefault(OsuSetting.Scaling, ScalingMode.Off);
            SetDefault(OsuSetting.SafeAreaConsiderations, true);
            SetDefault(OsuSetting.ScalingBackgroundDim, 0.9f, 0.5f, 1f, 0.01f);

            SetDefault(OsuSetting.ScalingSizeX, 0.8f, 0.2f, 1f, 0.01f);
            SetDefault(OsuSetting.ScalingSizeY, 0.8f, 0.2f, 1f, 0.01f);

            SetDefault(OsuSetting.ScalingPositionX, 0.5f, 0f, 1f, 0.01f);
            SetDefault(OsuSetting.ScalingPositionY, 0.5f, 0f, 1f, 0.01f);

            SetDefault(OsuSetting.UIScale, 1f, 0.8f, 1.6f, 0.01f);

            SetDefault(OsuSetting.UIHoldActivationDelay, 200.0, 0.0, 500.0, 50.0);

            SetDefault(OsuSetting.IntroSequence, IntroSequence.Triangles);

            SetDefault(OsuSetting.MenuBackgroundSource, BackgroundSource.Skin);
            SetDefault(OsuSetting.SeasonalBackgroundMode, SeasonalBackgroundMode.Sometimes);

            SetDefault(OsuSetting.DiscordRichPresence, DiscordRichPresenceMode.Full);

            SetDefault(OsuSetting.EditorDim, 0.25f, 0f, 0.75f, 0.25f);
            SetDefault(OsuSetting.EditorWaveformOpacity, 0.25f, 0f, 1f, 0.25f);
            SetDefault(OsuSetting.EditorShowHitMarkers, true);
            SetDefault(OsuSetting.EditorAutoSeekOnPlacement, true);
            SetDefault(OsuSetting.EditorLimitedDistanceSnap, false);
            SetDefault(OsuSetting.EditorShowSpeedChanges, false);
            SetDefault(OsuSetting.EditorScaleOrigin, EditorOrigin.GridCentre);
            SetDefault(OsuSetting.EditorRotationOrigin, EditorOrigin.GridCentre);
            SetDefault(OsuSetting.EditorAdjustExistingObjectsOnTimingChanges, true);

            SetDefault(OsuSetting.HideCountryFlags, false);

            SetDefault(OsuSetting.MultiplayerRoomFilter, RoomPermissionsFilter.All);
            SetDefault(OsuSetting.MultiplayerShowInProgressFilter, true);

            SetDefault(OsuSetting.LastProcessedMetadataId, -1);

            SetDefault(OsuSetting.ComboColourNormalisationAmount, 0.2f, 0f, 1f, 0.01f);
            SetDefault(OsuSetting.UserOnlineStatus, UserStatus.Online);

            SetDefault(OsuSetting.EditorTimelineShowTimingChanges, true);
            SetDefault(OsuSetting.EditorTimelineShowBreaks, true);
            SetDefault(OsuSetting.EditorTimelineShowTicks, true);

            SetDefault(OsuSetting.EditorContractSidebars, false);

            SetDefault(OsuSetting.AlwaysShowHoldForMenuButton, false);
            SetDefault(OsuSetting.AlwaysRequireHoldingForPause, false);
            SetDefault(OsuSetting.EditorShowStoryboard, true);

            SetDefault(OsuSetting.EditorSubmissionNotifyOnDiscussionReplies, true);
            SetDefault(OsuSetting.EditorSubmissionLoadInBrowserAfterSubmission, true);
        }

        protected override bool CheckLookupContainsPrivateInformation(OsuSetting lookup)
        {
            switch (lookup)
            {
                case OsuSetting.Token:
                    return true;
            }

            return false;
        }

        public void Migrate()
        {
            // arrives as 2020.123.0-lazer
            string rawVersion = Get<string>(OsuSetting.Version);

            if (rawVersion.Length < 6)
                return;

            string[] pieces = rawVersion.Split('.');

            // on a fresh install or when coming from a non-release build, execution will end here.
            // we don't want to run migrations in such cases.
            if (!int.TryParse(pieces[0], out int year)) return;
            if (!int.TryParse(pieces[1], out int monthDay)) return;

            int combined = year * 10000 + monthDay;

            if (combined < 20250214)
            {
                // UI scaling on mobile platforms has been internally adjusted such that 1x UI scale looks correctly zoomed in than before.
                if (RuntimeInfo.IsMobile)
                    GetBindable<float>(OsuSetting.UIScale).SetDefault();
            }
        }

        public override TrackedSettings CreateTrackedSettings()
        {
            // these need to be assigned in normal game startup scenarios.
            Debug.Assert(LookupKeyBindings != null);
            Debug.Assert(LookupSkinName != null);

            return new TrackedSettings
            {
                new TrackedSetting<bool>(OsuSetting.ShowFpsDisplay, state => new SettingDescription(
                    rawValue: state,
                    name: GlobalActionKeyBindingStrings.ToggleFPSCounter,
                    value: state ? CommonStrings.Enabled.ToLower() : CommonStrings.Disabled.ToLower(),
                    shortcut: LookupKeyBindings(GlobalAction.ToggleFPSDisplay))
                ),
                new TrackedSetting<bool>(OsuSetting.MouseDisableButtons, disabledState => new SettingDescription(
                    rawValue: !disabledState,
                    name: GlobalActionKeyBindingStrings.ToggleGameplayMouseButtons,
                    value: disabledState ? CommonStrings.Disabled.ToLower() : CommonStrings.Enabled.ToLower(),
                    shortcut: LookupKeyBindings(GlobalAction.ToggleGameplayMouseButtons))
                ),
                new TrackedSetting<bool>(OsuSetting.GameplayLeaderboard, state => new SettingDescription(
                    rawValue: state,
                    name: GlobalActionKeyBindingStrings.ToggleInGameLeaderboard,
                    value: state ? CommonStrings.Enabled.ToLower() : CommonStrings.Disabled.ToLower(),
                    shortcut: LookupKeyBindings(GlobalAction.ToggleInGameLeaderboard))
                ),
                new TrackedSetting<HUDVisibilityMode>(OsuSetting.HUDVisibilityMode, visibilityMode => new SettingDescription(
                    rawValue: visibilityMode,
                    name: GameplaySettingsStrings.HUDVisibilityMode,
                    value: visibilityMode.GetLocalisableDescription(),
                    shortcut: new TranslatableString(@"_", @"{0}: {1} {2}: {3}",
                        GlobalActionKeyBindingStrings.ToggleInGameInterface,
                        LookupKeyBindings(GlobalAction.ToggleInGameInterface),
                        GlobalActionKeyBindingStrings.HoldForHUD,
                        LookupKeyBindings(GlobalAction.HoldForHUD)))
                ),
                new TrackedSetting<ScalingMode>(OsuSetting.Scaling, scalingMode => new SettingDescription(
                        rawValue: scalingMode,
                        name: GraphicsSettingsStrings.ScreenScaling,
                        value: scalingMode.GetLocalisableDescription()
                    )
                ),
                new TrackedSetting<string>(OsuSetting.Skin, skin =>
                {
                    string skinName = string.Empty;

                    if (Guid.TryParse(skin, out var id))
                        skinName = LookupSkinName(id);

                    return new SettingDescription(
                        rawValue: skinName,
                        name: SkinSettingsStrings.SkinSectionHeader,
                        value: skinName,
                        shortcut: new TranslatableString(@"_", @"{0}: {1}",
                            GlobalActionKeyBindingStrings.RandomSkin,
                            LookupKeyBindings(GlobalAction.RandomSkin))
                    );
                }),
                new TrackedSetting<float>(OsuSetting.UIScale, scale => new SettingDescription(
                        rawValue: scale,
                        name: GraphicsSettingsStrings.UIScaling,
                        value: $"{scale:N2}x"
                        // TODO: implement lookup for framework platform key bindings
                    )
                ),
            };
        }

        public Func<Guid, string> LookupSkinName { private get; set; } = _ => @"unknown";

        public Func<GlobalAction, LocalisableString> LookupKeyBindings { get; set; } = _ => @"unknown";

        IBindable<float> IGameplaySettings.ComboColourNormalisationAmount => GetOriginalBindable<float>(OsuSetting.ComboColourNormalisationAmount);
        IBindable<float> IGameplaySettings.PositionalHitsoundsLevel => GetOriginalBindable<float>(OsuSetting.PositionalHitsoundsLevel);
    }

    // IMPORTANT: These are used in user configuration files.
    // The naming of these keys should not be changed once they are deployed in a release, unless migration logic is also added.
    public enum OsuSetting
    {
        Ruleset,
        Token,
        MenuCursorSize,
        GameplayCursorSize,
        AutoCursorSize,
        GameplayCursorDuringTouch,
        DimLevel,
        BlurLevel,
        EditorDim,
        LightenDuringBreaks,
        ShowStoryboard,
        KeyOverlay,
        GameplayLeaderboard,
        PositionalHitsoundsLevel,
        AlwaysPlayFirstComboBreak,
        FloatingComments,
        HUDVisibilityMode,

        ShowHealthDisplayWhenCantFail,
        FadePlayfieldWhenHealthLow,

        /// <summary>
        /// Disables mouse buttons clicks during gameplay.
        /// </summary>
        MouseDisableButtons,
        MouseDisableWheel,
        ConfineMouseMode,

        /// <summary>
        /// Globally applied audio offset.
        /// This is added to the audio track's current time. Higher values will cause gameplay to occur earlier, relative to the audio track.
        /// </summary>
        AudioOffset,

        VolumeInactive,
        MenuMusic,
        MenuVoice,
        MenuTips,
        CursorRotation,
        MenuParallax,
        Prefer24HourTime,
        BeatmapDetailTab,
        BeatmapDetailModsFilter,
        Username,
        ReleaseStream,
        SavePassword,
        SaveUsername,
        DisplayStarsMinimum,
        DisplayStarsMaximum,
        SongSelectGroupingMode,
        SongSelectSortingMode,
        RandomSelectAlgorithm,
        ModSelectHotkeyStyle,
        ShowFpsDisplay,
        ChatDisplayHeight,
        BeatmapListingCardSize,
        ToolbarClockDisplayMode,
        SongSelectBackgroundBlur,
        Version,
        ShowFirstRunSetup,
        ShowConvertedBeatmaps,
        Skin,
        ScreenshotFormat,
        ScreenshotCaptureMenuCursor,
        BeatmapSkins,
        BeatmapColours,
        BeatmapHitsounds,
        IncreaseFirstObjectVisibility,
        ScoreDisplayMode,
        ExternalLinkWarning,
        PreferNoVideo,
        Scaling,
        ScalingPositionX,
        ScalingPositionY,
        ScalingSizeX,
        ScalingSizeY,
        ScalingBackgroundDim,
        UIScale,
        IntroSequence,
        NotifyOnUsernameMentioned,
        NotifyOnPrivateMessage,
        NotifyOnFriendPresenceChange,
        UIHoldActivationDelay,
        HitLighting,
        StarFountains,
        MenuBackgroundSource,
        GameplayDisableWinKey,
        SeasonalBackgroundMode,
        EditorWaveformOpacity,
        EditorShowHitMarkers,
        EditorAutoSeekOnPlacement,
        DiscordRichPresence,

        ShowOnlineExplicitContent,
        LastProcessedMetadataId,
        SafeAreaConsiderations,
        ComboColourNormalisationAmount,
        ProfileCoverExpanded,
        EditorLimitedDistanceSnap,
        ReplaySettingsOverlay,
        ReplayPlaybackControlsExpanded,
        AutomaticallyDownloadMissingBeatmaps,
        EditorShowSpeedChanges,
        TouchDisableGameplayTaps,
        ModSelectTextSearchStartsActive,

        /// <summary>
        /// The status for the current user to broadcast to other players.
        /// </summary>
        UserOnlineStatus,

        MultiplayerRoomFilter,
        HideCountryFlags,
        EditorTimelineShowTimingChanges,
        EditorTimelineShowTicks,
        AlwaysShowHoldForMenuButton,
        EditorContractSidebars,
        EditorScaleOrigin,
        EditorRotationOrigin,
        EditorTimelineShowBreaks,
        EditorAdjustExistingObjectsOnTimingChanges,
        AlwaysRequireHoldingForPause,
        MultiplayerShowInProgressFilter,
        BeatmapListingFeaturedArtistFilter,
        ShowMobileDisclaimer,
<<<<<<< HEAD
=======
        EditorShowStoryboard,
        EditorSubmissionNotifyOnDiscussionReplies,
        EditorSubmissionLoadInBrowserAfterSubmission,
>>>>>>> 553a8601
    }
}<|MERGE_RESOLUTION|>--- conflicted
+++ resolved
@@ -466,11 +466,8 @@
         MultiplayerShowInProgressFilter,
         BeatmapListingFeaturedArtistFilter,
         ShowMobileDisclaimer,
-<<<<<<< HEAD
-=======
         EditorShowStoryboard,
         EditorSubmissionNotifyOnDiscussionReplies,
         EditorSubmissionLoadInBrowserAfterSubmission,
->>>>>>> 553a8601
     }
 }