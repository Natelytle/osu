// Copyright (c) ppy Pty Ltd <contact@ppy.sh>. Licensed under the MIT Licence.
// See the LICENCE file in the repository root for full licence text.

using System;
using System.Linq;
using osu.Framework.Allocation;
using osu.Framework.Bindables;
using osu.Framework.Extensions.Color4Extensions;
using osu.Framework.Graphics;
using osu.Framework.Graphics.Colour;
using osu.Framework.Graphics.Containers;
using osu.Game.Configuration;
using osu.Game.Graphics.Containers;
using osu.Game.Screens.Select.Leaderboards;
using osu.Game.Skinning;
using osuTK;
using osuTK.Graphics;

namespace osu.Game.Screens.Play.HUD
{
    public partial class DrawableGameplayLeaderboard : CompositeDrawable, ISerialisableDrawable
    {
        public Bindable<bool> Expanded = new Bindable<bool>();

        protected readonly FillFlowContainer<DrawableGameplayLeaderboardScore> Flow;

        private bool requiresScroll;
        private readonly OsuScrollContainer scroll;

        public DrawableGameplayLeaderboardScore? TrackedScore { get; private set; }

        [Resolved]
        private Player? player { get; set; }

        [Resolved]
        private IGameplayLeaderboardProvider? leaderboardProvider { get; set; }

        private readonly IBindableList<GameplayLeaderboardScore> scores = new BindableList<GameplayLeaderboardScore>();
        private readonly Bindable<bool> configVisibility = new Bindable<bool>();
        private readonly IBindable<LocalUserPlayingState> userPlayingState = new Bindable<LocalUserPlayingState>();
        private readonly IBindable<bool> holdingForHUD = new Bindable<bool>();

        private const int max_panels = 8;

        /// <summary>
        /// Create a new leaderboard.
        /// </summary>
        public DrawableGameplayLeaderboard()
        {
            Width = DrawableGameplayLeaderboardScore.EXTENDED_WIDTH + DrawableGameplayLeaderboardScore.SHEAR_WIDTH;
            Height = 300;

            InternalChildren = new Drawable[]
            {
                scroll = new InputDisabledScrollContainer
                {
                    ClampExtension = 0,
                    RelativeSizeAxes = Axes.Both,
                    Child = Flow = new FillFlowContainer<DrawableGameplayLeaderboardScore>
                    {
                        RelativeSizeAxes = Axes.X,
                        X = DrawableGameplayLeaderboardScore.SHEAR_WIDTH,
                        AutoSizeAxes = Axes.Y,
                        Direction = FillDirection.Vertical,
                        Spacing = new Vector2(2.5f),
                        LayoutDuration = 450,
                        LayoutEasing = Easing.OutQuint,
                    }
                }
            };
        }

        [BackgroundDependencyLoader]
        private void load(OsuConfigManager config, GameplayState? gameplayState, HUDOverlay? hudOverlay)
        {
            config.BindWith(OsuSetting.GameplayLeaderboard, configVisibility);

            if (gameplayState != null)
                userPlayingState.BindTo(gameplayState.PlayingState);

            if (hudOverlay != null)
                holdingForHUD.BindTo(hudOverlay.HoldingForHUD);
        }

        protected override void LoadComplete()
        {
            base.LoadComplete();

            if (leaderboardProvider != null)
            {
                scores.BindTo(leaderboardProvider.Scores);
                scores.BindCollectionChanged((_, _) =>
                {
                    Clear();
                    foreach (var score in scores)
                        Add(score);
                }, true);
            }

<<<<<<< HEAD
            Scheduler.AddDelayed(sort, 1000, true);
            configVisibility.BindValueChanged(_ => Scheduler.AddOnce(updateState));
            userPlayingState.BindValueChanged(_ => Scheduler.AddOnce(updateState));
            holdingForHUD.BindValueChanged(_ => Scheduler.AddOnce(updateState));
            updateState();
        }

        private void updateState()
        {
            // prevents weird delay in the flow correctly appearing when toggling the leaderboard on.
            if (Flow.Alpha < 1)
                scroll.ScrollToStart(false);

            Flow.FadeTo(player?.Configuration.ShowLeaderboard != false && configVisibility.Value ? 1 : 0, 100, Easing.OutQuint);
            Expanded.Value = userPlayingState.Value == LocalUserPlayingState.Playing || holdingForHUD.Value;
=======
            configVisibility.BindValueChanged(_ => this.FadeTo(configVisibility.Value ? 1 : 0, 100, Easing.OutQuint), true);
>>>>>>> d286a27d
        }

        /// <summary>
        /// Adds a player to the leaderboard.
        /// </summary>
        public void Add(GameplayLeaderboardScore score)
        {
            var drawable = CreateLeaderboardScoreDrawable(score);

            if (score.Tracked)
            {
                if (TrackedScore != null)
                    throw new InvalidOperationException("Cannot track more than one score.");

                TrackedScore = drawable;
            }

            drawable.Expanded.BindTo(Expanded);

            Flow.Add(drawable);
<<<<<<< HEAD
            drawable.TotalScore.BindValueChanged(_ => sorting.Invalidate(), true);
            drawable.DisplayOrder.BindValueChanged(_ => sorting.Invalidate(), true);
=======
            drawable.ScorePosition.BindValueChanged(_ => Scheduler.AddOnce(sort));
            drawable.DisplayOrder.BindValueChanged(_ => Scheduler.AddOnce(sort), true);

            int displayCount = Math.Min(Flow.Count, max_panels);
            Height = displayCount * (DrawableGameplayLeaderboardScore.PANEL_HEIGHT + Flow.Spacing.Y);
            requiresScroll = displayCount != Flow.Count;
>>>>>>> d286a27d
        }

        public void Clear()
        {
            Flow.Clear();
            TrackedScore = null;
            scroll.ScrollToStart(false);
        }

        protected virtual DrawableGameplayLeaderboardScore CreateLeaderboardScoreDrawable(GameplayLeaderboardScore score) =>
            new DrawableGameplayLeaderboardScore(score);

        protected override void Update()
        {
            base.Update();

            requiresScroll = Flow.DrawHeight > Height;

            if (requiresScroll && TrackedScore != null)
            {
                double scrollTarget = scroll.GetChildPosInContent(TrackedScore) + TrackedScore.DrawHeight / 2 - scroll.DrawHeight / 2;

                scroll.ScrollTo(scrollTarget);
            }

            const float panel_height = DrawableGameplayLeaderboardScore.PANEL_HEIGHT;

            float fadeBottom = (float)(scroll.Current + scroll.DrawHeight);
            float fadeTop = (float)(scroll.Current + panel_height);

            if (scroll.IsScrolledToStart()) fadeTop -= panel_height;
            if (!scroll.IsScrolledToEnd()) fadeBottom -= panel_height;

            // logic is mostly shared with Leaderboard, copied here for simplicity.
            foreach (var c in Flow)
            {
                float topY = c.ToSpaceOfOtherDrawable(Vector2.Zero, Flow).Y;
                float bottomY = topY + panel_height;

                bool requireTopFade = requiresScroll && topY <= fadeTop;
                bool requireBottomFade = requiresScroll && bottomY >= fadeBottom;

                if (!requireTopFade && !requireBottomFade)
                    c.Colour = Color4.White;
                else if (topY > fadeBottom + panel_height || bottomY < fadeTop - panel_height)
                    c.Colour = Color4.Transparent;
                else
                {
                    if (requireBottomFade)
                    {
                        c.Colour = ColourInfo.GradientVertical(
                            Color4.White.Opacity(Math.Min(1 - (topY - fadeBottom) / panel_height, 1)),
                            Color4.White.Opacity(Math.Min(1 - (bottomY - fadeBottom) / panel_height, 1)));
                    }
                    else if (requiresScroll)
                    {
                        c.Colour = ColourInfo.GradientVertical(
                            Color4.White.Opacity(Math.Min(1 - (fadeTop - topY) / panel_height, 1)),
                            Color4.White.Opacity(Math.Min(1 - (fadeTop - bottomY) / panel_height, 1)));
                    }
                }
            }
        }

        private void sort()
        {
            foreach (var score in Flow.ToArray())
                Flow.SetLayoutPosition(score, score.DisplayOrder.Value);
        }

        private partial class InputDisabledScrollContainer : OsuScrollContainer
        {
            public InputDisabledScrollContainer()
            {
                ScrollbarVisible = false;
            }

            public override bool HandlePositionalInput => false;
            public override bool HandleNonPositionalInput => false;
        }

        public bool UsesFixedAnchor { get; set; }
    }
}<|MERGE_RESOLUTION|>--- conflicted
+++ resolved
@@ -97,8 +97,6 @@
                 }, true);
             }
 
-<<<<<<< HEAD
-            Scheduler.AddDelayed(sort, 1000, true);
             configVisibility.BindValueChanged(_ => Scheduler.AddOnce(updateState));
             userPlayingState.BindValueChanged(_ => Scheduler.AddOnce(updateState));
             holdingForHUD.BindValueChanged(_ => Scheduler.AddOnce(updateState));
@@ -113,9 +111,6 @@
 
             Flow.FadeTo(player?.Configuration.ShowLeaderboard != false && configVisibility.Value ? 1 : 0, 100, Easing.OutQuint);
             Expanded.Value = userPlayingState.Value == LocalUserPlayingState.Playing || holdingForHUD.Value;
-=======
-            configVisibility.BindValueChanged(_ => this.FadeTo(configVisibility.Value ? 1 : 0, 100, Easing.OutQuint), true);
->>>>>>> d286a27d
         }
 
         /// <summary>
@@ -136,17 +131,8 @@
             drawable.Expanded.BindTo(Expanded);
 
             Flow.Add(drawable);
-<<<<<<< HEAD
-            drawable.TotalScore.BindValueChanged(_ => sorting.Invalidate(), true);
-            drawable.DisplayOrder.BindValueChanged(_ => sorting.Invalidate(), true);
-=======
             drawable.ScorePosition.BindValueChanged(_ => Scheduler.AddOnce(sort));
             drawable.DisplayOrder.BindValueChanged(_ => Scheduler.AddOnce(sort), true);
-
-            int displayCount = Math.Min(Flow.Count, max_panels);
-            Height = displayCount * (DrawableGameplayLeaderboardScore.PANEL_HEIGHT + Flow.Spacing.Y);
-            requiresScroll = displayCount != Flow.Count;
->>>>>>> d286a27d
         }
 
         public void Clear()
