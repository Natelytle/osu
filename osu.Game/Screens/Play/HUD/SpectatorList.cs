// Copyright (c) ppy Pty Ltd <contact@ppy.sh>. Licensed under the MIT Licence.
// See the LICENCE file in the repository root for full licence text.

using System;
using System.Collections.Specialized;
using osu.Framework.Allocation;
using osu.Framework.Bindables;
using osu.Framework.Extensions.Color4Extensions;
using osu.Framework.Extensions.LocalisationExtensions;
using osu.Framework.Graphics;
using osu.Framework.Graphics.Colour;
using osu.Framework.Graphics.Containers;
using osu.Framework.Graphics.Pooling;
using osu.Game.Configuration;
using osu.Game.Graphics;
using osu.Game.Graphics.Sprites;
using osu.Game.Online.Chat;
using osu.Game.Localisation.HUD;
using osu.Game.Localisation.SkinComponents;
<<<<<<< HEAD
using osu.Game.Online.Spectator;
using osu.Game.Skinning;
using osuTK;
=======
using osuTK.Graphics;
>>>>>>> 81f54507

namespace osu.Game.Screens.Play.HUD
{
    public partial class SpectatorList : CompositeDrawable
    {
        private const int max_spectators_displayed = 10;

        public BindableList<SpectatorUser> Spectators { get; } = new BindableList<SpectatorUser>();
        public Bindable<LocalUserPlayingState> UserPlayingState { get; } = new Bindable<LocalUserPlayingState>();

        [SettingSource(typeof(SkinnableComponentStrings), nameof(SkinnableComponentStrings.Font), nameof(SkinnableComponentStrings.FontDescription))]
        public Bindable<Typeface> Font { get; } = new Bindable<Typeface>(Typeface.Torus);

        [SettingSource(typeof(SkinnableComponentStrings), nameof(SkinnableComponentStrings.TextColour), nameof(SkinnableComponentStrings.TextColourDescription))]
        public BindableColour4 HeaderColour { get; } = new BindableColour4(Colour4.White);

        protected OsuSpriteText Header { get; private set; } = null!;

        private FillFlowContainer mainFlow = null!;
        private FillFlowContainer<SpectatorListEntry> spectatorsFlow = null!;
        private DrawablePool<SpectatorListEntry> pool = null!;

        [BackgroundDependencyLoader]
        private void load(OsuColour colours)
        {
            AutoSizeAxes = Axes.Y;

            InternalChildren = new[]
            {
                Empty().With(t => t.Size = new Vector2(100, 50)),
                mainFlow = new FillFlowContainer
                {
                    AutoSizeAxes = Axes.Both,
                    Direction = FillDirection.Vertical,
                    Children = new Drawable[]
                    {
                        Header = new OsuSpriteText
                        {
                            Colour = colours.Blue0,
                            Font = OsuFont.GetFont(size: 12, weight: FontWeight.Bold),
                        },
                        spectatorsFlow = new FillFlowContainer<SpectatorListEntry>
                        {
                            AutoSizeAxes = Axes.Both,
                            Direction = FillDirection.Vertical,
                        }
                    }
                },
                pool = new DrawablePool<SpectatorListEntry>(max_spectators_displayed),
            };

            HeaderColour.Value = Header.Colour;
        }

        protected override void LoadComplete()
        {
            base.LoadComplete();

            Spectators.BindCollectionChanged(onSpectatorsChanged, true);
            UserPlayingState.BindValueChanged(_ => updateVisibility());

            Font.BindValueChanged(_ => updateAppearance());
            HeaderColour.BindValueChanged(_ => updateAppearance(), true);
            FinishTransforms(true);

            this.FadeInFromZero(200, Easing.OutQuint);
        }

        private void onSpectatorsChanged(object? sender, NotifyCollectionChangedEventArgs e)
        {
            switch (e.Action)
            {
                case NotifyCollectionChangedAction.Add:
                {
                    for (int i = 0; i < e.NewItems!.Count; i++)
                    {
<<<<<<< HEAD
                        var spectator = (SpectatorUser)e.NewItems![i]!;
                        int index = e.NewStartingIndex + i;
=======
                        var spectator = (Spectator)e.NewItems![i]!;
                        int index = Math.Max(e.NewStartingIndex, 0) + i;
>>>>>>> 81f54507

                        if (index >= max_spectators_displayed)
                            break;

                        addNewSpectatorToList(index, spectator);
                    }

                    break;
                }

                case NotifyCollectionChangedAction.Remove:
                {
                    spectatorsFlow.RemoveAll(entry => e.OldItems!.Contains(entry.Current.Value), false);

                    for (int i = 0; i < spectatorsFlow.Count; i++)
                        spectatorsFlow.SetLayoutPosition(spectatorsFlow[i], i);

                    if (Spectators.Count >= max_spectators_displayed && spectatorsFlow.Count < max_spectators_displayed)
                    {
                        for (int i = spectatorsFlow.Count; i < max_spectators_displayed; i++)
                            addNewSpectatorToList(i, Spectators[i]);
                    }

                    break;
                }

                case NotifyCollectionChangedAction.Reset:
                {
                    spectatorsFlow.Clear(false);
                    break;
                }

                default:
                    throw new NotSupportedException();
            }

            Header.Text = SpectatorListStrings.SpectatorCount(Spectators.Count).ToUpper();
            updateVisibility();

            for (int i = 0; i < spectatorsFlow.Count; i++)
            {
                spectatorsFlow[i].Colour = i < max_spectators_displayed - 1
                    ? Color4.White
                    : ColourInfo.GradientVertical(Color4.White, Color4.White.Opacity(0));
            }
        }

        private void addNewSpectatorToList(int i, Spectator spectator)
        {
            var entry = pool.Get(entry =>
            {
                entry.Current.Value = spectator;
                entry.UserPlayingState = UserPlayingState;
            });

            spectatorsFlow.Insert(i, entry);
        }

        private void updateVisibility()
        {
            mainFlow.FadeTo(Spectators.Count > 0 && UserPlayingState.Value != LocalUserPlayingState.NotPlaying ? 1 : 0, 250, Easing.OutQuint);
        }

        private void updateAppearance()
        {
            Header.Font = OsuFont.GetFont(Font.Value, 12, FontWeight.Bold);
            Header.Colour = HeaderColour.Value;

            Width = Header.DrawWidth;
        }

        private partial class SpectatorListEntry : PoolableDrawable
        {
            public Bindable<SpectatorUser> Current { get; } = new Bindable<SpectatorUser>();

            private readonly BindableWithCurrent<LocalUserPlayingState> current = new BindableWithCurrent<LocalUserPlayingState>();

            public Bindable<LocalUserPlayingState> UserPlayingState
            {
                get => current.Current;
                set => current.Current = value;
            }

            private OsuSpriteText username = null!;
            private DrawableLinkCompiler? linkCompiler;

            [Resolved]
            private OsuGame? game { get; set; }

            [BackgroundDependencyLoader]
            private void load()
            {
                AutoSizeAxes = Axes.Both;

                InternalChildren = new Drawable[]
                {
                    username = new OsuSpriteText(),
                };
            }

            protected override void LoadComplete()
            {
                base.LoadComplete();
                UserPlayingState.BindValueChanged(_ => updateEnabledState());
                Current.BindValueChanged(_ => updateState(), true);
            }

            protected override void PrepareForUse()
            {
                base.PrepareForUse();

                username.MoveToX(10)
                        .Then()
                        .MoveToX(0, 400, Easing.OutQuint);

                this.FadeInFromZero(400, Easing.OutQuint);
            }

            private void updateState()
            {
                username.Text = Current.Value.Username;
                linkCompiler?.Expire();
                AddInternal(linkCompiler = new DrawableLinkCompiler([username])
                {
                    IdleColour = Colour4.White,
                    Action = () => game?.HandleLink(new LinkDetails(LinkAction.OpenUserProfile, Current.Value)),
                });
                updateEnabledState();
            }

            private void updateEnabledState()
            {
                if (linkCompiler != null)
                    linkCompiler.Enabled.Value = UserPlayingState.Value != LocalUserPlayingState.Playing;
            }
        }
    }

    public partial class SkinnableSpectatorList : SpectatorList, ISerialisableDrawable
    {
        public bool UsesFixedAnchor { get; set; }

        [BackgroundDependencyLoader]
        private void load(SpectatorClient client, Player player)
        {
            ((IBindableList<SpectatorUser>)Spectators).BindTo(client.WatchingUsers);
            ((IBindable<LocalUserPlayingState>)UserPlayingState).BindTo(player.PlayingState);
        }
    }
}<|MERGE_RESOLUTION|>--- conflicted
+++ resolved
@@ -17,13 +17,10 @@
 using osu.Game.Online.Chat;
 using osu.Game.Localisation.HUD;
 using osu.Game.Localisation.SkinComponents;
-<<<<<<< HEAD
 using osu.Game.Online.Spectator;
 using osu.Game.Skinning;
 using osuTK;
-=======
 using osuTK.Graphics;
->>>>>>> 81f54507
 
 namespace osu.Game.Screens.Play.HUD
 {
@@ -100,13 +97,8 @@
                 {
                     for (int i = 0; i < e.NewItems!.Count; i++)
                     {
-<<<<<<< HEAD
                         var spectator = (SpectatorUser)e.NewItems![i]!;
-                        int index = e.NewStartingIndex + i;
-=======
-                        var spectator = (Spectator)e.NewItems![i]!;
                         int index = Math.Max(e.NewStartingIndex, 0) + i;
->>>>>>> 81f54507
 
                         if (index >= max_spectators_displayed)
                             break;
@@ -154,7 +146,7 @@
             }
         }
 
-        private void addNewSpectatorToList(int i, Spectator spectator)
+        private void addNewSpectatorToList(int i, SpectatorUser spectator)
         {
             var entry = pool.Get(entry =>
             {
