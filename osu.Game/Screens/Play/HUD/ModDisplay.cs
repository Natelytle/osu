﻿// Copyright (c) 2007-2018 ppy Pty Ltd <contact@ppy.sh>.
// Licensed under the MIT Licence - https://raw.githubusercontent.com/ppy/osu/master/LICENCE

using System;
using System.Collections.Generic;
using System.Linq;
using osu.Framework.Configuration;
using osu.Framework.Graphics;
using osu.Framework.Graphics.Containers;
using osu.Framework.Graphics.UserInterface;
using osu.Game.Graphics.Sprites;
using osu.Game.Rulesets.Mods;
using osu.Game.Rulesets.UI;
using osuTK;
using osu.Game.Graphics.Containers;
using osu.Framework.Input.Events;

namespace osu.Game.Screens.Play.HUD
{
    public class ModDisplay : Container, IHasCurrentValue<IEnumerable<Mod>>
    {
        private const int fade_duration = 1000;

<<<<<<< HEAD
        public bool DisplayUnrankedText = true;

        private readonly Bindable<IEnumerable<Mod>> mods = new Bindable<IEnumerable<Mod>>();
=======
        private readonly Bindable<IEnumerable<Mod>> current = new Bindable<IEnumerable<Mod>>();

        public Bindable<IEnumerable<Mod>> Current
        {
            get => current;
            set
            {
                if (value == null)
                    throw new ArgumentNullException(nameof(value));
>>>>>>> c1d316d0

                current.UnbindBindings();
                current.BindTo(value);
            }
        }

        private readonly FillFlowContainer<ModIcon> iconsContainer;
        private readonly OsuSpriteText unrankedText;

        public ModDisplay()
        {
            AutoSizeAxes = Axes.Both;

            Children = new Drawable[]
            {
                iconsContainer = new ReverseChildIDFillFlowContainer<ModIcon>
                {
                    Anchor = Anchor.TopCentre,
                    Origin = Anchor.TopCentre,
                    AutoSizeAxes = Axes.Both,
                    Direction = FillDirection.Horizontal,
                    Margin = new MarginPadding { Left = 10, Right = 10 },
                },
                unrankedText = new OsuSpriteText
                {
                    Anchor = Anchor.BottomCentre,
                    Origin = Anchor.TopCentre,
                    Text = @"/ UNRANKED /",
                    Font = @"Venera",
                    TextSize = 12,
                }
            };

            Current.ValueChanged += mods =>
            {
                iconsContainer.Clear();
                foreach (Mod mod in mods)
                {
                    iconsContainer.Add(new ModIcon(mod) { Scale = new Vector2(0.6f) });
                }

                if (IsLoaded)
                    appearTransform();
            };
        }

        protected override void Dispose(bool isDisposing)
        {
            base.Dispose(isDisposing);
            Current.UnbindAll();
        }

        protected override void LoadComplete()
        {
            base.LoadComplete();
            appearTransform();
        }

        private void appearTransform()
        {
<<<<<<< HEAD
            if (DisplayUnrankedText && mods.Value.Any(m => !m.Ranked))
=======
            if (Current.Value.Any(m => !m.Ranked))
>>>>>>> c1d316d0
                unrankedText.FadeInFromZero(fade_duration, Easing.OutQuint);
            else
                unrankedText.Hide();

            iconsContainer.FinishTransforms();
            iconsContainer.FadeInFromZero(fade_duration, Easing.OutQuint);
            expand();
            using (iconsContainer.BeginDelayedSequence(1200))
                contract();
        }

        private void expand() => iconsContainer.TransformSpacingTo(new Vector2(5, 0), 500, Easing.OutQuint);

        private void contract() => iconsContainer.TransformSpacingTo(new Vector2(-25, 0), 500, Easing.OutQuint);

        protected override bool OnHover(HoverEvent e)
        {
            expand();
            return base.OnHover(e);
        }

        protected override void OnHoverLost(HoverLostEvent e)
        {
            contract();
            base.OnHoverLost(e);
        }
    }
}<|MERGE_RESOLUTION|>--- conflicted
+++ resolved
@@ -21,11 +21,8 @@
     {
         private const int fade_duration = 1000;
 
-<<<<<<< HEAD
         public bool DisplayUnrankedText = true;
 
-        private readonly Bindable<IEnumerable<Mod>> mods = new Bindable<IEnumerable<Mod>>();
-=======
         private readonly Bindable<IEnumerable<Mod>> current = new Bindable<IEnumerable<Mod>>();
 
         public Bindable<IEnumerable<Mod>> Current
@@ -35,7 +32,6 @@
             {
                 if (value == null)
                     throw new ArgumentNullException(nameof(value));
->>>>>>> c1d316d0
 
                 current.UnbindBindings();
                 current.BindTo(value);
@@ -96,11 +92,7 @@
 
         private void appearTransform()
         {
-<<<<<<< HEAD
-            if (DisplayUnrankedText && mods.Value.Any(m => !m.Ranked))
-=======
-            if (Current.Value.Any(m => !m.Ranked))
->>>>>>> c1d316d0
+            if (DisplayUnrankedText && Current.Value.Any(m => !m.Ranked))
                 unrankedText.FadeInFromZero(fade_duration, Easing.OutQuint);
             else
                 unrankedText.Hide();
