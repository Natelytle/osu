// Copyright (c) ppy Pty Ltd <contact@ppy.sh>. Licensed under the MIT Licence.
// See the LICENCE file in the repository root for full licence text.

<<<<<<< HEAD
=======
using osu.Framework.Allocation;
>>>>>>> 18d92f11
using osu.Framework.Extensions.Color4Extensions;
using osu.Framework.Graphics;
using osu.Framework.Graphics.Colour;
using osu.Framework.Graphics.Containers;
using osu.Framework.Graphics.Shapes;
using osu.Framework.Graphics.Sprites;
using osu.Framework.Input;
using osu.Framework.Input.Events;
using osu.Game.Graphics.Containers;
using osu.Game.Graphics.UserInterface;
using osu.Game.Screens.Play.PlayerSettings;
using osuTK;
using osuTK.Graphics;

namespace osu.Game.Screens.Play.HUD
{
    public partial class PlayerSettingsOverlay : ExpandingContainer
    {
        public VisualSettings VisualSettings { get; private set; }

        private const float padding = 10;

        public const float EXPANDED_WIDTH = player_settings_width + padding * 2;

        private const float player_settings_width = 270;

        private const int fade_duration = 200;

        public override void Show() => this.FadeIn(fade_duration);
        public override void Hide() => this.FadeOut(fade_duration);

        // we'll handle this ourselves because we have slightly custom logic.
        protected override bool ExpandOnHover => false;

        protected override Container<Drawable> Content => content;

        private readonly FillFlowContainer content;

        private readonly IconButton button;

        private InputManager inputManager = null!;

<<<<<<< HEAD
=======
        [Resolved]
        private HUDOverlay? hudOverlay { get; set; }

>>>>>>> 18d92f11
        public PlayerSettingsOverlay()
            : base(0, EXPANDED_WIDTH)
        {
            Origin = Anchor.TopRight;
            Anchor = Anchor.TopRight;

            base.Content.Add(content = new FillFlowContainer
            {
                AutoSizeAxes = Axes.Both,
                Direction = FillDirection.Vertical,
                Spacing = new Vector2(0, 20),
                Margin = new MarginPadding(padding),
                Children = new PlayerSettingsGroup[]
                {
                    VisualSettings = new VisualSettings { Expanded = { Value = false } },
                    new AudioSettings { Expanded = { Value = false } }
                }
            });

<<<<<<< HEAD
=======
            // For future consideration, this icon should probably not exist.
            //
            // If we remove it, the following needs attention:
            // - Mobile support (swipe from side of screen?)
            // - Consolidating this overlay with the one at player loader (to have the animation hint at its presence)
>>>>>>> 18d92f11
            AddInternal(button = new IconButton
            {
                Icon = FontAwesome.Solid.Cog,
                Origin = Anchor.TopRight,
                Anchor = Anchor.TopLeft,
                Margin = new MarginPadding(5),
                Action = () => Expanded.Toggle()
            });

            AddInternal(new Box
            {
                Colour = ColourInfo.GradientHorizontal(Color4.Black.Opacity(0), Color4.Black.Opacity(0.8f)),
                Depth = float.MaxValue,
                RelativeSizeAxes = Axes.Both,
            });
<<<<<<< HEAD
        }

        protected override void LoadComplete()
        {
            base.LoadComplete();

            inputManager = GetContainingInputManager()!;
        }

=======
        }

        protected override void LoadComplete()
        {
            base.LoadComplete();

            inputManager = GetContainingInputManager()!;
        }

        public override bool ReceivePositionalInputAt(Vector2 screenSpacePos) =>
            screenSpacePos.X > button.ScreenSpaceDrawQuad.TopLeft.X;

        protected override bool OnMouseMove(MouseMoveEvent e)
        {
            checkExpanded();
            return base.OnMouseMove(e);
        }

>>>>>>> 18d92f11
        protected override void Update()
        {
            base.Update();

<<<<<<< HEAD
            Expanded.Value = inputManager.CurrentState.Mouse.Position.X >= button.ScreenSpaceDrawQuad.TopLeft.X;
=======
            if (hudOverlay != null)
                button.Y = ToLocalSpace(hudOverlay.TopRightElements.ScreenSpaceDrawQuad.BottomRight).Y;

            // Only check expanded if already expanded.
            // This is because if we are always checking, it would bypass blocking overlays.
            // Case in point: the skin editor overlay blocks input from reaching the player, but checking raw coordinates would make settings pop out.
            if (Expanded.Value)
                checkExpanded();
        }

        private void checkExpanded()
        {
            float screenMouseX = inputManager.CurrentState.Mouse.Position.X;

            Expanded.Value = screenMouseX >= button.ScreenSpaceDrawQuad.TopLeft.X && screenMouseX <= ToScreenSpace(new Vector2(DrawWidth + EXPANDED_WIDTH, 0)).X;
>>>>>>> 18d92f11
        }

        protected override void OnHoverLost(HoverLostEvent e)
        {
            // handle un-expanding manually because our children do weird hover blocking stuff.
        }

        public void AddAtStart(PlayerSettingsGroup drawable) => content.Insert(-1, drawable);
    }
}<|MERGE_RESOLUTION|>--- conflicted
+++ resolved
@@ -1,10 +1,7 @@
 // Copyright (c) ppy Pty Ltd <contact@ppy.sh>. Licensed under the MIT Licence.
 // See the LICENCE file in the repository root for full licence text.
 
-<<<<<<< HEAD
-=======
 using osu.Framework.Allocation;
->>>>>>> 18d92f11
 using osu.Framework.Extensions.Color4Extensions;
 using osu.Framework.Graphics;
 using osu.Framework.Graphics.Colour;
@@ -47,12 +44,9 @@
 
         private InputManager inputManager = null!;
 
-<<<<<<< HEAD
-=======
         [Resolved]
         private HUDOverlay? hudOverlay { get; set; }
 
->>>>>>> 18d92f11
         public PlayerSettingsOverlay()
             : base(0, EXPANDED_WIDTH)
         {
@@ -72,14 +66,11 @@
                 }
             });
 
-<<<<<<< HEAD
-=======
             // For future consideration, this icon should probably not exist.
             //
             // If we remove it, the following needs attention:
             // - Mobile support (swipe from side of screen?)
             // - Consolidating this overlay with the one at player loader (to have the animation hint at its presence)
->>>>>>> 18d92f11
             AddInternal(button = new IconButton
             {
                 Icon = FontAwesome.Solid.Cog,
@@ -95,17 +86,6 @@
                 Depth = float.MaxValue,
                 RelativeSizeAxes = Axes.Both,
             });
-<<<<<<< HEAD
-        }
-
-        protected override void LoadComplete()
-        {
-            base.LoadComplete();
-
-            inputManager = GetContainingInputManager()!;
-        }
-
-=======
         }
 
         protected override void LoadComplete()
@@ -124,14 +104,10 @@
             return base.OnMouseMove(e);
         }
 
->>>>>>> 18d92f11
         protected override void Update()
         {
             base.Update();
 
-<<<<<<< HEAD
-            Expanded.Value = inputManager.CurrentState.Mouse.Position.X >= button.ScreenSpaceDrawQuad.TopLeft.X;
-=======
             if (hudOverlay != null)
                 button.Y = ToLocalSpace(hudOverlay.TopRightElements.ScreenSpaceDrawQuad.BottomRight).Y;
 
@@ -147,7 +123,6 @@
             float screenMouseX = inputManager.CurrentState.Mouse.Position.X;
 
             Expanded.Value = screenMouseX >= button.ScreenSpaceDrawQuad.TopLeft.X && screenMouseX <= ToScreenSpace(new Vector2(DrawWidth + EXPANDED_WIDTH, 0)).X;
->>>>>>> 18d92f11
         }
 
         protected override void OnHoverLost(HoverLostEvent e)
