--- conflicted
+++ resolved
@@ -816,12 +816,9 @@
         [Resolved]
         private RealmAccess realm { get; set; } = null!;
 
-<<<<<<< HEAD
         [Resolved]
         private IAPIProvider api { get; set; } = null!;
 
-        protected virtual List<BeatmapCollection> GetAllCollections() => realm.Run(r => r.All<BeatmapCollection>().AsEnumerable().Detach());
-=======
         /// <remarks>
         /// FOOTGUN WARNING: this being sorted on the realm side before detaching is IMPORTANT.
         /// realm supports sorting as an internal operation, and realm's implementation of string sorting does NOT match dotnet's
@@ -831,7 +828,6 @@
         /// so this usage kind of has to follow suit.
         /// </remarks>
         protected virtual List<BeatmapCollection> GetAllCollections() => realm.Run(r => r.All<BeatmapCollection>().OrderBy(c => c.Name).AsEnumerable().Detach());
->>>>>>> ddb844f8
 
         protected virtual Dictionary<Guid, ScoreRank> GetBeatmapInfoGuidToTopRankMapping(FilterCriteria criteria) => realm.Run(r =>
         {
