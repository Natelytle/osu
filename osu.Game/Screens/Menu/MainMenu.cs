// Copyright (c) ppy Pty Ltd <contact@ppy.sh>. Licensed under the MIT Licence.
// See the LICENCE file in the repository root for full licence text.

#nullable disable

using System;
using System.Diagnostics;
using System.Linq;
using JetBrains.Annotations;
using osu.Framework.Allocation;
using osu.Framework.Audio;
using osu.Framework.Audio.Sample;
using osu.Framework.Bindables;
using osu.Framework.Graphics;
using osu.Framework.Graphics.Containers;
using osu.Framework.Graphics.Sprites;
using osu.Framework.Input.Bindings;
using osu.Framework.Input.Events;
using osu.Framework.Logging;
using osu.Framework.Platform;
using osu.Framework.Screens;
using osu.Framework.Threading;
using osu.Game.Beatmaps;
using osu.Game.Configuration;
using osu.Game.Graphics;
using osu.Game.Graphics.Containers;
using osu.Game.Input.Bindings;
using osu.Game.IO;
using osu.Game.Online.API;
using osu.Game.Overlays;
using osu.Game.Overlays.Dialog;
using osu.Game.Overlays.SkinEditor;
using osu.Game.Overlays.Volume;
using osu.Game.Rulesets;
using osu.Game.Screens.Backgrounds;
using osu.Game.Screens.Edit;
using osu.Game.Screens.OnlinePlay.DailyChallenge;
using osu.Game.Screens.OnlinePlay.Multiplayer;
using osu.Game.Screens.OnlinePlay.Playlists;
using osu.Game.Screens.Select;
using osu.Game.Seasonal;
using osuTK;
using osuTK.Graphics;
using osu.Game.Localisation;

namespace osu.Game.Screens.Menu
{
    public partial class MainMenu : OsuScreen, IHandlePresentBeatmap, IKeyBindingHandler<GlobalAction>
    {
        public const float FADE_IN_DURATION = 300;

        public const float FADE_OUT_DURATION = 400;

        public override bool HideOverlaysOnEnter => Buttons == null || Buttons.State == ButtonSystemState.Initial;

        public override bool AllowUserExit => false;

        public override bool AllowExternalScreenChange => true;

        public override bool? AllowGlobalTrackControl => true;

        private MenuSideFlashes sideFlashes;

        protected ButtonSystem Buttons;

        [Resolved]
        private GameHost host { get; set; }

        [Resolved]
        private INotificationOverlay notifications { get; set; }

        [Resolved]
        private MusicController musicController { get; set; }

        [Resolved]
        private IAPIProvider api { get; set; }

        [Resolved]
        private Storage storage { get; set; }

        [Resolved(canBeNull: true)]
        private LoginOverlay login { get; set; }

        [Resolved(canBeNull: true)]
        private IDialogOverlay dialogOverlay { get; set; }

        protected override BackgroundScreen CreateBackground() => new BackgroundScreenDefault();

        protected override bool PlayExitSound => false;

        private Bindable<double> holdDelay;
        private Bindable<bool> loginDisplayed;
        private Bindable<bool> showMobileDisclaimer;

        private HoldToExitGameOverlay holdToExitGameOverlay;

        private bool exitConfirmedViaDialog;
        private bool exitConfirmedViaHoldOrClick;

        private ParallaxContainer buttonsContainer;
        private SongTicker songTicker;
        private Container logoTarget;
        private OnlineMenuBanner onlineMenuBanner;
        private MenuTip menuTip;
        private FillFlowContainer bottomElementsFlow;
        private SupporterDisplay supporterDisplay;

        private Sample reappearSampleSwoosh;

        [Resolved(canBeNull: true)]
        private SkinEditorOverlay skinEditor { get; set; }

        [BackgroundDependencyLoader(true)]
        private void load(BeatmapListingOverlay beatmapListing, SettingsOverlay settings, OsuConfigManager config, SessionStatics statics, AudioManager audio)
        {
            holdDelay = config.GetBindable<double>(OsuSetting.UIHoldActivationDelay);
            loginDisplayed = statics.GetBindable<bool>(Static.LoginOverlayDisplayed);
            showMobileDisclaimer = config.GetBindable<bool>(OsuSetting.ShowMobileDisclaimer);

            if (host.CanExit)
            {
                AddInternal(holdToExitGameOverlay = new HoldToExitGameOverlay
                {
                    Action = () =>
                    {
                        exitConfirmedViaHoldOrClick = holdDelay.Value > 0;
                        this.Exit();
                    }
                });
            }

            AddRangeInternal(new[]
            {
                SeasonalUIConfig.ENABLED ? new MainMenuSeasonalLighting() : Empty(),
                new GlobalScrollAdjustsVolume(),
                buttonsContainer = new ParallaxContainer
                {
                    ParallaxAmount = 0.01f,
                    Children = new Drawable[]
                    {
                        Buttons = new ButtonSystem
                        {
                            OnEditBeatmap = () =>
                            {
                                Beatmap.SetDefault();
                                this.Push(new EditorLoader());
                            },
                            OnEditSkin = () =>
                            {
                                skinEditor?.Show();
                            },
                            OnSolo = loadSoloSongSelect,
                            OnMultiplayer = () => this.Push(new Multiplayer()),
                            OnPlaylists = () => this.Push(new Playlists()),
                            OnDailyChallenge = room =>
                            {
                                if (statics.Get<bool>(Static.DailyChallengeIntroPlayed))
                                    this.Push(new DailyChallenge(room));
                                else
                                    this.Push(new DailyChallengeIntro(room));
                            },
                            OnExit = e =>
                            {
                                exitConfirmedViaHoldOrClick = e is MouseEvent;
                                this.Exit();
                            }
                        }
                    }
                },
                logoTarget = new Container { RelativeSizeAxes = Axes.Both, },
                sideFlashes = SeasonalUIConfig.ENABLED ? new SeasonalMenuSideFlashes() : new MenuSideFlashes(),
                songTicker = new SongTicker
                {
                    Anchor = Anchor.TopRight,
                    Origin = Anchor.TopRight,
                    Margin = new MarginPadding { Right = 15, Top = 5 }
                },
                // For now, this is too much alongside the seasonal lighting.
                SeasonalUIConfig.ENABLED ? Empty() : new KiaiMenuFountains(),
                bottomElementsFlow = new FillFlowContainer
                {
                    AutoSizeAxes = Axes.Both,
                    Direction = FillDirection.Vertical,
                    Anchor = Anchor.BottomCentre,
                    Origin = Anchor.BottomCentre,
                    Spacing = new Vector2(5),
                    Children = new Drawable[]
                    {
                        menuTip = new MenuTip
                        {
                            Anchor = Anchor.TopCentre,
                            Origin = Anchor.TopCentre,
                        },
                        onlineMenuBanner = new OnlineMenuBanner
                        {
                            Anchor = Anchor.TopCentre,
                            Origin = Anchor.TopCentre,
                        }
                    }
                },
                supporterDisplay = new SupporterDisplay
                {
                    Margin = new MarginPadding(5),
                    Anchor = Anchor.BottomLeft,
                    Origin = Anchor.BottomLeft,
                },
                holdToExitGameOverlay?.CreateProxy() ?? Empty()
            });

            float baseDim = SeasonalUIConfig.ENABLED ? 0.84f : 1;

            Buttons.StateChanged += state =>
            {
                switch (state)
                {
                    case ButtonSystemState.Initial:
                    case ButtonSystemState.Exit:
                        ApplyToBackground(b => b.FadeColour(OsuColour.Gray(baseDim), 500, Easing.OutSine));
                        onlineMenuBanner.State.Value = Visibility.Hidden;
                        break;

                    default:
                        ApplyToBackground(b => b.FadeColour(OsuColour.Gray(baseDim * 0.8f), 500, Easing.OutSine));
                        onlineMenuBanner.State.Value = Visibility.Visible;
                        break;
                }
            };

            Buttons.OnSettings = () => settings?.ToggleVisibility();
            Buttons.OnBeatmapListing = () => beatmapListing?.ToggleVisibility();

            reappearSampleSwoosh = audio.Samples.Get(@"Menu/reappear-swoosh");
        }

        public void ReturnToOsuLogo() => Buttons.State = ButtonSystemState.Initial;

        private void loadSoloSongSelect() => this.Push(new PlaySongSelect());

        public override void OnEntering(ScreenTransitionEvent e)
        {
            base.OnEntering(e);
            Buttons.FadeInFromZero(500);

            if (e.Last is IntroScreen && musicController.TrackLoaded)
            {
                var track = musicController.CurrentTrack;

                // presume the track is the current beatmap's track. not sure how correct this assumption is but it has worked until now.
                if (!track.IsRunning)
                {
                    Beatmap.Value.PrepareTrackForPreview(false);
                    track.Restart();
                }
            }

            if (storage is OsuStorage osuStorage && osuStorage.Error != OsuStorageError.None)
                dialogOverlay?.Push(new StorageErrorDialog(osuStorage, osuStorage.Error));
        }

        [CanBeNull]
        private Drawable proxiedLogo;

        [CanBeNull]
        private ScheduledDelegate mobileDisclaimerSchedule;

        protected override void LogoArriving(OsuLogo logo, bool resuming)
        {
            base.LogoArriving(logo, resuming);

            Buttons.SetOsuLogo(logo);

            logo.FadeColour(Color4.White, 100, Easing.OutQuint);
            logo.FadeIn(100, Easing.OutQuint);

            proxiedLogo = logo.ProxyToContainer(logoTarget);

            if (resuming)
            {
                Buttons.State = ButtonSystemState.TopLevel;

                this.FadeIn(FADE_IN_DURATION, Easing.OutQuint);
                buttonsContainer.MoveTo(new Vector2(0, 0), FADE_IN_DURATION, Easing.OutQuint);

                sideFlashes.Delay(FADE_IN_DURATION).FadeIn(64, Easing.InQuint);
            }
            else
            {
                // copy out old action to avoid accidentally capturing logo.Action in closure, causing a self-reference loop.
                var previousAction = logo.Action;

                // we want to hook into logo.Action to display certain overlays, but also preserve the return value of the old action.
                // therefore pass the old action to displayLogin, so that it can return that value.
                // this ensures that the OsuLogo sample does not play when it is not desired.
                logo.Action = () => onLogoClick(previousAction);
            }
        }

        private bool onLogoClick(Func<bool> originalAction)
        {
            if (showMobileDisclaimer.Value)
            {
                mobileDisclaimerSchedule?.Cancel();
                mobileDisclaimerSchedule = Scheduler.AddDelayed(() =>
                {
                    dialogOverlay.Push(new MobileDisclaimerDialog(() =>
                    {
                        showMobileDisclaimer.Value = false;
                        displayLoginIfApplicable();
                    }));
                }, 500);
            }
            else
                displayLoginIfApplicable();

            return originalAction.Invoke();
        }

<<<<<<< HEAD
=======
        private void displayLoginIfApplicable()
        {
            if (loginDisplayed.Value) return;

            if (!api.IsLoggedIn || api.State.Value == APIState.RequiresSecondFactorAuth)
            {
                Scheduler.AddDelayed(() => login?.Show(), 500);
                loginDisplayed.Value = true;
            }
        }

>>>>>>> 18d92f11
        protected override void LogoSuspending(OsuLogo logo)
        {
            var seq = logo.FadeOut(300, Easing.InSine)
                          .ScaleTo(0.2f, 300, Easing.InSine);

            if (proxiedLogo != null)
            {
                logo.ReturnProxy();
                proxiedLogo = null;
            }

            seq.OnComplete(_ => Buttons.SetOsuLogo(null));
            seq.OnAbort(_ => Buttons.SetOsuLogo(null));
        }

        protected override void LogoExiting(OsuLogo logo)
        {
            base.LogoExiting(logo);

            if (proxiedLogo != null)
            {
                logo.ReturnProxy();
                proxiedLogo = null;
            }
        }

        public override void OnSuspending(ScreenTransitionEvent e)
        {
            base.OnSuspending(e);

            Buttons.State = ButtonSystemState.EnteringMode;

            this.FadeOut(FADE_OUT_DURATION, Easing.InSine);
            buttonsContainer.MoveTo(new Vector2(-800, 0), FADE_OUT_DURATION, Easing.InSine);

            sideFlashes.FadeOut(64, Easing.OutQuint);

            bottomElementsFlow
                .ScaleTo(0.9f, 1000, Easing.OutQuint)
                .FadeOut(500, Easing.OutQuint);

            supporterDisplay
                .FadeOut(500, Easing.OutQuint);
        }

        public override void OnResuming(ScreenTransitionEvent e)
        {
            base.OnResuming(e);

            // Ensures any playing `ButtonSystem` samples are stopped when returning to MainMenu (as to not overlap with the 'back' sample)
            Buttons.StopSamplePlayback();
            reappearSampleSwoosh?.Play();

            ApplyToBackground(b => (b as BackgroundScreenDefault)?.Next());

            musicController.EnsurePlayingSomething();

            // Cycle tip on resuming
            menuTip.ShowNextTip();

            bottomElementsFlow
                .ScaleTo(1, 1000, Easing.OutQuint)
                .FadeIn(1000, Easing.OutQuint);
        }

        public override bool OnExiting(ScreenExitEvent e)
        {
            bool requiresConfirmation =
                // we need to have a dialog overlay to confirm in the first place.
                dialogOverlay != null
                // if the dialog has already displayed and been accepted by the user, we are good.
                && !exitConfirmedViaDialog
                // Only require confirmation if there is either an ongoing operation or the user exited via a non-hold escape press.
                && (notifications.HasOngoingOperations || !exitConfirmedViaHoldOrClick);

            if (requiresConfirmation)
            {
                if (dialogOverlay.CurrentDialog is ConfirmExitDialog exitDialog)
                {
                    if (exitDialog.Buttons.OfType<PopupDialogOkButton>().FirstOrDefault() != null)
                        exitDialog.PerformOkAction();
                    else
                        exitDialog.Flash();
                }
                else
                {
                    dialogOverlay.Push(new ConfirmExitDialog(() =>
                    {
                        exitConfirmedViaDialog = true;
                        this.Exit();
                    }, () =>
                    {
                        holdToExitGameOverlay.Abort();
                    }));
                }

                return true;
            }

            Buttons.State = ButtonSystemState.Exit;
            OverlayActivationMode.Value = OverlayActivation.Disabled;

            songTicker.Hide();

            this.FadeOut(3000);

            bottomElementsFlow
                .FadeOut(500, Easing.OutQuint);

            supporterDisplay
                .FadeOut(500, Easing.OutQuint);

            return base.OnExiting(e);
        }

        public void PresentBeatmap(WorkingBeatmap beatmap, RulesetInfo ruleset)
        {
            Logger.Log($"{nameof(MainMenu)} completing {nameof(PresentBeatmap)} with beatmap {beatmap} ruleset {ruleset}");

            Beatmap.Value = beatmap;
            Ruleset.Value = ruleset;

            Schedule(loadSoloSongSelect);
        }

        public bool OnPressed(KeyBindingPressEvent<GlobalAction> e)
        {
            if (e.Repeat)
                return false;

            switch (e.Action)
            {
                case GlobalAction.Back:
                    // In the case of a host being able to exit, the back action is handled by ExitConfirmOverlay.
                    Debug.Assert(!host.CanExit);

                    return host.SuspendToBackground();
            }

            return false;
        }

        public void OnReleased(KeyBindingReleaseEvent<GlobalAction> e)
        {
        }

        private partial class MobileDisclaimerDialog : PopupDialog
        {
            public MobileDisclaimerDialog(Action confirmed)
            {
                HeaderText = ButtonSystemStrings.MobileDisclaimerHeader;
                BodyText = ButtonSystemStrings.MobileDisclaimerBody;

                Icon = FontAwesome.Solid.SmileBeam;

                Buttons = new PopupDialogButton[]
                {
                    new PopupDialogOkButton
                    {
                        Text = "Understood",
                        Action = confirmed,
                    },
                };
            }
        }
    }
}<|MERGE_RESOLUTION|>--- conflicted
+++ resolved
@@ -315,8 +315,6 @@
             return originalAction.Invoke();
         }
 
-<<<<<<< HEAD
-=======
         private void displayLoginIfApplicable()
         {
             if (loginDisplayed.Value) return;
@@ -328,7 +326,6 @@
             }
         }
 
->>>>>>> 18d92f11
         protected override void LogoSuspending(OsuLogo logo)
         {
             var seq = logo.FadeOut(300, Easing.InSine)
