// Copyright (c) ppy Pty Ltd <contact@ppy.sh>. Licensed under the MIT Licence.
// See the LICENCE file in the repository root for full licence text.

using osuTK;
using osuTK.Graphics;
using osuTK.Input;
using osu.Framework.Allocation;
using osu.Framework.Bindables;
using osu.Framework.Graphics;
using osu.Framework.Input.Events;
using osu.Framework.Screens;
using osu.Game.Beatmaps;
using osu.Game.Graphics;
using osu.Game.Graphics.Containers;
using osu.Game.Screens.Backgrounds;
using osu.Game.Screens.Charts;
using osu.Game.Screens.Direct;
using osu.Game.Screens.Edit;
using osu.Game.Screens.Multi;
using osu.Game.Screens.Select;
using osu.Game.Screens.Tournament;
using osu.Framework.Platform;

namespace osu.Game.Screens.Menu
{
    public class MainMenu : OsuScreen
    {
        private readonly ButtonSystem buttons;

        public override bool HideOverlaysOnEnter => buttons.State == ButtonSystemState.Initial;

        protected override bool AllowBackButton => buttons.State != ButtonSystemState.Initial && host.CanExit;

        public override bool AllowExternalScreenChange => true;

        private Screen songSelect;

        private readonly MenuSideFlashes sideFlashes;

        [Resolved]
        private GameHost host { get; set; }

        protected override BackgroundScreen CreateBackground() => new BackgroundScreenDefault();

        public MainMenu()
        {
            sideFlashes = new MenuSideFlashes();

            buttons = new ButtonSystem
            {
<<<<<<< HEAD
                OnChart = delegate { this.Push(new ChartListing()); },
                OnDirect = delegate { this.Push(new OnlineListing()); },
                OnEdit = delegate { this.Push(new Editor()); },
                OnSolo = onSolo,
                OnMulti = delegate { this.Push(new Multiplayer()); },
                OnExit = this.Exit,
=======
                new ExitConfirmOverlay
                {
                    Action = this.Exit,
                },
                new ParallaxContainer
                {
                    ParallaxAmount = 0.01f,
                    Children = new Drawable[]
                    {
                        buttons = new ButtonSystem
                        {
                            OnChart = delegate { this.Push(new ChartListing()); },
                            OnDirect = delegate { this.Push(new OnlineListing()); },
                            OnEdit = delegate { this.Push(new Editor()); },
                            OnSolo = onSolo,
                            OnMulti = delegate { this.Push(new Multiplayer()); },
                            OnExit = this.Exit,
                        }
                    }
                },
                sideFlashes = new MenuSideFlashes(),
>>>>>>> d6cfce8b
            };

            buttons.StateChanged += state =>
            {
                switch (state)
                {
                    case ButtonSystemState.Initial:
                    case ButtonSystemState.Exit:
                        Background.FadeColour(Color4.White, 500, Easing.OutSine);
                        break;
                    default:
                        Background.FadeColour(OsuColour.Gray(0.8f), 500, Easing.OutSine);
                        break;
                }
            };
        }

        [BackgroundDependencyLoader(true)]
        private void load(OsuGame game = null)
        {
            if (host.CanExit)
            {
                AddInternal(new ExitConfirmOverlay
                {
                    Action = this.Exit,
                });
            }

            AddInternal(new ParallaxContainer
            {
                ParallaxAmount = 0.01f,
                Child = buttons,
            });

            AddInternal(sideFlashes);

            if (game != null)
            {
                buttons.OnSettings = game.ToggleSettings;
                buttons.OnDirect = game.ToggleDirect;
            }

            preloadSongSelect();
        }

        private void preloadSongSelect()
        {
            if (songSelect == null)
                LoadComponentAsync(songSelect = new PlaySongSelect());
        }

        public void LoadToSolo() => Schedule(onSolo);

        private void onSolo() => this.Push(consumeSongSelect());

        private Screen consumeSongSelect()
        {
            var s = songSelect;
            songSelect = null;
            return s;
        }

        public override void OnEntering(IScreen last)
        {
            base.OnEntering(last);
            buttons.FadeInFromZero(500);

            var track = Beatmap.Value.Track;
            var metadata = Beatmap.Value.Metadata;

            if (last is Intro && track != null)
            {
                if (!track.IsRunning)
                {
                    track.Seek(metadata.PreviewTime != -1 ? metadata.PreviewTime : 0.4f * track.Length);
                    track.Start();
                }
            }

            Beatmap.ValueChanged += beatmap_ValueChanged;
        }

        protected override void LogoArriving(OsuLogo logo, bool resuming)
        {
            base.LogoArriving(logo, resuming);

            buttons.SetOsuLogo(logo);

            logo.FadeColour(Color4.White, 100, Easing.OutQuint);
            logo.FadeIn(100, Easing.OutQuint);

            if (resuming)
            {
                buttons.State = ButtonSystemState.TopLevel;

                const float length = 300;

                this.FadeIn(length, Easing.OutQuint);
                this.MoveTo(new Vector2(0, 0), length, Easing.OutQuint);

                sideFlashes.Delay(length).FadeIn(64, Easing.InQuint);
            }
        }

        protected override void LogoSuspending(OsuLogo logo)
        {
            logo.FadeOut(300, Easing.InSine)
                .ScaleTo(0.2f, 300, Easing.InSine)
                .OnComplete(l => buttons.SetOsuLogo(null));
        }

        private void beatmap_ValueChanged(ValueChangedEvent<WorkingBeatmap> e)
        {
            if (!this.IsCurrentScreen())
                return;

            ((BackgroundScreenDefault)Background).Next();
        }

        public override void OnSuspending(IScreen next)
        {
            base.OnSuspending(next);

            const float length = 400;

            buttons.State = ButtonSystemState.EnteringMode;

            this.FadeOut(length, Easing.InSine);
            this.MoveTo(new Vector2(-800, 0), length, Easing.InSine);

            sideFlashes.FadeOut(64, Easing.OutQuint);
        }

        public override void OnResuming(IScreen last)
        {
            base.OnResuming(last);

            (Background as BackgroundScreenDefault)?.Next();

            //we may have consumed our preloaded instance, so let's make another.
            preloadSongSelect();
        }

        public override bool OnExiting(IScreen next)
        {
            buttons.State = ButtonSystemState.Exit;
            this.FadeOut(3000);
            return base.OnExiting(next);
        }

        protected override bool OnKeyDown(KeyDownEvent e)
        {
            if (!e.Repeat && e.ControlPressed && e.ShiftPressed && e.Key == Key.D)
            {
                this.Push(new Drawings());
                return true;
            }

            return base.OnKeyDown(e);
        }
    }
}<|MERGE_RESOLUTION|>--- conflicted
+++ resolved
@@ -48,36 +48,12 @@
 
             buttons = new ButtonSystem
             {
-<<<<<<< HEAD
                 OnChart = delegate { this.Push(new ChartListing()); },
                 OnDirect = delegate { this.Push(new OnlineListing()); },
                 OnEdit = delegate { this.Push(new Editor()); },
                 OnSolo = onSolo,
                 OnMulti = delegate { this.Push(new Multiplayer()); },
                 OnExit = this.Exit,
-=======
-                new ExitConfirmOverlay
-                {
-                    Action = this.Exit,
-                },
-                new ParallaxContainer
-                {
-                    ParallaxAmount = 0.01f,
-                    Children = new Drawable[]
-                    {
-                        buttons = new ButtonSystem
-                        {
-                            OnChart = delegate { this.Push(new ChartListing()); },
-                            OnDirect = delegate { this.Push(new OnlineListing()); },
-                            OnEdit = delegate { this.Push(new Editor()); },
-                            OnSolo = onSolo,
-                            OnMulti = delegate { this.Push(new Multiplayer()); },
-                            OnExit = this.Exit,
-                        }
-                    }
-                },
-                sideFlashes = new MenuSideFlashes(),
->>>>>>> d6cfce8b
             };
 
             buttons.StateChanged += state =>
