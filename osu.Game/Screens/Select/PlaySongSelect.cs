--- conflicted
+++ resolved
@@ -11,11 +11,8 @@
 using osu.Framework.Screens;
 using osu.Game.Beatmaps;
 using osu.Game.Graphics;
-<<<<<<< HEAD
 using osu.Game.Graphics.UserInterface;
-=======
 using osu.Game.Localisation;
->>>>>>> a397b9cb
 using osu.Game.Overlays;
 using osu.Game.Overlays.Notifications;
 using osu.Game.Resources.Localisation.Web;
@@ -105,11 +102,7 @@
                 {
                     notifications?.Post(new SimpleNotification
                     {
-<<<<<<< HEAD
-                        Text = "The current ruleset doesn't have an autoplay mod available!"
-=======
                         Text = NotificationsStrings.NoAutoplayMod
->>>>>>> a397b9cb
                     });
                     return false;
                 }
