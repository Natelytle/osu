// Copyright (c) ppy Pty Ltd <contact@ppy.sh>. Licensed under the MIT Licence.
// See the LICENCE file in the repository root for full licence text.

using System.Linq;
using osu.Framework.Allocation;
using osu.Framework.Bindables;
using osu.Framework.Caching;
using osu.Framework.Graphics;
using osu.Game.Online.Leaderboards;
using osu.Game.Scoring;
using osu.Game.Screens.Play;

namespace osu.Game.Screens.Select.Leaderboards
{
    public partial class SoloGameplayLeaderboardProvider : Component, IGameplayLeaderboardProvider
    {
        public IBindableList<GameplayLeaderboardScore> Scores => scores;
        private readonly BindableList<GameplayLeaderboardScore> scores = new BindableList<GameplayLeaderboardScore>();

        [Resolved]
        private LeaderboardManager? leaderboardManager { get; set; }

        [Resolved]
        private GameplayState? gameplayState { get; set; }

        private readonly Cached sorting = new Cached();
        private bool isPartial;

        protected override void LoadComplete()
        {
            base.LoadComplete();

            var globalScores = leaderboardManager?.Scores.Value;

            isPartial = leaderboardManager?.CurrentCriteria?.Scope != BeatmapLeaderboardScope.Local && globalScores?.TopScores.Count >= 50;

            if (globalScores != null)
            {
                foreach (var topScore in globalScores.AllScores.OrderByTotalScore())
                    scores.Add(new GameplayLeaderboardScore(topScore, false));
            }

            if (gameplayState != null)
            {
                var localScore = new GameplayLeaderboardScore(gameplayState.Score.ScoreInfo.User, gameplayState.ScoreProcessor, true)
                {
                    // Local score should always show lower than any existing scores in cases of ties.
                    TotalScoreTiebreaker = long.MaxValue
                };
                localScore.TotalScore.BindValueChanged(_ => sorting.Invalidate());
                scores.Add(localScore);
<<<<<<< HEAD
            }

            Scheduler.AddDelayed(sort, 1000, true);
        }

        private void sort()
        {
            if (sorting.IsValid)
                return;

            var orderedByScore = scores
                                 .OrderByDescending(i => i.TotalScore.Value)
                                 .ThenBy(i => i.TotalScoreTiebreaker)
                                 .ToList();

            int delta = 0;

            for (int i = 0; i < orderedByScore.Count; i++)
            {
                var score = orderedByScore[i];

                score.DisplayOrder.Value = i + 1;

                // if we know we have all scores there can ever be, we can do the simple and obvious thing.
                if (!isPartial)
                    score.Position.Value = i + 1;
                else
                {
                    // we have a partial leaderboard, with potential gaps.
                    // we have initial score positions which were valid at the point of starting play.
                    // the assumption here is that non-tracked scores here cannot move around, only tracked ones can.
                    if (score.Tracked)
                    {
                        int? previousScorePosition = i > 0 ? orderedByScore[i - 1].InitialPosition : 0;
                        int? nextScorePosition = i < orderedByScore.Count - 1 ? orderedByScore[i + 1].InitialPosition : null;

                        // if the tracked score is perfectly between two scores which have known neighbouring initial positions,
                        // we can assign it the position of the previous score plus one...
                        if (previousScorePosition != null && nextScorePosition != null && previousScorePosition + 1 == nextScorePosition)
                        {
                            score.Position.Value = previousScorePosition + 1;
                            // but we also need to ensure all subsequent scores get shifted down one position, too.
                            delta++;
                        }
                        // conversely, if the tracked score is not between neighbouring two scores and the leaderboard is partial,
                        // we can't really assign a valid position at all. it could be any number between the two neighbours.
                        else
                            score.Position.Value = null;
                    }
                    // for non-tracked scores, we just need to apply any delta that might have come from the tracked scores
                    // which might have been encountered and assigned a position earlier.
                    else
                        score.Position.Value = score.InitialPosition + delta;
                }
            }

=======
            }

            Scheduler.AddDelayed(sort, 1000, true);
        }

        private void sort()
        {
            if (sorting.IsValid)
                return;

            var orderedByScore = scores
                                 .OrderByDescending(i => i.TotalScore.Value)
                                 .ThenBy(i => i.TotalScoreTiebreaker)
                                 .ToList();

            int delta = 0;

            for (int i = 0; i < orderedByScore.Count; i++)
            {
                var score = orderedByScore[i];

                // see `SoloResultsScreen.FetchScores()` for another place that does the same thing with slight deviations
                // if this code is changed, that code should probably be changed as well

                score.DisplayOrder.Value = i + 1;

                // if we know we have all scores there can ever be, we can do the simple and obvious thing.
                if (!isPartial)
                    score.Position.Value = i + 1;
                else
                {
                    // we have a partial leaderboard, with potential gaps.
                    // we have initial score positions which were valid at the point of starting play.
                    // the assumption here is that non-tracked scores here cannot move around, only tracked ones can.
                    if (score.Tracked)
                    {
                        int? previousScorePosition = i > 0 ? orderedByScore[i - 1].InitialPosition : 0;
                        int? nextScorePosition = i < orderedByScore.Count - 1 ? orderedByScore[i + 1].InitialPosition : null;

                        // if the tracked score is perfectly between two scores which have known neighbouring initial positions,
                        // we can assign it the position of the previous score plus one...
                        if (previousScorePosition != null && nextScorePosition != null && previousScorePosition + 1 == nextScorePosition)
                        {
                            score.Position.Value = previousScorePosition + 1;
                            // but we also need to ensure all subsequent scores get shifted down one position, too.
                            delta++;
                        }
                        // conversely, if the tracked score is not between neighbouring two scores and the leaderboard is partial,
                        // we can't really assign a valid position at all. it could be any number between the two neighbours.
                        else
                            score.Position.Value = null;
                    }
                    // for non-tracked scores, we just need to apply any delta that might have come from the tracked scores
                    // which might have been encountered and assigned a position earlier.
                    else
                        score.Position.Value = score.InitialPosition + delta;
                }
            }

>>>>>>> 413687e9
            sorting.Validate();
        }
    }
}<|MERGE_RESOLUTION|>--- conflicted
+++ resolved
@@ -49,64 +49,6 @@
                 };
                 localScore.TotalScore.BindValueChanged(_ => sorting.Invalidate());
                 scores.Add(localScore);
-<<<<<<< HEAD
-            }
-
-            Scheduler.AddDelayed(sort, 1000, true);
-        }
-
-        private void sort()
-        {
-            if (sorting.IsValid)
-                return;
-
-            var orderedByScore = scores
-                                 .OrderByDescending(i => i.TotalScore.Value)
-                                 .ThenBy(i => i.TotalScoreTiebreaker)
-                                 .ToList();
-
-            int delta = 0;
-
-            for (int i = 0; i < orderedByScore.Count; i++)
-            {
-                var score = orderedByScore[i];
-
-                score.DisplayOrder.Value = i + 1;
-
-                // if we know we have all scores there can ever be, we can do the simple and obvious thing.
-                if (!isPartial)
-                    score.Position.Value = i + 1;
-                else
-                {
-                    // we have a partial leaderboard, with potential gaps.
-                    // we have initial score positions which were valid at the point of starting play.
-                    // the assumption here is that non-tracked scores here cannot move around, only tracked ones can.
-                    if (score.Tracked)
-                    {
-                        int? previousScorePosition = i > 0 ? orderedByScore[i - 1].InitialPosition : 0;
-                        int? nextScorePosition = i < orderedByScore.Count - 1 ? orderedByScore[i + 1].InitialPosition : null;
-
-                        // if the tracked score is perfectly between two scores which have known neighbouring initial positions,
-                        // we can assign it the position of the previous score plus one...
-                        if (previousScorePosition != null && nextScorePosition != null && previousScorePosition + 1 == nextScorePosition)
-                        {
-                            score.Position.Value = previousScorePosition + 1;
-                            // but we also need to ensure all subsequent scores get shifted down one position, too.
-                            delta++;
-                        }
-                        // conversely, if the tracked score is not between neighbouring two scores and the leaderboard is partial,
-                        // we can't really assign a valid position at all. it could be any number between the two neighbours.
-                        else
-                            score.Position.Value = null;
-                    }
-                    // for non-tracked scores, we just need to apply any delta that might have come from the tracked scores
-                    // which might have been encountered and assigned a position earlier.
-                    else
-                        score.Position.Value = score.InitialPosition + delta;
-                }
-            }
-
-=======
             }
 
             Scheduler.AddDelayed(sort, 1000, true);
@@ -166,7 +108,6 @@
                 }
             }
 
->>>>>>> 413687e9
             sorting.Validate();
         }
     }
