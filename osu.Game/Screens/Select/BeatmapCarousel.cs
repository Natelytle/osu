﻿// Copyright (c) ppy Pty Ltd <contact@ppy.sh>. Licensed under the MIT Licence.
// See the LICENCE file in the repository root for full licence text.

using System;
using System.Collections.Generic;
using System.Collections.Specialized;
using System.Diagnostics;
using System.Linq;
using System.Threading;
using osu.Framework.Allocation;
using osu.Framework.Audio;
using osu.Framework.Audio.Sample;
using osu.Framework.Bindables;
using osu.Framework.Caching;
using osu.Framework.Graphics;
using osu.Framework.Graphics.Containers;
using osu.Framework.Graphics.Pooling;
using osu.Framework.Input.Bindings;
using osu.Framework.Input.Events;
using osu.Framework.Layout;
using osu.Framework.Threading;
using osu.Framework.Utils;
using osu.Game.Beatmaps;
using osu.Game.Configuration;
using osu.Game.Database;
using osu.Game.Extensions;
using osu.Game.Graphics.Containers;
using osu.Game.Input.Bindings;
using osu.Game.Screens.Select.Carousel;
using osuTK;
using osuTK.Input;

namespace osu.Game.Screens.Select
{
    public partial class BeatmapCarousel : CompositeDrawable, IKeyBindingHandler<GlobalAction>
    {
        /// <summary>
        /// Height of the area above the carousel that should be treated as visible due to transparency of elements in front of it.
        /// </summary>
        public float BleedTop { get; set; }

        /// <summary>
        /// Height of the area below the carousel that should be treated as visible due to transparency of elements in front of it.
        /// </summary>
        public float BleedBottom { get; set; }

        /// <summary>
        /// Triggered when <see cref="BeatmapSets"/> finish loading, or are subsequently changed.
        /// </summary>
        public Action? BeatmapSetsChanged;

        /// <summary>
        /// Triggered after filter conditions have finished being applied to the model hierarchy.
        /// </summary>
        public Action? FilterApplied;

        /// <summary>
        /// The currently selected beatmap.
        /// </summary>
        public BeatmapInfo? SelectedBeatmapInfo => selectedBeatmap?.BeatmapInfo;

        private CarouselBeatmap? selectedBeatmap => selectedBeatmapSet?.Beatmaps.FirstOrDefault(s => s.State.Value == CarouselItemState.Selected);

        /// <summary>
        /// The total count of non-filtered beatmaps displayed.
        /// </summary>
        public int CountDisplayed => beatmapSets.Where(s => !s.Filtered.Value).Sum(s => s.TotalItemsNotFiltered);

        /// <summary>
        /// The currently selected beatmap set.
        /// </summary>
        public BeatmapSetInfo? SelectedBeatmapSet => selectedBeatmapSet?.BeatmapSet;

        /// <summary>
        /// A function to optionally decide on a recommended difficulty from a beatmap set.
        /// </summary>
        public Func<IEnumerable<BeatmapInfo>, BeatmapInfo?>? GetRecommendedBeatmap;

        private CarouselBeatmapSet? selectedBeatmapSet;

        /// <summary>
        /// Raised when the <see cref="SelectedBeatmapInfo"/> is changed.
        /// </summary>
        public Action<BeatmapInfo?>? SelectionChanged;

        public override bool HandleNonPositionalInput => AllowSelection;
        public override bool HandlePositionalInput => AllowSelection;

        public override bool PropagatePositionalInputSubTree => AllowSelection;
        public override bool PropagateNonPositionalInputSubTree => AllowSelection;

        private (int first, int last) displayedRange;

        /// <summary>
        /// Extend the range to retain already loaded pooled drawables.
        /// </summary>
        private const float distance_offscreen_before_unload = 2048;

        /// <summary>
        /// Extend the range to update positions / retrieve pooled drawables outside of visible range.
        /// </summary>
        private const float distance_offscreen_to_preload = 768;

        /// <summary>
        /// Whether carousel items have completed asynchronously loaded.
        /// </summary>
        public bool BeatmapSetsLoaded { get; private set; }

        [Cached]
        protected readonly CarouselScrollContainer Scroll;

        [Resolved]
        private RealmAccess realm { get; set; } = null!;

        private IBindableList<BeatmapSetInfo>? detachedBeatmapSets;

        private readonly NoResultsPlaceholder noResultsPlaceholder;

        private IEnumerable<CarouselBeatmapSet> beatmapSets => root.Items.OfType<CarouselBeatmapSet>();

        internal IEnumerable<BeatmapSetInfo> BeatmapSets => beatmapSets.Select(g => g.BeatmapSet);

        private void loadNewRoot()
        {
            beatmapsSplitOut = activeCriteria.SplitOutDifficulties;

            // Ensure no changes are made to the list while we are initialising items.
            // We'll catch up on changes via subscriptions anyway.
            BeatmapSetInfo[] loadableSets = detachedBeatmapSets!.ToArray();

            if (selectedBeatmapSet != null && !loadableSets.Contains(selectedBeatmapSet.BeatmapSet, EqualityComparer<BeatmapSetInfo>.Default))
                selectedBeatmapSet = null;

            var selectedBeatmapBefore = selectedBeatmap?.BeatmapInfo;

            CarouselRoot newRoot = new CarouselRoot(this);

            if (beatmapsSplitOut)
            {
                var carouselBeatmapSets = loadableSets.SelectMany(s => s.Beatmaps).Select(b =>
                {
                    return createCarouselSet(new BeatmapSetInfo(new[] { b })
                    {
                        ID = b.BeatmapSet!.ID,
                        OnlineID = b.BeatmapSet!.OnlineID,
                        Status = b.BeatmapSet!.Status,
                    });
                }).OfType<CarouselBeatmapSet>();

                newRoot.AddItems(carouselBeatmapSets);
            }
            else
            {
                var carouselBeatmapSets = loadableSets.Select(createCarouselSet).OfType<CarouselBeatmapSet>();

                newRoot.AddItems(carouselBeatmapSets);
            }

            root = newRoot;
            root.Filter(activeCriteria);

            Scroll.Clear(false);
            itemsCache.Invalidate();
            ScrollToSelected();

            // Restore selection
            if (selectedBeatmapBefore != null && newRoot.BeatmapSetsByID.TryGetValue(selectedBeatmapBefore.BeatmapSet!.ID, out var newSelectionCandidates))
            {
                CarouselBeatmap? found = newSelectionCandidates.SelectMany(s => s.Beatmaps).SingleOrDefault(b => b.BeatmapInfo.ID == selectedBeatmapBefore.ID);

                if (found != null)
                    found.State.Value = CarouselItemState.Selected;
            }

            Schedule(() =>
            {
                invalidateAfterChange();
                BeatmapSetsLoaded = true;
            });
        }

        private readonly List<CarouselItem> visibleItems = new List<CarouselItem>();

        private readonly Cached itemsCache = new Cached();
        private PendingScrollOperation pendingScrollOperation = PendingScrollOperation.None;

        public Bindable<bool> RightClickScrollingEnabled = new Bindable<bool>();

        public Bindable<RandomSelectAlgorithm> RandomAlgorithm = new Bindable<RandomSelectAlgorithm>();
        private readonly List<CarouselBeatmapSet> previouslyVisitedRandomSets = new List<CarouselBeatmapSet>();
        private readonly List<CarouselBeatmap> randomSelectedBeatmaps = new List<CarouselBeatmap>();

        private CarouselRoot root;

        private readonly DrawablePool<DrawableCarouselBeatmapSet> setPool = new DrawablePool<DrawableCarouselBeatmapSet>(100);

        private Sample? spinSample;
        private Sample? randomSelectSample;

        private int visibleSetsCount;

        public BeatmapCarousel(FilterCriteria initialCriteria)
        {
            root = new CarouselRoot(this);
            InternalChild = new Container
            {
                RelativeSizeAxes = Axes.Both,
                Children = new Drawable[]
                {
                    setPool,
                    Scroll = new CarouselScrollContainer
                    {
                        RelativeSizeAxes = Axes.Both,
                    },
                    noResultsPlaceholder = new NoResultsPlaceholder()
                }
            };

            activeCriteria = initialCriteria;
        }

        [BackgroundDependencyLoader]
        private void load(OsuConfigManager config, AudioManager audio, BeatmapStore beatmaps, CancellationToken? cancellationToken)
        {
            spinSample = audio.Samples.Get("SongSelect/random-spin");
            randomSelectSample = audio.Samples.Get(@"SongSelect/select-random");

            config.BindWith(OsuSetting.RandomSelectAlgorithm, RandomAlgorithm);
            config.BindWith(OsuSetting.SongSelectRightMouseScroll, RightClickScrollingEnabled);

            RightClickScrollingEnabled.BindValueChanged(enabled => Scroll.RightMouseScrollbar = enabled.NewValue, true);

<<<<<<< HEAD
            if (detachedBeatmapStore != null && detachedBeatmapSets == null)
            {
                // This is performing an unnecessary second lookup on realm (in addition to the subscription), but for performance reasons
                // we require it to be separate: the subscription's initial callback (with `ChangeSet` of `null`) will run on the update
                // thread. If we attempt to detach beatmaps in this callback the game will fall over (it takes time).
                detachedBeatmapSets = detachedBeatmapStore.GetDetachedBeatmaps(cancellationToken);
                detachedBeatmapSets.BindCollectionChanged(beatmapSetsChanged);
                loadNewRoot();
            }
=======
            detachedBeatmapSets = beatmaps.GetBeatmapSets(cancellationToken);
            detachedBeatmapSets.BindCollectionChanged(beatmapSetsChanged);
            loadNewRoot();
>>>>>>> 18d92f11
        }

        private readonly HashSet<BeatmapSetInfo> setsRequiringUpdate = new HashSet<BeatmapSetInfo>();
        private readonly HashSet<BeatmapSetInfo> setsRequiringRemoval = new HashSet<BeatmapSetInfo>();

        private void beatmapSetsChanged(object? beatmaps, NotifyCollectionChangedEventArgs changed)
        {
            IEnumerable<BeatmapSetInfo>? newBeatmapSets = changed.NewItems?.Cast<BeatmapSetInfo>();

            switch (changed.Action)
            {
                case NotifyCollectionChangedAction.Add:
                    HashSet<Guid> newBeatmapSetIDs = newBeatmapSets!.Select(s => s.ID).ToHashSet();

                    setsRequiringRemoval.RemoveWhere(s => newBeatmapSetIDs.Contains(s.ID));
                    setsRequiringUpdate.AddRange(newBeatmapSets!);
                    break;

                case NotifyCollectionChangedAction.Remove:
                    IEnumerable<BeatmapSetInfo> oldBeatmapSets = changed.OldItems!.Cast<BeatmapSetInfo>();
                    HashSet<Guid> oldBeatmapSetIDs = oldBeatmapSets.Select(s => s.ID).ToHashSet();

                    setsRequiringUpdate.RemoveWhere(s => oldBeatmapSetIDs.Contains(s.ID));
                    setsRequiringRemoval.AddRange(oldBeatmapSets);
                    break;

                case NotifyCollectionChangedAction.Replace:
                    setsRequiringUpdate.AddRange(newBeatmapSets!);
                    break;

                case NotifyCollectionChangedAction.Move:
                    setsRequiringUpdate.AddRange(newBeatmapSets!);
                    break;

                case NotifyCollectionChangedAction.Reset:
                    setsRequiringRemoval.Clear();
                    setsRequiringUpdate.Clear();
                    loadNewRoot();
                    break;
            }

            Scheduler.AddOnce(processBeatmapChanges);
        }

        // All local operations must be scheduled.
        //
        // If we don't schedule, beatmaps getting changed while song select is suspended (ie. last played being updated)
        // will cause unexpected sounds and operations to occur in the background.
        private void processBeatmapChanges()
        {
            try
            {
                // To handle the beatmap update flow, attempt to track selection changes across delete-insert transactions.
                // When an update occurs, the previous beatmap set is either soft or hard deleted.
                // Check if the current selection was potentially deleted by re-querying its validity.
                bool selectedSetMarkedDeleted = SelectedBeatmapSet != null && fetchFromID(SelectedBeatmapSet.ID)?.DeletePending != false;

                foreach (var set in setsRequiringRemoval) removeBeatmapSet(set.ID);

                foreach (var set in setsRequiringUpdate) updateBeatmapSet(set);

                if (setsRequiringRemoval.Count > 0 && SelectedBeatmapInfo != null)
                {
                    // If SelectedBeatmapInfo is non-null, the set should also be non-null.
                    Debug.Assert(SelectedBeatmapSet != null);

                    if (selectedSetMarkedDeleted && setsRequiringUpdate.Any())
                    {
                        // If it is no longer valid, make the bold assumption that an updated version will be available in the modified/inserted indices.
                        // This relies on the full update operation being in a single transaction, so please don't change that.
                        foreach (var set in setsRequiringUpdate)
                        {
                            foreach (var beatmapInfo in set.Beatmaps)
                            {
                                if (!((IBeatmapMetadataInfo)beatmapInfo.Metadata).Equals(SelectedBeatmapInfo.Metadata)) continue;

                                // Best effort matching. We can't use ID because in the update flow a new version will get its own GUID.
                                if (beatmapInfo.DifficultyName == SelectedBeatmapInfo.DifficultyName)
                                {
                                    SelectBeatmap(beatmapInfo);
                                    return;
                                }
                            }
                        }

                        // If a direct selection couldn't be made, it's feasible that the difficulty name (or beatmap metadata) changed.
                        // Let's attempt to follow set-level selection anyway.
                        SelectBeatmap(setsRequiringUpdate.First().Beatmaps.First());
                    }
                }
            }
            finally
            {
                BeatmapSetsLoaded = true;
                invalidateAfterChange();
            }

            setsRequiringRemoval.Clear();
            setsRequiringUpdate.Clear();

            BeatmapSetInfo? fetchFromID(Guid id) => realm.Realm.Find<BeatmapSetInfo>(id);
        }

        public void RemoveBeatmapSet(BeatmapSetInfo beatmapSet) => Schedule(() =>
        {
            removeBeatmapSet(beatmapSet.ID);
            invalidateAfterChange();
        });

        private void removeBeatmapSet(Guid beatmapSetID)
        {
            if (!root.BeatmapSetsByID.TryGetValue(beatmapSetID, out var existingSets))
                return;

            foreach (var set in existingSets)
            {
                foreach (var beatmap in set.Beatmaps)
                    randomSelectedBeatmaps.Remove(beatmap);
                previouslyVisitedRandomSets.Remove(set);

                root.RemoveItem(set);
            }
        }

        public void UpdateBeatmapSet(BeatmapSetInfo beatmapSet) => Schedule(() =>
        {
            updateBeatmapSet(beatmapSet);
            invalidateAfterChange();
        });

        private void updateBeatmapSet(BeatmapSetInfo beatmapSet)
        {
            var newSets = new List<CarouselBeatmapSet>();

            if (beatmapsSplitOut)
            {
                foreach (var beatmap in beatmapSet.Beatmaps)
                {
                    var newSet = createCarouselSet(new BeatmapSetInfo(new[] { beatmap })
                    {
                        ID = beatmapSet.ID,
                        OnlineID = beatmapSet.OnlineID,
                        Status = beatmapSet.Status,
                    });

                    if (newSet != null)
                        newSets.Add(newSet);
                }
            }
            else
            {
                var newSet = createCarouselSet(beatmapSet);

                if (newSet != null)
                    newSets.Add(newSet);
            }

            var removedSets = root.ReplaceItem(beatmapSet, newSets);

            // If we don't remove these here, it may remain in a hidden state until scrolled off screen.
            // Doesn't really affect anything during actual user interaction, but makes testing annoying.
            foreach (var removedSet in removedSets)
            {
                var removedDrawable = Scroll.FirstOrDefault(c => c.Item == removedSet);
                if (removedDrawable != null)
                    expirePanelImmediately(removedDrawable);
            }
        }

        /// <summary>
        /// Selects a given beatmap on the carousel.
        /// </summary>
        /// <param name="beatmapInfo">The beatmap to select.</param>
        /// <param name="bypassFilters">Whether to select the beatmap even if it is filtered (i.e., not visible on carousel).</param>
        /// <returns>True if a selection was made, False if it wasn't.</returns>
        public bool SelectBeatmap(BeatmapInfo? beatmapInfo, bool bypassFilters = true)
        {
            // ensure that any pending events from BeatmapManager have been run before attempting a selection.
            Scheduler.Update();

            if (beatmapInfo?.Hidden != false)
                return false;

            foreach (CarouselBeatmapSet set in beatmapSets)
            {
                if (!bypassFilters && set.Filtered.Value)
                    continue;

                var item = set.Beatmaps.FirstOrDefault(p => p.BeatmapInfo.Equals(beatmapInfo));

                if (item == null)
                    // The beatmap that needs to be selected doesn't exist in this set
                    continue;

                if (!bypassFilters && item.Filtered.Value)
                    return false;

                select(item);

                // if we got here and the set is filtered, it means we were bypassing filters.
                // in this case, reapplying the filter is necessary to ensure the panel is in the correct place
                // (since it is forcefully being included in the carousel).
                if (set.Filtered.Value)
                {
                    Debug.Assert(bypassFilters);

                    applyActiveCriteria(false);
                }

                return true;
            }

            return false;
        }

        /// <summary>
        /// Increment selection in the carousel in a chosen direction.
        /// </summary>
        /// <param name="direction">The direction to increment. Negative is backwards.</param>
        /// <param name="skipDifficulties">Whether to skip individual difficulties and only increment over full groups.</param>
        public void SelectNext(int direction = 1, bool skipDifficulties = true)
        {
            if (beatmapSets.All(s => s.Filtered.Value))
                return;

            if (skipDifficulties)
                selectNextSet(direction, true);
            else
                selectNextDifficulty(direction);
        }

        private void selectNextSet(int direction, bool skipDifficulties)
        {
            if (selectedBeatmap == null || selectedBeatmapSet == null)
                return;

            var unfilteredSets = beatmapSets.Where(s => !s.Filtered.Value).ToList();

            var nextSet = unfilteredSets[(unfilteredSets.IndexOf(selectedBeatmapSet) + direction + unfilteredSets.Count) % unfilteredSets.Count];

            if (skipDifficulties)
                select(nextSet);
            else
                select(direction > 0 ? nextSet.Beatmaps.First(b => !b.Filtered.Value) : nextSet.Beatmaps.Last(b => !b.Filtered.Value));
        }

        private void selectNextDifficulty(int direction)
        {
            if (selectedBeatmap == null || selectedBeatmapSet == null)
                return;

            var unfilteredDifficulties = selectedBeatmapSet.Items.Where(s => !s.Filtered.Value).ToList();

            int index = unfilteredDifficulties.IndexOf(selectedBeatmap);

            if (index + direction < 0 || index + direction >= unfilteredDifficulties.Count)
                selectNextSet(direction, false);
            else
                select(unfilteredDifficulties[index + direction]);
        }

        /// <summary>
        /// Select the next beatmap in the random sequence.
        /// </summary>
        /// <returns>True if a selection could be made, else False.</returns>
        public bool SelectNextRandom()
        {
            if (!AllowSelection)
                return false;

            var visibleSets = beatmapSets.Where(s => !s.Filtered.Value).ToList();

            visibleSetsCount = visibleSets.Count;

            if (!visibleSets.Any())
                return false;

            if (selectedBeatmap != null && selectedBeatmapSet != null)
            {
                randomSelectedBeatmaps.Add(selectedBeatmap);

                // when performing a random, we want to add the current set to the previously visited list
                // else the user may be "randomised" to the existing selection.
                if (previouslyVisitedRandomSets.LastOrDefault() != selectedBeatmapSet)
                    previouslyVisitedRandomSets.Add(selectedBeatmapSet);
            }

            CarouselBeatmapSet set;

            if (RandomAlgorithm.Value == RandomSelectAlgorithm.RandomPermutation)
            {
                var notYetVisitedSets = visibleSets.Except(previouslyVisitedRandomSets).ToList();

                if (!notYetVisitedSets.Any())
                {
                    previouslyVisitedRandomSets.RemoveAll(s => visibleSets.Contains(s));
                    notYetVisitedSets = visibleSets;
                }

                set = notYetVisitedSets.ElementAt(RNG.Next(notYetVisitedSets.Count));
                previouslyVisitedRandomSets.Add(set);
            }
            else
                set = visibleSets.ElementAt(RNG.Next(visibleSets.Count));

            if (selectedBeatmapSet != null)
                playSpinSample(distanceBetween(set, selectedBeatmapSet));

            select(set);
            return true;
        }

        public void SelectPreviousRandom()
        {
            while (randomSelectedBeatmaps.Any())
            {
                var beatmap = randomSelectedBeatmaps[^1];
                randomSelectedBeatmaps.RemoveAt(randomSelectedBeatmaps.Count - 1);

                if (!beatmap.Filtered.Value && beatmap.BeatmapInfo.BeatmapSet?.DeletePending != true)
                {
                    if (selectedBeatmapSet != null)
                    {
                        if (RandomAlgorithm.Value == RandomSelectAlgorithm.RandomPermutation)
                            previouslyVisitedRandomSets.Remove(selectedBeatmapSet);

                        playSpinSample(distanceBetween(beatmap, selectedBeatmapSet));
                    }

                    select(beatmap);
                    break;
                }
            }
        }

        private double distanceBetween(CarouselItem item1, CarouselItem item2) => Math.Ceiling(Math.Abs(item1.CarouselYPosition - item2.CarouselYPosition) / DrawableCarouselItem.MAX_HEIGHT);

        private void playSpinSample(double distance)
        {
            var chan = spinSample?.GetChannel();

            if (chan != null)
            {
                chan.Frequency.Value = 1f + Math.Min(1f, distance / visibleSetsCount);
                chan.Play();
            }

            randomSelectSample?.Play();
        }

        private void select(CarouselItem? item)
        {
            if (!AllowSelection)
                return;

            if (item == null) return;

            item.State.Value = CarouselItemState.Selected;
        }

        private FilterCriteria activeCriteria;

        protected ScheduledDelegate? PendingFilter;

        public bool AllowSelection = true;

        /// <summary>
        /// Half the height of the visible content.
        /// <remarks>
        /// This is different from the height of <see cref="ScrollContainer{T}"/>.displayableContent, since
        /// the beatmap carousel bleeds into the <see cref="FilterControl"/> and the <see cref="Footer"/>
        /// </remarks>
        /// </summary>
        private float visibleHalfHeight => (DrawHeight + BleedBottom + BleedTop) / 2;

        /// <summary>
        /// The position of the lower visible bound with respect to the current scroll position.
        /// </summary>
        private float visibleBottomBound => Scroll.Current + DrawHeight + BleedBottom;

        /// <summary>
        /// The position of the upper visible bound with respect to the current scroll position.
        /// </summary>
        private float visibleUpperBound => Scroll.Current - BleedTop;

        public void FlushPendingFilterOperations()
        {
            if (!IsLoaded)
                return;

            if (PendingFilter?.Completed == false)
            {
                applyActiveCriteria(false);
                Update();
            }
        }

        public void Filter(FilterCriteria? newCriteria)
        {
            if (newCriteria != null)
                activeCriteria = newCriteria;

            applyActiveCriteria(true);
        }

        private bool beatmapsSplitOut;

        private void applyActiveCriteria(bool debounce)
        {
            PendingFilter?.Cancel();
            PendingFilter = null;

            if (debounce)
                PendingFilter = Scheduler.AddDelayed(perform, 250);
            else
            {
                // if initial load is not yet finished, this will be run inline in loadBeatmapSets to ensure correct order of operation.
                if (!BeatmapSetsLoaded)
                    PendingFilter = Schedule(perform);
                else
                    perform();
            }

            void perform()
            {
                PendingFilter = null;

                if (activeCriteria.SplitOutDifficulties != beatmapsSplitOut)
                {
                    loadNewRoot();
                    return;
                }

                root.Filter(activeCriteria);
                itemsCache.Invalidate();

                ScrollToSelected(true);

                FilterApplied?.Invoke();
            }
        }

        private void invalidateAfterChange()
        {
            itemsCache.Invalidate();

            if (!Scroll.UserScrolling)
                ScrollToSelected(true);

            BeatmapSetsChanged?.Invoke();
        }

        private float? scrollTarget;

        /// <summary>
        /// Scroll to the current <see cref="SelectedBeatmapInfo"/>.
        /// </summary>
        /// <param name="immediate">
        /// Whether the scroll position should immediately be shifted to the target, delegating animation to visible panels.
        /// This should be true for operations like filtering - where panels are changing visibility state - to avoid large jumps in animation.
        /// </param>
        public void ScrollToSelected(bool immediate = false) =>
            pendingScrollOperation = immediate ? PendingScrollOperation.Immediate : PendingScrollOperation.Standard;

        #region Button selection logic

        public bool OnPressed(KeyBindingPressEvent<GlobalAction> e)
        {
            switch (e.Action)
            {
                case GlobalAction.SelectNext:
                case GlobalAction.SelectNextGroup:
                    SelectNext(1, e.Action == GlobalAction.SelectNextGroup);
                    return true;

                case GlobalAction.SelectPrevious:
                case GlobalAction.SelectPreviousGroup:
                    SelectNext(-1, e.Action == GlobalAction.SelectPreviousGroup);
                    return true;
            }

            return false;
        }

        public void OnReleased(KeyBindingReleaseEvent<GlobalAction> e)
        {
        }

        #endregion

        protected override bool OnInvalidate(Invalidation invalidation, InvalidationSource source)
        {
            // handles the vertical size of the carousel changing (ie. on window resize when aspect ratio has changed).
            if (invalidation.HasFlag(Invalidation.DrawSize))
                itemsCache.Invalidate();

            return base.OnInvalidate(invalidation, source);
        }

        protected override void Update()
        {
            base.Update();

            bool revalidateItems = !itemsCache.IsValid;

            // First we iterate over all non-filtered carousel items and populate their
            // vertical position data.
            if (revalidateItems)
            {
                updateYPositions();

                if (visibleItems.Count == 0)
                {
                    noResultsPlaceholder.Filter = activeCriteria;
                    noResultsPlaceholder.Show();
                }
                else
                    noResultsPlaceholder.Hide();
            }

            // if there is a pending scroll action we apply it without animation and transfer the difference in position to the panels.
            // this is intentionally applied before updating the visible range below, to avoid animating new items (sourced from pool) from locations off-screen, as it looks bad.
            if (pendingScrollOperation != PendingScrollOperation.None)
                updateScrollPosition();

            // This data is consumed to find the currently displayable range.
            // This is the range we want to keep drawables for, and should exceed the visible range slightly to avoid drawable churn.
            var newDisplayRange = getDisplayRange();

            // If the filtered items or visible range has changed, pooling requirements need to be checked.
            // This involves fetching new items from the pool, returning no-longer required items.
            if (revalidateItems || newDisplayRange != displayedRange)
            {
                displayedRange = newDisplayRange;

                if (visibleItems.Count > 0)
                {
                    var toDisplay = visibleItems.GetRange(displayedRange.first, displayedRange.last - displayedRange.first + 1);

                    foreach (var panel in Scroll)
                    {
                        Debug.Assert(panel.Item != null);

                        if (toDisplay.Remove(panel.Item))
                        {
                            // panel already displayed.
                            continue;
                        }

                        // panel loaded as drawable but not required by visible range.
                        // remove but only if too far off-screen
                        if (panel.Y + panel.DrawHeight < visibleUpperBound - distance_offscreen_before_unload || panel.Y > visibleBottomBound + distance_offscreen_before_unload)
                            expirePanelImmediately(panel);
                    }

                    // Add those items within the previously found index range that should be displayed.
                    foreach (var item in toDisplay)
                    {
                        var panel = setPool.Get();

                        panel.Item = item;
                        panel.Y = item.CarouselYPosition;

                        Scroll.Add(panel);
                    }
                }
            }

            // Update externally controlled state of currently visible items (e.g. x-offset and opacity).
            // This is a per-frame update on all drawable panels.
            foreach (DrawableCarouselItem item in Scroll)
            {
                updateItem(item);

                Debug.Assert(item.Item != null);

                if (item.Item.Visible)
                {
                    bool isSelected = item.Item.State.Value == CarouselItemState.Selected;

                    bool hasPassedSelection = item.Item.CarouselYPosition < selectedBeatmapSet?.CarouselYPosition;

                    // Cheap way of doing animations when entering / exiting song select.
                    const double half_time = 50;
                    const float panel_x_offset_when_inactive = 200;

                    if (isSelected || AllowSelection)
                    {
                        item.Alpha = (float)Interpolation.DampContinuously(item.Alpha, 1, half_time, Clock.ElapsedFrameTime);
                        item.X = (float)Interpolation.DampContinuously(item.X, 0, half_time, Clock.ElapsedFrameTime);
                    }
                    else
                    {
                        item.Alpha = (float)Interpolation.DampContinuously(item.Alpha, 0, half_time, Clock.ElapsedFrameTime);
                        item.X = (float)Interpolation.DampContinuously(item.X, panel_x_offset_when_inactive, half_time, Clock.ElapsedFrameTime);
                    }

                    Scroll.ChangeChildDepth(item, hasPassedSelection ? -item.Item.CarouselYPosition : item.Item.CarouselYPosition);
                }

                if (item is DrawableCarouselBeatmapSet set)
                {
                    for (int i = 0; i < set.DrawableBeatmaps.Count; i++)
                        updateItem(set.DrawableBeatmaps[i], item);
                }
            }
        }

        private static void expirePanelImmediately(DrawableCarouselItem panel)
        {
            // may want a fade effect here (could be seen if a huge change happens, like a set with 20 difficulties becomes selected).
            panel.ClearTransforms();
            panel.Expire();
        }

        private readonly CarouselBoundsItem carouselBoundsItem = new CarouselBoundsItem();

        private (int firstIndex, int lastIndex) getDisplayRange()
        {
            // Find index range of all items that should be on-screen
            carouselBoundsItem.CarouselYPosition = visibleUpperBound - distance_offscreen_to_preload;
            int firstIndex = visibleItems.BinarySearch(carouselBoundsItem);
            if (firstIndex < 0) firstIndex = ~firstIndex;

            carouselBoundsItem.CarouselYPosition = visibleBottomBound + distance_offscreen_to_preload;
            int lastIndex = visibleItems.BinarySearch(carouselBoundsItem);
            if (lastIndex < 0) lastIndex = ~lastIndex;

            // as we can't be 100% sure on the size of individual carousel drawables,
            // always play it safe and extend bounds by one.
            firstIndex = Math.Max(0, firstIndex - 1);
            lastIndex = Math.Clamp(lastIndex + 1, firstIndex, Math.Max(0, visibleItems.Count - 1));

            return (firstIndex, lastIndex);
        }

        private CarouselBeatmapSet? createCarouselSet(BeatmapSetInfo beatmapSet)
        {
            // This can be moved to the realm query if required using:
            // .Filter("DeletePending == false && Protected == false && ANY Beatmaps.Hidden == false")
            //
            // As long as we are detaching though, it makes more sense to do it here as adding to the realm query has an overhead
            // as seen at https://github.com/realm/realm-dotnet/discussions/2773#discussioncomment-2004275.
            if (beatmapSet.Beatmaps.All(b => b.Hidden))
                return null;

            var set = new CarouselBeatmapSet(beatmapSet)
            {
                GetRecommendedBeatmap = beatmaps => GetRecommendedBeatmap?.Invoke(beatmaps)
            };

            foreach (var c in set.Beatmaps)
            {
                c.State.ValueChanged += state =>
                {
                    if (state.NewValue == CarouselItemState.Selected)
                    {
                        selectedBeatmapSet = set;
                        SelectionChanged?.Invoke(c.BeatmapInfo);

                        itemsCache.Invalidate();
                        ScrollToSelected();
                    }
                };
            }

            return set;
        }

        /// <summary>
        /// Computes the target Y positions for every item in the carousel.
        /// </summary>
        /// <returns>The Y position of the currently selected item.</returns>
        private void updateYPositions()
        {
            visibleItems.Clear();

            float currentY = visibleHalfHeight;

            scrollTarget = null;

            foreach (CarouselItem item in root.Items)
            {
                if (item.Filtered.Value)
                    continue;

                switch (item)
                {
                    case CarouselBeatmapSet set:
                    {
                        bool isSelected = item.State.Value == CarouselItemState.Selected;

                        float padding = isSelected ? 5 : -5;

                        if (isSelected)
                            // double padding because we want to cancel the negative padding from the last item.
                            currentY += padding * 2;

                        visibleItems.Add(set);
                        set.CarouselYPosition = currentY;

                        if (isSelected)
                        {
                            // scroll position at currentY makes the set panel appear at the very top of the carousel's screen space
                            // move down by half of visible height (height of the carousel's visible extent, including semi-transparent areas)
                            // then reapply the top semi-transparent area (because carousel's screen space starts below it)
                            scrollTarget = currentY + DrawableCarouselBeatmapSet.HEIGHT - visibleHalfHeight + BleedTop;

                            foreach (var b in set.Beatmaps)
                            {
                                if (!b.Visible)
                                    continue;

                                if (b.State.Value == CarouselItemState.Selected)
                                {
                                    scrollTarget += b.TotalHeight / 2;
                                    break;
                                }

                                scrollTarget += b.TotalHeight;
                            }
                        }

                        currentY += set.TotalHeight + padding;
                        break;
                    }
                }
            }

            currentY += visibleHalfHeight;

            Scroll.ScrollContent.Height = currentY;

            itemsCache.Validate();

            // update and let external consumers know about selection loss.
            if (BeatmapSetsLoaded && AllowSelection)
            {
                bool selectionLost = selectedBeatmapSet != null && selectedBeatmapSet.State.Value != CarouselItemState.Selected;

                if (selectionLost)
                {
                    selectedBeatmapSet = null;
                    SelectionChanged?.Invoke(null);
                }
            }
        }

        private bool firstScroll = true;

        private void updateScrollPosition()
        {
            if (scrollTarget != null)
            {
                if (firstScroll)
                {
                    // reduce movement when first displaying the carousel.
                    Scroll.ScrollTo(scrollTarget.Value - 200, false);
                    firstScroll = false;
                }

                switch (pendingScrollOperation)
                {
                    case PendingScrollOperation.Standard:
                        Scroll.ScrollTo(scrollTarget.Value);
                        break;

                    case PendingScrollOperation.Immediate:

                        // in order to simplify animation logic, rather than using the animated version of ScrollTo,
                        // we take the difference in scroll height and apply to all visible panels.
                        // this avoids edge cases like when the visible panels is reduced suddenly, causing ScrollContainer
                        // to enter clamp-special-case mode where it animates completely differently to normal.
                        float scrollChange = scrollTarget.Value - Scroll.Current;
                        Scroll.ScrollTo(scrollTarget.Value, false);
                        foreach (var i in Scroll)
                            i.Y += scrollChange;
                        break;
                }

                pendingScrollOperation = PendingScrollOperation.None;
            }
        }

        /// <summary>
        /// Computes the x-offset of currently visible items. Makes the carousel appear round.
        /// </summary>
        /// <param name="dist">
        /// Vertical distance from the center of the carousel container
        /// ranging from -1 to 1.
        /// </param>
        /// <param name="halfHeight">Half the height of the carousel container.</param>
        private static float offsetX(float dist, float halfHeight)
        {
            // The radius of the circle the carousel moves on.
            const float circle_radius = 3;
            float discriminant = MathF.Max(0, circle_radius * circle_radius - dist * dist);
            float x = (circle_radius - MathF.Sqrt(discriminant)) * halfHeight;

            return 125 + x;
        }

        /// <summary>
        /// Update an item's x position and multiplicative alpha based on its y position and
        /// the current scroll position.
        /// </summary>
        /// <param name="item">The item to be updated.</param>
        /// <param name="parent">For nested items, the parent of the item to be updated.</param>
        private void updateItem(DrawableCarouselItem item, DrawableCarouselItem? parent = null)
        {
            Vector2 posInScroll = Scroll.ScrollContent.ToLocalSpace(item.Header.ScreenSpaceDrawQuad.Centre);
            float itemDrawY = posInScroll.Y - visibleUpperBound;
            float dist = Math.Abs(1f - itemDrawY / visibleHalfHeight);

            // adjusting the item's overall X position can cause it to become masked away when
            // child items (difficulties) are still visible.
            item.Header.X = offsetX(dist, visibleHalfHeight) - (parent?.X ?? 0);
        }

        private enum PendingScrollOperation
        {
            None,
            Standard,
            Immediate,
        }

        /// <summary>
        /// A carousel item strictly used for binary search purposes.
        /// </summary>
        private class CarouselBoundsItem : CarouselItem
        {
            public override DrawableCarouselItem CreateDrawableRepresentation() => throw new NotImplementedException();
        }

        private class CarouselRoot : CarouselGroupEagerSelect
        {
            // May only be null during construction (State.Value set causes PerformSelection to be triggered).
            private readonly BeatmapCarousel? carousel;

            public readonly Dictionary<Guid, List<CarouselBeatmapSet>> BeatmapSetsByID = new Dictionary<Guid, List<CarouselBeatmapSet>>();

            public CarouselRoot(BeatmapCarousel carousel)
            {
                // root should always remain selected. if not, PerformSelection will not be called.
                State.Value = CarouselItemState.Selected;
                State.ValueChanged += _ => State.Value = CarouselItemState.Selected;

                this.carousel = carousel;
            }

            public override void AddItem(CarouselItem i)
            {
                CarouselBeatmapSet set = (CarouselBeatmapSet)i;
                if (BeatmapSetsByID.TryGetValue(set.BeatmapSet.ID, out var sets))
                    sets.Add(set);
                else
                    BeatmapSetsByID.Add(set.BeatmapSet.ID, new List<CarouselBeatmapSet> { set });

                base.AddItem(i);
            }

            /// <summary>
            /// A special method to handle replace operations (general for updating a beatmap).
            /// Avoids event-driven selection flip-flopping during the remove/add process.
            /// </summary>
            /// <param name="oldItem">The beatmap set to be replaced.</param>
            /// <param name="newItems">All new items to replace the removed beatmap set.</param>
            /// <returns>All removed items, for any further processing.</returns>
            public IEnumerable<CarouselBeatmapSet> ReplaceItem(BeatmapSetInfo oldItem, List<CarouselBeatmapSet> newItems)
            {
                var previousSelection = (LastSelected as CarouselBeatmapSet)?.Beatmaps
                                                                            .FirstOrDefault(s => s.State.Value == CarouselItemState.Selected)
                                                                            ?.BeatmapInfo;

                bool wasSelected = previousSelection?.BeatmapSet?.ID == oldItem.ID;

                // Without doing this, the removal of the old beatmap will cause carousel's eager selection
                // logic to invoke, causing one unnecessary selection.
                DisableSelection = true;
                var removedSets = RemoveItemsByID(oldItem.ID);
                DisableSelection = false;

                foreach (var set in newItems)
                    AddItem(set);

                // Check if we can/need to maintain our current selection.
                if (wasSelected)
                {
                    CarouselBeatmap? matchingBeatmap = newItems.SelectMany(s => s.Beatmaps)
                                                               .FirstOrDefault(b => b.BeatmapInfo.ID == previousSelection?.ID);

                    if (matchingBeatmap != null)
                        matchingBeatmap.State.Value = CarouselItemState.Selected;
                }

                return removedSets;
            }

            public IEnumerable<CarouselBeatmapSet> RemoveItemsByID(Guid beatmapSetID)
            {
                if (BeatmapSetsByID.TryGetValue(beatmapSetID, out var carouselBeatmapSets))
                {
                    foreach (var set in carouselBeatmapSets)
                        RemoveItem(set);

                    return carouselBeatmapSets;
                }

                return Enumerable.Empty<CarouselBeatmapSet>();
            }

            public override void RemoveItem(CarouselItem i)
            {
                CarouselBeatmapSet set = (CarouselBeatmapSet)i;
                BeatmapSetsByID.Remove(set.BeatmapSet.ID);

                base.RemoveItem(i);
            }

            protected override void PerformSelection()
            {
                if (LastSelected == null)
                    carousel?.SelectNextRandom();
                else
                    base.PerformSelection();
            }
        }

        public partial class CarouselScrollContainer : UserTrackingScrollContainer<DrawableCarouselItem>
        {
            private bool rightMouseScrollBlocked;

            public override bool ReceivePositionalInputAt(Vector2 screenSpacePos) => true;

            public CarouselScrollContainer()
            {
                // size is determined by the carousel itself, due to not all content necessarily being loaded.
                ScrollContent.AutoSizeAxes = Axes.None;

                // the scroll container may get pushed off-screen by global screen changes, but we still want panels to display outside of the bounds.
                Masking = false;
            }

            protected override bool OnMouseDown(MouseDownEvent e)
            {
                if (e.Button == MouseButton.Right)
                {
                    // we need to block right click absolute scrolling when hovering a carousel item so context menus can display.
                    // this can be reconsidered when we have an alternative to right click scrolling.
                    if (GetContainingInputManager()!.HoveredDrawables.OfType<DrawableCarouselItem>().Any())
                    {
                        rightMouseScrollBlocked = true;
                        return false;
                    }
                }

                rightMouseScrollBlocked = false;
                return base.OnMouseDown(e);
            }

            protected override bool OnDragStart(DragStartEvent e)
            {
                if (rightMouseScrollBlocked)
                    return false;

                return base.OnDragStart(e);
            }

            protected override ScrollbarContainer CreateScrollbar(Direction direction)
            {
                return new PaddedScrollbar();
            }

            protected partial class PaddedScrollbar : OsuScrollbar
            {
                public PaddedScrollbar()
                    : base(Direction.Vertical)
                {
                }
            }

            private const float top_padding = 10;
            private const float bottom_padding = 70;

            protected override float ToScrollbarPosition(float scrollPosition)
            {
                if (Precision.AlmostEquals(0, ScrollableExtent))
                    return 0;

                return top_padding + (ScrollbarMovementExtent - (top_padding + bottom_padding)) * (scrollPosition / ScrollableExtent);
            }

            protected override float FromScrollbarPosition(float scrollbarPosition)
            {
                if (Precision.AlmostEquals(0, ScrollbarMovementExtent))
                    return 0;

                return ScrollableExtent * ((scrollbarPosition - top_padding) / (ScrollbarMovementExtent - (top_padding + bottom_padding)));
            }
        }
    }
}<|MERGE_RESOLUTION|>--- conflicted
+++ resolved
@@ -230,21 +230,9 @@
 
             RightClickScrollingEnabled.BindValueChanged(enabled => Scroll.RightMouseScrollbar = enabled.NewValue, true);
 
-<<<<<<< HEAD
-            if (detachedBeatmapStore != null && detachedBeatmapSets == null)
-            {
-                // This is performing an unnecessary second lookup on realm (in addition to the subscription), but for performance reasons
-                // we require it to be separate: the subscription's initial callback (with `ChangeSet` of `null`) will run on the update
-                // thread. If we attempt to detach beatmaps in this callback the game will fall over (it takes time).
-                detachedBeatmapSets = detachedBeatmapStore.GetDetachedBeatmaps(cancellationToken);
-                detachedBeatmapSets.BindCollectionChanged(beatmapSetsChanged);
-                loadNewRoot();
-            }
-=======
             detachedBeatmapSets = beatmaps.GetBeatmapSets(cancellationToken);
             detachedBeatmapSets.BindCollectionChanged(beatmapSetsChanged);
             loadNewRoot();
->>>>>>> 18d92f11
         }
 
         private readonly HashSet<BeatmapSetInfo> setsRequiringUpdate = new HashSet<BeatmapSetInfo>();
