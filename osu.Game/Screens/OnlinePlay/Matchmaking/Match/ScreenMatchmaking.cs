// Copyright (c) ppy Pty Ltd <contact@ppy.sh>. Licensed under the MIT Licence.
// See the LICENCE file in the repository root for full licence text.

using System.Linq;
using System.Threading;
using osu.Framework.Allocation;
using osu.Framework.Audio;
using osu.Framework.Audio.Sample;
using osu.Framework.Bindables;
using osu.Framework.Extensions;
using osu.Framework.Extensions.ObjectExtensions;
using osu.Framework.Graphics;
using osu.Framework.Graphics.Containers;
using osu.Framework.Graphics.Cursor;
using osu.Framework.Graphics.Shapes;
using osu.Framework.Input.Events;
using osu.Framework.Logging;
using osu.Framework.Screens;
using osu.Game.Audio;
using osu.Game.Beatmaps;
using osu.Game.Configuration;
using osu.Game.Database;
using osu.Game.Graphics.Cursor;
using osu.Game.Online;
using osu.Game.Online.API.Requests.Responses;
using osu.Game.Online.Matchmaking.Events;
using osu.Game.Online.Multiplayer;
using osu.Game.Online.Rooms;
using osu.Game.Overlays;
using osu.Game.Overlays.Dialog;
using osu.Game.Rulesets;
using osu.Game.Screens.OnlinePlay.Match.Components;
using osu.Game.Screens.OnlinePlay.Matchmaking.Match.Gameplay;
using osu.Game.Screens.OnlinePlay.Multiplayer;
using osu.Game.Users;
using osuTK.Input;

namespace osu.Game.Screens.OnlinePlay.Matchmaking.Match
{
    /// <summary>
    /// The main matchmaking screen which houses a custom <see cref="ScreenStack"/> through the life cycle of a single session.
    /// </summary>
    public partial class ScreenMatchmaking : OsuScreen, IPreviewTrackOwner
    {
        /// <summary>
        /// Padding between rows of the content.
        /// </summary>
        private const float row_padding = 10;

        public override bool? ApplyModTrackAdjustments => true;

        public override bool DisallowExternalBeatmapRulesetChanges => true;

        public override bool ShowFooter => true;

        [Cached(typeof(OnlinePlayBeatmapAvailabilityTracker))]
        private readonly OnlinePlayBeatmapAvailabilityTracker beatmapAvailabilityTracker = new MultiplayerBeatmapAvailabilityTracker();

        [Resolved]
        private MultiplayerClient client { get; set; } = null!;

        [Resolved]
        private BeatmapManager beatmapManager { get; set; } = null!;

        [Resolved]
        private RulesetStore rulesets { get; set; } = null!;

        [Resolved]
        private BeatmapLookupCache beatmapLookupCache { get; set; } = null!;

        [Resolved]
        private BeatmapModelDownloader beatmapDownloader { get; set; } = null!;

        [Resolved]
        private IDialogOverlay dialogOverlay { get; set; } = null!;

        [Resolved]
        private AudioManager audio { get; set; } = null!;

        [Resolved]
<<<<<<< HEAD
        private OsuConfigManager config { get; set; } = null!;
=======
        private PreviewTrackManager previewTrackManager { get; set; } = null!;

        [Resolved]
        private MusicController music { get; set; } = null!;
>>>>>>> 803737c9

        private readonly MultiplayerRoom room;

        private Sample? sampleStart;
        private CancellationTokenSource? downloadCheckCancellation;
        private int? lastDownloadCheckedBeatmapId;

        private MatchChatDisplay chat = null!;

        public ScreenMatchmaking(MultiplayerRoom room)
        {
            this.room = room;

            Activity.Value = new UserActivity.InLobby(room);
            Padding = new MarginPadding { Horizontal = -HORIZONTAL_OVERFLOW_PADDING };
        }

        [BackgroundDependencyLoader]
        private void load(OverlayColourProvider colourProvider)
        {
            sampleStart = audio.Samples.Get(@"SongSelect/confirm-selection");

            InternalChild = new OsuContextMenuContainer
            {
                RelativeSizeAxes = Axes.Both,
                Child = new PopoverContainer
                {
                    RelativeSizeAxes = Axes.Both,
                    Children = new Drawable[]
                    {
                        beatmapAvailabilityTracker,
                        new MultiplayerRoomSounds(),
                        new GridContainer
                        {
                            RelativeSizeAxes = Axes.Both,
                            Padding = new MarginPadding
                            {
                                Horizontal = WaveOverlayContainer.WIDTH_PADDING,
                                Top = row_padding,
                            },
                            RowDimensions = new[]
                            {
                                new Dimension(),
                                new Dimension(GridSizeMode.Absolute, row_padding),
                                new Dimension(GridSizeMode.AutoSize),
                            },
                            Content = new Drawable[]?[]
                            {
                                [
                                    new Container
                                    {
                                        RelativeSizeAxes = Axes.Both,
                                        Masking = true,
                                        CornerRadius = 10,
                                        Children = new Drawable[]
                                        {
                                            new Box
                                            {
                                                RelativeSizeAxes = Axes.Both,
                                                Colour = colourProvider.Background6,
                                            },
                                            new ScreenStack(),
                                        }
                                    }
                                ],
                                null,
                                [
                                    new Container
                                    {
                                        Anchor = Anchor.TopRight,
                                        Origin = Anchor.TopRight,
                                        Width = 700,
                                        Height = 130,
                                        Padding = new MarginPadding { Bottom = row_padding },
                                        Child = chat = new MatchmakingChatDisplay(new Room(room))
                                        {
                                            RelativeSizeAxes = Axes.Both,
                                        }
                                    }
                                ]
                            }
                        }
                    }
                }
            };
        }

        protected override void LoadComplete()
        {
            base.LoadComplete();

            client.RoomUpdated += onRoomUpdated;
            client.UserStateChanged += onUserStateChanged;
            client.SettingsChanged += onSettingsChanged;
            client.LoadRequested += onLoadRequested;

            beatmapAvailabilityTracker.Availability.BindValueChanged(onBeatmapAvailabilityChanged, true);

            Footer!.Add(chat.CreateProxy());
        }

        private void onRoomUpdated()
        {
            if (this.IsCurrentScreen() && client.Room == null)
            {
                Logger.Log($"{this} exiting due to loss of room or connection");
                this.Exit();
            }
        }

        private void onUserStateChanged(MultiplayerRoomUser user, MultiplayerUserState state)
        {
            if (user.Equals(client.LocalUser) && state == MultiplayerUserState.Idle)
                this.MakeCurrent();
        }

        private void onSettingsChanged(MultiplayerRoomSettings _) => Scheduler.Add(() =>
        {
            checkForAutomaticDownload();
            updateGameplayState();
        });

        private void onBeatmapAvailabilityChanged(ValueChangedEvent<BeatmapAvailability> e) => Scheduler.Add(() =>
        {
            if (client.Room == null || client.LocalUser == null)
                return;

            client.ChangeBeatmapAvailability(e.NewValue).FireAndForget();

            switch (e.NewValue.State)
            {
                case DownloadState.NotDownloaded:
                case DownloadState.LocallyAvailable:
                    updateGameplayState();
                    break;
            }
        });

        private void updateGameplayState()
        {
            MultiplayerPlaylistItem item = client.Room!.CurrentPlaylistItem;

            if (item.Expired)
                return;

            RulesetInfo ruleset = rulesets.GetRuleset(item.RulesetID)!;
            Ruleset rulesetInstance = ruleset.CreateInstance();

            // Update global gameplay state to correspond to the new selection.
            // Retrieve the corresponding local beatmap, since we can't directly use the playlist's beatmap info
            var localBeatmap = beatmapManager.QueryBeatmap($@"{nameof(BeatmapInfo.OnlineID)} == $0 AND {nameof(BeatmapInfo.MD5Hash)} == {nameof(BeatmapInfo.OnlineMD5Hash)}", item.BeatmapID);

            if (localBeatmap != null)
            {
                Beatmap.Value = beatmapManager.GetWorkingBeatmap(localBeatmap);
                Ruleset.Value = ruleset;
                Mods.Value = item.RequiredMods.Select(m => m.ToMod(rulesetInstance)).ToArray();

                // Notify the server that the beatmap has been set and that we are ready to start gameplay.
                if (client.LocalUser!.State == MultiplayerUserState.Idle)
                    client.ChangeState(MultiplayerUserState.Ready).FireAndForget();
            }
            else
            {
                // Notify the server that we don't have the beatmap.
                if (client.LocalUser!.State == MultiplayerUserState.Ready)
                    client.ChangeState(MultiplayerUserState.Idle).FireAndForget();
            }

            client.ChangeBeatmapAvailability(beatmapAvailabilityTracker.Availability.Value).FireAndForget();
        }

        private void onLoadRequested() => Scheduler.Add(() =>
        {
            updateGameplayState();

            if (Beatmap.IsDefault)
            {
                Logger.Log("Aborting gameplay start - beatmap not downloaded.");
                return;
            }

            sampleStart?.Play();

            this.Push(new MultiplayerPlayerLoader(() => new ScreenGameplay(new Room(room), new PlaylistItem(client.Room!.CurrentPlaylistItem), room.Users.ToArray())));
        });

        private void checkForAutomaticDownload()
        {
            if (client.Room == null)
                return;

            MultiplayerPlaylistItem item = client.Room.CurrentPlaylistItem;

            // This method is called every time anything changes in the room.
            // This could result in download requests firing far too often, when we only expect them to fire once per beatmap.
            //
            // Without this check, we would see especially egregious behaviour when a user has hit the download rate limit.
            if (lastDownloadCheckedBeatmapId == item.BeatmapID)
                return;

            lastDownloadCheckedBeatmapId = item.BeatmapID;

            downloadCheckCancellation?.Cancel();

            if (beatmapManager.IsAvailableLocally(new APIBeatmap { OnlineID = item.BeatmapID }))
                return;

            // In a perfect world we'd use BeatmapAvailability, but there's no event-driven flow for when a selection changes.
            // ie. if selection changes from "not downloaded" to another "not downloaded" we wouldn't get a value changed raised.
            beatmapLookupCache
                .GetBeatmapAsync(item.BeatmapID, (downloadCheckCancellation = new CancellationTokenSource()).Token)
                .ContinueWith(resolved => Schedule(() =>
                {
                    APIBeatmapSet? beatmapSet = resolved.GetResultSafely()?.BeatmapSet;

                    if (beatmapSet == null)
                        return;

                    beatmapDownloader.Download(beatmapSet, config.Get<bool>(OsuSetting.PreferNoVideo));
                }));
        }

        protected override bool OnKeyDown(KeyDownEvent e)
        {
            switch (e.Key)
            {
                case Key.Space:
                    if (e.Repeat)
                        return true;

                    client.SendMatchRequest(new MatchmakingAvatarActionRequest { Action = MatchmakingAvatarAction.Jump }).FireAndForget();
                    return true;
            }

            return false;
        }

        public override void OnEntering(ScreenTransitionEvent e)
        {
            base.OnEntering(e);
            beginHandlingTrack();
        }

        public override void OnSuspending(ScreenTransitionEvent e)
        {
            onLeaving();
            base.OnSuspending(e);
        }

        private bool exitConfirmed;

        public override bool OnExiting(ScreenExitEvent e)
        {
            if (exitConfirmed)
            {
                if (base.OnExiting(e))
                {
                    exitConfirmed = false;
                    return true;
                }

                onLeaving();
                client.LeaveRoom().FireAndForget();
                return false;
            }

            if (dialogOverlay.CurrentDialog is ConfirmDialog confirmDialog)
                confirmDialog.PerformOkAction();
            else
            {
                dialogOverlay.Push(new ConfirmDialog("Are you sure you want to leave this multiplayer match?", () =>
                {
                    exitConfirmed = true;
                    if (this.IsCurrentScreen())
                        this.Exit();
                }));
            }

            return true;
        }

        public override void OnResuming(ScreenTransitionEvent e)
        {
            base.OnResuming(e);
            beginHandlingTrack();

            if (e.Last is not MultiplayerPlayerLoader playerLoader)
                return;

            if (!playerLoader.GameplayPassed)
            {
                client.AbortGameplay().FireAndForget();
                return;
            }

            client.ChangeState(MultiplayerUserState.Idle);
        }

        private void onLeaving()
        {
            endHandlingTrack();
        }

        /// <summary>
        /// Handles changes in the track to keep it looping while active.
        /// </summary>
        private void beginHandlingTrack()
        {
            Beatmap.BindValueChanged(applyLoopingToTrack, true);
        }

        /// <summary>
        /// Stops looping the current track and stops handling further changes to the track.
        /// </summary>
        private void endHandlingTrack()
        {
            Beatmap.ValueChanged -= applyLoopingToTrack;
            Beatmap.Value.Track.Looping = false;

            previewTrackManager.StopAnyPlaying(this);
        }

        /// <summary>
        /// Invoked on changes to the beatmap to loop the track. See: <see cref="beginHandlingTrack"/>.
        /// </summary>
        /// <param name="beatmap">The beatmap change event.</param>
        private void applyLoopingToTrack(ValueChangedEvent<WorkingBeatmap> beatmap)
        {
            if (!this.IsCurrentScreen())
                return;

            beatmap.NewValue.PrepareTrackForPreview(true);
            music.EnsurePlayingSomething();
        }

        protected override void Dispose(bool isDisposing)
        {
            base.Dispose(isDisposing);

            if (client.IsNotNull())
            {
                client.RoomUpdated -= onRoomUpdated;
                client.UserStateChanged -= onUserStateChanged;
                client.SettingsChanged -= onSettingsChanged;
                client.LoadRequested -= onLoadRequested;
            }
        }
    }
}<|MERGE_RESOLUTION|>--- conflicted
+++ resolved
@@ -78,14 +78,13 @@
         private AudioManager audio { get; set; } = null!;
 
         [Resolved]
-<<<<<<< HEAD
         private OsuConfigManager config { get; set; } = null!;
-=======
+
+        [Resolved]
         private PreviewTrackManager previewTrackManager { get; set; } = null!;
 
         [Resolved]
         private MusicController music { get; set; } = null!;
->>>>>>> 803737c9
 
         private readonly MultiplayerRoom room;
 
