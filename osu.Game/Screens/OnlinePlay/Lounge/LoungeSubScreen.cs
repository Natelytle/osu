﻿// Copyright (c) ppy Pty Ltd <contact@ppy.sh>. Licensed under the MIT Licence.
// See the LICENCE file in the repository root for full licence text.

using System;
using System.Diagnostics;
using System.Collections.Generic;
using System.Linq;
using JetBrains.Annotations;
using osu.Framework.Allocation;
using osu.Framework.Bindables;
using osu.Framework.Extensions;
using osu.Framework.Graphics;
using osu.Framework.Graphics.Containers;
using osu.Framework.Graphics.UserInterface;
using osu.Framework.Input.Events;
using osu.Framework.Logging;
using osu.Framework.Screens;
using osu.Framework.Threading;
using osu.Game.Graphics;
using osu.Game.Graphics.Containers;
using osu.Game.Graphics.UserInterface;
using osu.Game.Input;
using osu.Game.Online.Rooms;
using osu.Game.Overlays;
using osu.Game.Rulesets;
using osu.Game.Screens.OnlinePlay.Components;
using osu.Game.Screens.OnlinePlay.Lounge.Components;
using osu.Game.Screens.OnlinePlay.Match;
using osu.Game.Users;
using osuTK;

namespace osu.Game.Screens.OnlinePlay.Lounge
{
    [Cached]
    public abstract class LoungeSubScreen : OnlinePlaySubScreen
    {
        public override string Title => "Lounge";

        protected override BackgroundScreen CreateBackground() => new RoomBackgroundScreen();

        protected override UserActivity InitialActivity => new UserActivity.SearchingForLobby();

        protected Container<OsuButton> Buttons { get; } = new Container<OsuButton>
        {
            Anchor = Anchor.BottomLeft,
            Origin = Anchor.BottomLeft,
            AutoSizeAxes = Axes.Both
        };

        protected ListingPollingComponent ListingPollingComponent { get; private set; }

        [Resolved]
        private Bindable<Room> selectedRoom { get; set; }

        [Resolved]
        private MusicController music { get; set; }

        [Resolved(CanBeNull = true)]
        private OngoingOperationTracker ongoingOperationTracker { get; set; }

        [Resolved]
        private IBindable<RulesetInfo> ruleset { get; set; }

        [CanBeNull]
        private IDisposable joiningRoomOperation { get; set; }

        [CanBeNull]
        private LeasedBindable<Room> selectionLease;

        private readonly Bindable<FilterCriteria> filter = new Bindable<FilterCriteria>(new FilterCriteria());
        private readonly IBindable<bool> operationInProgress = new Bindable<bool>();
        private readonly IBindable<bool> isIdle = new BindableBool();
        private LoadingLayer loadingLayer;
        private RoomsContainer roomsContainer;
        private SearchTextBox searchTextBox;
        private Dropdown<RoomStatusFilter> statusDropdown;

        [BackgroundDependencyLoader(true)]
        private void load([CanBeNull] IdleTracker idleTracker)
        {
            const float controls_area_height = 25f;

            if (idleTracker != null)
                isIdle.BindTo(idleTracker.IsIdle);

            OsuScrollContainer scrollContainer;

            InternalChildren = new Drawable[]
            {
                ListingPollingComponent = CreatePollingComponent().With(c => c.Filter.BindTarget = filter),
                new Container
                {
                    Name = @"Rooms area",
                    RelativeSizeAxes = Axes.Both,
                    Padding = new MarginPadding
                    {
                        Horizontal = WaveOverlayContainer.WIDTH_PADDING,
                        Top = Header.HEIGHT + controls_area_height + 20,
                    },
                    Child = scrollContainer = new OsuScrollContainer
                    {
                        RelativeSizeAxes = Axes.Both,
                        ScrollbarOverlapsContent = false,
                        Child = roomsContainer = new RoomsContainer
                        {
                            Filter = { BindTarget = filter }
                        }
                    },
                },
                loadingLayer = new LoadingLayer(true),
                new FillFlowContainer
                {
                    Name = @"Header area flow",
                    RelativeSizeAxes = Axes.X,
                    AutoSizeAxes = Axes.Y,
                    Padding = new MarginPadding { Horizontal = WaveOverlayContainer.WIDTH_PADDING },
                    Direction = FillDirection.Vertical,
                    Children = new Drawable[]
                    {
                        new Container
                        {
                            RelativeSizeAxes = Axes.X,
                            Height = Header.HEIGHT,
                            Child = searchTextBox = new LoungeSearchTextBox
                            {
                                Anchor = Anchor.CentreRight,
                                Origin = Anchor.CentreRight,
                                RelativeSizeAxes = Axes.X,
                                Width = 0.6f,
                            },
                        },
                        new Container
                        {
                            RelativeSizeAxes = Axes.X,
                            Height = controls_area_height,
                            Children = new Drawable[]
                            {
                                Buttons.WithChild(CreateNewRoomButton().With(d =>
                                {
                                    d.Anchor = Anchor.BottomLeft;
                                    d.Origin = Anchor.BottomLeft;
                                    d.Size = new Vector2(150, 37.5f);
                                    d.Action = () => Open();
                                })),
                                new FillFlowContainer
                                {
                                    Anchor = Anchor.TopRight,
                                    Origin = Anchor.TopRight,
                                    AutoSizeAxes = Axes.Both,
                                    Direction = FillDirection.Horizontal,
                                    Spacing = new Vector2(10),
                                    ChildrenEnumerable = CreateFilterControls().Select(f => f.With(d =>
                                    {
<<<<<<< HEAD
                                        scrollContainer = new OsuScrollContainer
                                        {
                                            RelativeSizeAxes = Axes.Both,
                                            ScrollbarOverlapsContent = false,
                                            Child = roomsContainer = new RoomsContainer
                                            {
                                                Filter = { BindTarget = filter },
                                                SelectedRoom = { BindTarget = selectedRoom }
                                            }
                                        },
                                    }
                                },
=======
                                        d.Anchor = Anchor.TopRight;
                                        d.Origin = Anchor.TopRight;
                                    }))
                                }
>>>>>>> 3f37d439
                            }
                        }
                    },
                },
            };

            // scroll selected room into view on selection.
            selectedRoom.BindValueChanged(val =>
            {
                var drawable = roomsContainer.Rooms.FirstOrDefault(r => r.Room == val.NewValue);
                if (drawable != null)
                    scrollContainer.ScrollIntoView(drawable);

                ApplyToBackground(b => ((RoomBackgroundScreen)b).Room = val.NewValue);
            });
        }

        protected override void LoadComplete()
        {
            base.LoadComplete();

            searchTextBox.Current.BindValueChanged(_ => updateFilterDebounced());
            ruleset.BindValueChanged(_ => UpdateFilter());

            isIdle.BindValueChanged(_ => updatePollingRate(this.IsCurrentScreen()), true);

            if (ongoingOperationTracker != null)
            {
                operationInProgress.BindTo(ongoingOperationTracker.InProgress);
                operationInProgress.BindValueChanged(_ => updateLoadingLayer());
            }

            ListingPollingComponent.InitialRoomsReceived.BindValueChanged(_ => updateLoadingLayer(), true);

            updateFilter();
        }

        #region Filtering

        public void UpdateFilter() => Scheduler.AddOnce(updateFilter);

        private ScheduledDelegate scheduledFilterUpdate;

        private void updateFilterDebounced()
        {
            scheduledFilterUpdate?.Cancel();
            scheduledFilterUpdate = Scheduler.AddDelayed(UpdateFilter, 200);
        }

        private void updateFilter()
        {
            scheduledFilterUpdate?.Cancel();
            filter.Value = CreateFilterCriteria();
        }

        protected virtual FilterCriteria CreateFilterCriteria() => new FilterCriteria
        {
            SearchString = searchTextBox.Current.Value,
            Ruleset = ruleset.Value,
            Status = statusDropdown.Current.Value
        };

        protected virtual IEnumerable<Drawable> CreateFilterControls()
        {
            statusDropdown = new SlimEnumDropdown<RoomStatusFilter>
            {
                RelativeSizeAxes = Axes.None,
                Width = 160,
            };

            statusDropdown.Current.BindValueChanged(_ => UpdateFilter());

            yield return statusDropdown;
        }

        #endregion

        public override void OnEntering(IScreen last)
        {
            base.OnEntering(last);

            onReturning();
        }

        public override void OnResuming(IScreen last)
        {
            base.OnResuming(last);

            Debug.Assert(selectionLease != null);

            selectionLease.Return();
            selectionLease = null;

            if (selectedRoom.Value?.RoomID.Value == null)
                selectedRoom.Value = new Room();

            music?.EnsurePlayingSomething();

            onReturning();
        }

        public override bool OnExiting(IScreen next)
        {
            onLeaving();
            return base.OnExiting(next);
        }

        public override void OnSuspending(IScreen next)
        {
            onLeaving();
            base.OnSuspending(next);
        }

        protected override void OnFocus(FocusEvent e)
        {
            searchTextBox.TakeFocus();
        }

        private void onReturning()
        {
            updatePollingRate(true);
            searchTextBox.HoldFocus = true;
        }

        private void onLeaving()
        {
            updatePollingRate(false);
            searchTextBox.HoldFocus = false;

            // ensure any password prompt is dismissed.
            this.HidePopover();
        }

        public void Join(Room room, string password) => Schedule(() =>
        {
            if (joiningRoomOperation != null)
                return;

            joiningRoomOperation = ongoingOperationTracker?.BeginOperation();

            RoomManager?.JoinRoom(room, password, r =>
            {
                Open(room);
                joiningRoomOperation?.Dispose();
                joiningRoomOperation = null;
            }, _ =>
            {
                joiningRoomOperation?.Dispose();
                joiningRoomOperation = null;
            });
        });

        /// <summary>
        /// Push a room as a new subscreen.
        /// </summary>
        /// <param name="room">An optional template to use when creating the room.</param>
        public void Open(Room room = null) => Schedule(() =>
        {
            // Handles the case where a room is clicked 3 times in quick succession
            if (!this.IsCurrentScreen())
                return;

            OpenNewRoom(room ?? CreateNewRoom());
        });

        protected virtual void OpenNewRoom(Room room)
        {
            selectionLease = selectedRoom.BeginLease(false);
            Debug.Assert(selectionLease != null);
            selectionLease.Value = room;

            this.Push(CreateRoomSubScreen(room));
        }

        private void updateLoadingLayer()
        {
            if (operationInProgress.Value || !ListingPollingComponent.InitialRoomsReceived.Value)
                loadingLayer.Show();
            else
                loadingLayer.Hide();
        }

        private void updatePollingRate(bool isCurrentScreen)
        {
            if (!isCurrentScreen)
                ListingPollingComponent.TimeBetweenPolls.Value = 0;
            else
                ListingPollingComponent.TimeBetweenPolls.Value = isIdle.Value ? 120000 : 15000;

            Logger.Log($"Polling adjusted (listing: {ListingPollingComponent.TimeBetweenPolls.Value})");
        }

        protected abstract OsuButton CreateNewRoomButton();

        /// <summary>
        /// Creates a new room.
        /// </summary>
        /// <returns>The created <see cref="Room"/>.</returns>
        protected abstract Room CreateNewRoom();

        protected abstract RoomSubScreen CreateRoomSubScreen(Room room);

        protected abstract ListingPollingComponent CreatePollingComponent();

        private class LoungeSearchTextBox : SearchTextBox
        {
            [BackgroundDependencyLoader]
            private void load()
            {
                BackgroundUnfocused = OsuColour.Gray(0.06f);
                BackgroundFocused = OsuColour.Gray(0.12f);
            }
        }
    }
}<|MERGE_RESOLUTION|>--- conflicted
+++ resolved
@@ -103,7 +103,8 @@
                         ScrollbarOverlapsContent = false,
                         Child = roomsContainer = new RoomsContainer
                         {
-                            Filter = { BindTarget = filter }
+                            Filter = { BindTarget = filter },
+                            SelectedRoom = { BindTarget = selectedRoom }
                         }
                     },
                 },
@@ -151,25 +152,10 @@
                                     Spacing = new Vector2(10),
                                     ChildrenEnumerable = CreateFilterControls().Select(f => f.With(d =>
                                     {
-<<<<<<< HEAD
-                                        scrollContainer = new OsuScrollContainer
-                                        {
-                                            RelativeSizeAxes = Axes.Both,
-                                            ScrollbarOverlapsContent = false,
-                                            Child = roomsContainer = new RoomsContainer
-                                            {
-                                                Filter = { BindTarget = filter },
-                                                SelectedRoom = { BindTarget = selectedRoom }
-                                            }
-                                        },
-                                    }
-                                },
-=======
                                         d.Anchor = Anchor.TopRight;
                                         d.Origin = Anchor.TopRight;
                                     }))
                                 }
->>>>>>> 3f37d439
                             }
                         }
                     },
