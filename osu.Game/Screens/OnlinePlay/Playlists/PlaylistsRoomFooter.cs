// Copyright (c) ppy Pty Ltd <contact@ppy.sh>. Licensed under the MIT Licence.
// See the LICENCE file in the repository root for full licence text.

using System;
using System.ComponentModel;
using osu.Framework.Allocation;
using osu.Framework.Graphics;
using osu.Framework.Graphics.Containers;
using osu.Game.Graphics.UserInterface;
using osu.Game.Online.API;
using osu.Game.Online.Rooms;
using osu.Game.Online.Rooms.RoomStatuses;
using osuTK;

namespace osu.Game.Screens.OnlinePlay.Playlists
{
    public partial class PlaylistsRoomFooter : CompositeDrawable
    {
        public Action? OnStart;
        public Action? OnClose;

        private readonly Room room;
        private DangerousRoundedButton closeButton = null!;

        [Resolved]
        private IAPIProvider api { get; set; } = null!;

        public PlaylistsRoomFooter(Room room)
        {
            this.room = room;
        }

        [BackgroundDependencyLoader]
        private void load()
        {
            RelativeSizeAxes = Axes.Both;

            InternalChild = new FillFlowContainer
            {
                AutoSizeAxes = Axes.X,
                RelativeSizeAxes = Axes.Y,
                Anchor = Anchor.Centre,
                Origin = Anchor.Centre,
                Direction = FillDirection.Horizontal,
                Spacing = new Vector2(10),
                Children = new Drawable[]
                {
                    new PlaylistsReadyButton(room)
                    {
                        Anchor = Anchor.Centre,
                        Origin = Anchor.Centre,
                        RelativeSizeAxes = Axes.Y,
                        Size = new Vector2(600, 1),
                        Action = () => OnStart?.Invoke()
                    },
                    closeButton = new DangerousRoundedButton
                    {
                        Text = "Close",
                        Action = () => OnClose?.Invoke(),
                        Anchor = Anchor.Centre,
                        Origin = Anchor.Centre,
                        Size = new Vector2(120, 1),
                        Alpha = 0,
                        RelativeSizeAxes = Axes.Y,
                    }
                }
            };
        }

        protected override void LoadComplete()
        {
            base.LoadComplete();

            room.PropertyChanged += onRoomChanged;
            updateState();
        }

        private void hideCloseButton()
        {
            closeButton.ResizeWidthTo(0, 100, Easing.OutQuint)
                       .Then().FadeOut().Expire();
        }

        private void onRoomChanged(object? sender, PropertyChangedEventArgs e)
        {
            switch (e.PropertyName)
            {
                case nameof(Room.Status):
                case nameof(Room.Host):
                case nameof(Room.StartDate):
                    updateState();
                    break;
            }
        }

        private void updateState()
        {
            TimeSpan? deletionGracePeriodRemaining = room.StartDate?.AddMinutes(5) - DateTimeOffset.Now;

            if (room.Host?.Id == api.LocalUser.Value.Id)
            {
<<<<<<< HEAD
                if (deletionGracePeriodRemaining > TimeSpan.Zero && room.Status is not RoomStatusEnded)
=======
                if (deletionGracePeriodRemaining > TimeSpan.Zero && !room.HasEnded)
>>>>>>> 18d92f11
                {
                    closeButton.FadeIn();
                    using (BeginDelayedSequence(deletionGracePeriodRemaining.Value.TotalMilliseconds))
                        hideCloseButton();
                }
                else if (closeButton.Alpha > 0)
                    hideCloseButton();
            }
        }

        protected override void Dispose(bool isDisposing)
        {
            base.Dispose(isDisposing);

            room.PropertyChanged -= onRoomChanged;
        }
    }
}<|MERGE_RESOLUTION|>--- conflicted
+++ resolved
@@ -9,7 +9,6 @@
 using osu.Game.Graphics.UserInterface;
 using osu.Game.Online.API;
 using osu.Game.Online.Rooms;
-using osu.Game.Online.Rooms.RoomStatuses;
 using osuTK;
 
 namespace osu.Game.Screens.OnlinePlay.Playlists
@@ -99,11 +98,7 @@
 
             if (room.Host?.Id == api.LocalUser.Value.Id)
             {
-<<<<<<< HEAD
-                if (deletionGracePeriodRemaining > TimeSpan.Zero && room.Status is not RoomStatusEnded)
-=======
                 if (deletionGracePeriodRemaining > TimeSpan.Zero && !room.HasEnded)
->>>>>>> 18d92f11
                 {
                     closeButton.FadeIn();
                     using (BeginDelayedSequence(deletionGracePeriodRemaining.Value.TotalMilliseconds))
