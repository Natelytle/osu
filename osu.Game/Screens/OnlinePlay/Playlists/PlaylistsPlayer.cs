// Copyright (c) ppy Pty Ltd <contact@ppy.sh>. Licensed under the MIT Licence.
// See the LICENCE file in the repository root for full licence text.

using System;
using System.Diagnostics;
using System.Linq;
using System.Threading.Tasks;
using osu.Framework.Allocation;
using osu.Framework.Bindables;
using osu.Framework.Screens;
using osu.Game.Online.Rooms;
using osu.Game.Rulesets;
using osu.Game.Scoring;
using osu.Game.Screens.Play;
using osu.Game.Screens.Ranking;
using osu.Game.Users;

namespace osu.Game.Screens.OnlinePlay.Playlists
{
    public class PlaylistsPlayer : RoomSubmittingPlayer
    {
        public Action Exited;

<<<<<<< HEAD
        protected override UserActivity InitialActivity => new UserActivity.InPlaylistGame(Beatmap.Value.BeatmapInfo, Ruleset.Value);

        public PlaylistsPlayer(PlaylistItem playlistItem, PlayerConfiguration configuration = null)
            : base(playlistItem, configuration)
=======
        public PlaylistsPlayer(Room room, PlaylistItem playlistItem, PlayerConfiguration configuration = null)
            : base(room, playlistItem, configuration)
>>>>>>> 42897733
        {
        }

        [BackgroundDependencyLoader]
        private void load(IBindable<RulesetInfo> ruleset)
        {
            // Sanity checks to ensure that PlaylistsPlayer matches the settings for the current PlaylistItem
            if (Beatmap.Value.BeatmapInfo.OnlineBeatmapID != PlaylistItem.Beatmap.Value.OnlineBeatmapID)
                throw new InvalidOperationException("Current Beatmap does not match PlaylistItem's Beatmap");

            if (ruleset.Value.ID != PlaylistItem.Ruleset.Value.ID)
                throw new InvalidOperationException("Current Ruleset does not match PlaylistItem's Ruleset");

            if (!PlaylistItem.RequiredMods.All(m => Mods.Value.Any(m.Equals)))
                throw new InvalidOperationException("Current Mods do not match PlaylistItem's RequiredMods");
        }

        public override bool OnExiting(IScreen next)
        {
            if (base.OnExiting(next))
                return true;

            Exited?.Invoke();

            return false;
        }

        protected override ResultsScreen CreateResults(ScoreInfo score)
        {
            Debug.Assert(Room.RoomID.Value != null);
            return new PlaylistsResultsScreen(score, Room.RoomID.Value.Value, PlaylistItem, true);
        }

        protected override async Task PrepareScoreForResultsAsync(Score score)
        {
            await base.PrepareScoreForResultsAsync(score).ConfigureAwait(false);

            Score.ScoreInfo.TotalScore = (int)Math.Round(ScoreProcessor.GetStandardisedScore());
        }

        protected override void Dispose(bool isDisposing)
        {
            base.Dispose(isDisposing);

            Exited = null;
        }
    }
}<|MERGE_RESOLUTION|>--- conflicted
+++ resolved
@@ -21,15 +21,10 @@
     {
         public Action Exited;
 
-<<<<<<< HEAD
         protected override UserActivity InitialActivity => new UserActivity.InPlaylistGame(Beatmap.Value.BeatmapInfo, Ruleset.Value);
 
-        public PlaylistsPlayer(PlaylistItem playlistItem, PlayerConfiguration configuration = null)
-            : base(playlistItem, configuration)
-=======
         public PlaylistsPlayer(Room room, PlaylistItem playlistItem, PlayerConfiguration configuration = null)
             : base(room, playlistItem, configuration)
->>>>>>> 42897733
         {
         }
 
