// Copyright (c) ppy Pty Ltd <contact@ppy.sh>. Licensed under the MIT Licence.
// See the LICENCE file in the repository root for full licence text.

using System;
using System.IO;
using System.Linq;
using osu.Framework.Allocation;
using osu.Framework.Bindables;
using osu.Framework.Graphics;
using osu.Framework.Localisation;
using osu.Framework.Logging;
using osu.Game.Beatmaps;
using osu.Game.Overlays;
using osu.Game.Localisation;
using osu.Game.Models;
using osu.Game.Screens.Backgrounds;
using osu.Game.Utils;

namespace osu.Game.Screens.Edit.Setup
{
    public partial class ResourcesSection : SetupSection
    {
        private FormBeatmapFileSelector audioTrackChooser = null!;
        private FormBeatmapFileSelector backgroundChooser = null!;

        public override LocalisableString Title => EditorSetupStrings.ResourcesHeader;

        [Resolved]
        private MusicController music { get; set; } = null!;

        [Resolved]
        private BeatmapManager beatmaps { get; set; } = null!;

        [Resolved]
        private IBindable<WorkingBeatmap> working { get; set; } = null!;

        [Resolved]
        private Editor? editor { get; set; }

        [Resolved]
        private SetupScreen setupScreen { get; set; } = null!;

        private SetupScreenHeaderBackground headerBackground = null!;

        [BackgroundDependencyLoader]
        private void load()
        {
            headerBackground = new SetupScreenHeaderBackground
            {
                RelativeSizeAxes = Axes.X,
                Height = 110,
            };

            bool beatmapHasMultipleDifficulties = working.Value.BeatmapSetInfo.Beatmaps.Count > 1;

            Children = new Drawable[]
            {
                backgroundChooser = new FormBeatmapFileSelector(beatmapHasMultipleDifficulties, SupportedExtensions.IMAGE_EXTENSIONS)
                {
                    Caption = GameplaySettingsStrings.BackgroundHeader,
                    PlaceholderText = EditorSetupStrings.ClickToSelectBackground,
                },
                audioTrackChooser = new FormBeatmapFileSelector(beatmapHasMultipleDifficulties, SupportedExtensions.AUDIO_EXTENSIONS)
                {
                    Caption = EditorSetupStrings.AudioTrack,
                    PlaceholderText = EditorSetupStrings.ClickToSelectTrack,
                },
            };

            backgroundChooser.PreviewContainer.Add(headerBackground);

            if (!string.IsNullOrEmpty(working.Value.Metadata.BackgroundFile))
                backgroundChooser.Current.Value = new FileInfo(working.Value.Metadata.BackgroundFile);

            if (!string.IsNullOrEmpty(working.Value.Metadata.AudioFile))
                audioTrackChooser.Current.Value = new FileInfo(working.Value.Metadata.AudioFile);

            backgroundChooser.Current.BindValueChanged(backgroundChanged);
            audioTrackChooser.Current.BindValueChanged(audioTrackChanged);
        }

        public bool ChangeBackgroundImage(FileInfo source, bool applyToAllDifficulties)
        {
            if (!source.Exists)
                return false;

            changeResource(source, applyToAllDifficulties, @"bg",
                metadata => metadata.BackgroundFile,
                (metadata, name) => metadata.BackgroundFile = name);

            headerBackground.UpdateBackground();
            editor?.ApplyToBackground(bg => ((EditorBackgroundScreen)bg).RefreshBackground());
            return true;
        }

        public bool ChangeAudioTrack(FileInfo source, bool applyToAllDifficulties)
        {
            if (!source.Exists)
                return false;

<<<<<<< HEAD
            var tagSource = TagLib.File.Create(source.FullName);
=======
            TagLib.File? tagSource;

            try
            {
                tagSource = TagLib.File.Create(source.FullName);
            }
            catch (Exception e)
            {
                Logger.Error(e, "The selected audio track appears to be corrupted. Please select another one.");
                return false;
            }
>>>>>>> 553a8601

            changeResource(source, applyToAllDifficulties, @"audio",
                metadata => metadata.AudioFile,
                (metadata, name) =>
                {
                    metadata.AudioFile = name;

                    string artist = tagSource.Tag.JoinedAlbumArtists;

                    if (!string.IsNullOrWhiteSpace(artist))
                    {
                        metadata.ArtistUnicode = artist;
                        metadata.Artist = MetadataUtils.StripNonRomanisedCharacters(metadata.ArtistUnicode);
                    }

                    string title = tagSource.Tag.Title;

                    if (!string.IsNullOrEmpty(title))
                    {
                        metadata.TitleUnicode = title;
                        metadata.Title = MetadataUtils.StripNonRomanisedCharacters(metadata.TitleUnicode);
                    }
                });

            music.ReloadCurrentTrack();
            setupScreen.MetadataChanged?.Invoke();
            return true;
        }

        private void changeResource(FileInfo source, bool applyToAllDifficulties, string baseFilename, Func<BeatmapMetadata, string> readFilename, Action<BeatmapMetadata, string> writeMetadata)
        {
            var set = working.Value.BeatmapSetInfo;
            var beatmap = working.Value.BeatmapInfo;

            var otherBeatmaps = set.Beatmaps.Where(b => !b.Equals(beatmap));

            // First, clean up files which will no longer be used.
            if (applyToAllDifficulties)
            {
                foreach (var b in set.Beatmaps)
                {
                    if (set.GetFile(readFilename(b.Metadata)) is RealmNamedFileUsage otherExistingFile)
                        beatmaps.DeleteFile(set, otherExistingFile);
                }
            }
            else
            {
                RealmNamedFileUsage? oldFile = set.GetFile(readFilename(working.Value.Metadata));

                if (oldFile != null)
                {
                    bool oldFileUsedInOtherDiff = otherBeatmaps
                        .Any(b => readFilename(b.Metadata) == oldFile.Filename);
                    if (!oldFileUsedInOtherDiff)
                        beatmaps.DeleteFile(set, oldFile);
                }
            }

            // Choose a new filename that doesn't clash with any other existing files.
            string newFilename = $"{baseFilename}{source.Extension}";

            if (set.GetFile(newFilename) != null)
            {
                string[] existingFilenames = set.Files.Select(f => f.Filename).Where(f =>
                    f.StartsWith(baseFilename, StringComparison.OrdinalIgnoreCase) &&
                    f.EndsWith(source.Extension, StringComparison.OrdinalIgnoreCase)).ToArray();
                newFilename = NamingUtils.GetNextBestFilename(existingFilenames, $@"{baseFilename}{source.Extension}");
            }

            using (var stream = source.OpenRead())
                beatmaps.AddFile(set, stream, newFilename);

            if (applyToAllDifficulties)
            {
                foreach (var b in otherBeatmaps)
                {
                    writeMetadata(b.Metadata, newFilename);

                    // save the difficulty to re-encode the .osu file, updating any reference of the old filename.
                    //
                    // note that this triggers a full save flow, including triggering a difficulty calculation.
                    // this is not a cheap operation and should be reconsidered in the future.
                    var beatmapWorking = beatmaps.GetWorkingBeatmap(b);
                    beatmaps.Save(b, beatmapWorking.Beatmap, beatmapWorking.GetSkin());
                }
            }

            writeMetadata(beatmap.Metadata, newFilename);

            // editor change handler cannot be aware of any file changes or other difficulties having their metadata modified.
            // for simplicity's sake, trigger a save when changing any resource to ensure the change is correctly saved.
            editor?.Save();
        }

        // to avoid scaring users, both background & audio choosers use fake `FileInfo`s with user-friendly filenames
        // when displaying an imported beatmap rather than the actual SHA-named file in storage.
        // however, that means that when a background or audio file is chosen that is broken or doesn't exist on disk when switching away from the fake files,
        // the rollback could enter an infinite loop, because the fake `FileInfo`s *also* don't exist on disk - at least not in the fake location they indicate.
        // to circumvent this issue, just allow rollback to proceed always without actually running any of the change logic to ensure visual consistency.
        // note that this means that `Change{BackgroundImage,AudioTrack}()` are required to not have made any modifications to the beatmap files
        // (or at least cleaned them up properly themselves) if they return `false`.
        private bool rollingBackBackgroundChange;
        private bool rollingBackAudioChange;

        private void backgroundChanged(ValueChangedEvent<FileInfo?> file)
        {
            if (rollingBackBackgroundChange)
                return;

            if (file.NewValue == null || !ChangeBackgroundImage(file.NewValue, backgroundChooser.ApplyToAllDifficulties.Value))
            {
                rollingBackBackgroundChange = true;
                backgroundChooser.Current.Value = file.OldValue;
                rollingBackBackgroundChange = false;
            }
        }

        private void audioTrackChanged(ValueChangedEvent<FileInfo?> file)
        {
            if (rollingBackAudioChange)
                return;

            if (file.NewValue == null || !ChangeAudioTrack(file.NewValue, audioTrackChooser.ApplyToAllDifficulties.Value))
            {
                rollingBackAudioChange = true;
                audioTrackChooser.Current.Value = file.OldValue;
                rollingBackAudioChange = false;
            }
        }
    }
}<|MERGE_RESOLUTION|>--- conflicted
+++ resolved
@@ -98,9 +98,6 @@
             if (!source.Exists)
                 return false;
 
-<<<<<<< HEAD
-            var tagSource = TagLib.File.Create(source.FullName);
-=======
             TagLib.File? tagSource;
 
             try
@@ -112,7 +109,6 @@
                 Logger.Error(e, "The selected audio track appears to be corrupted. Please select another one.");
                 return false;
             }
->>>>>>> 553a8601
 
             changeResource(source, applyToAllDifficulties, @"audio",
                 metadata => metadata.AudioFile,
