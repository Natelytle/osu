// Copyright (c) ppy Pty Ltd <contact@ppy.sh>. Licensed under the MIT Licence.
// See the LICENCE file in the repository root for full licence text.

using System;
using System.IO;
using System.Linq;
using osu.Framework.Allocation;
using osu.Framework.Bindables;
using osu.Framework.Graphics;
using osu.Framework.Localisation;
using osu.Game.Beatmaps;
using osu.Game.Overlays;
using osu.Game.Localisation;
<<<<<<< HEAD
=======
using osu.Game.Models;
>>>>>>> 18d92f11
using osu.Game.Utils;

namespace osu.Game.Screens.Edit.Setup
{
    public partial class ResourcesSection : SetupSection
    {
        private FormBeatmapFileSelector audioTrackChooser = null!;
        private FormBeatmapFileSelector backgroundChooser = null!;

        public override LocalisableString Title => EditorSetupStrings.ResourcesHeader;

        [Resolved]
        private MusicController music { get; set; } = null!;

        [Resolved]
        private BeatmapManager beatmaps { get; set; } = null!;

        [Resolved]
        private IBindable<WorkingBeatmap> working { get; set; } = null!;

        [Resolved]
        private Editor? editor { get; set; }

        [Resolved]
        private SetupScreen setupScreen { get; set; } = null!;

        private SetupScreenHeaderBackground headerBackground = null!;

        [BackgroundDependencyLoader]
        private void load()
        {
            headerBackground = new SetupScreenHeaderBackground
            {
                RelativeSizeAxes = Axes.X,
                Height = 110,
            };

            bool beatmapHasMultipleDifficulties = working.Value.BeatmapSetInfo.Beatmaps.Count > 1;

            Children = new Drawable[]
            {
<<<<<<< HEAD
                backgroundChooser = new FormFileSelector(SupportedExtensions.IMAGE_EXTENSIONS)
=======
                backgroundChooser = new FormBeatmapFileSelector(beatmapHasMultipleDifficulties, SupportedExtensions.IMAGE_EXTENSIONS)
>>>>>>> 18d92f11
                {
                    Caption = GameplaySettingsStrings.BackgroundHeader,
                    PlaceholderText = EditorSetupStrings.ClickToSelectBackground,
                },
<<<<<<< HEAD
                audioTrackChooser = new FormFileSelector(SupportedExtensions.AUDIO_EXTENSIONS)
=======
                audioTrackChooser = new FormBeatmapFileSelector(beatmapHasMultipleDifficulties, SupportedExtensions.AUDIO_EXTENSIONS)
>>>>>>> 18d92f11
                {
                    Caption = EditorSetupStrings.AudioTrack,
                    PlaceholderText = EditorSetupStrings.ClickToSelectTrack,
                },
            };

            backgroundChooser.PreviewContainer.Add(headerBackground);

            if (!string.IsNullOrEmpty(working.Value.Metadata.BackgroundFile))
                backgroundChooser.Current.Value = new FileInfo(working.Value.Metadata.BackgroundFile);

            if (!string.IsNullOrEmpty(working.Value.Metadata.AudioFile))
                audioTrackChooser.Current.Value = new FileInfo(working.Value.Metadata.AudioFile);

            backgroundChooser.Current.BindValueChanged(backgroundChanged);
            audioTrackChooser.Current.BindValueChanged(audioTrackChanged);
        }

        public bool ChangeBackgroundImage(FileInfo source, bool applyToAllDifficulties)
        {
            if (!source.Exists)
                return false;

            changeResource(source, applyToAllDifficulties, @"bg",
                metadata => metadata.BackgroundFile,
                (metadata, name) => metadata.BackgroundFile = name);

            headerBackground.UpdateBackground();
            editor?.ApplyToBackground(bg => bg.RefreshBackground());
            return true;
        }

        public bool ChangeAudioTrack(FileInfo source, bool applyToAllDifficulties)
        {
            if (!source.Exists)
                return false;

            var tagSource = TagLib.File.Create(source.FullName);

            changeResource(source, applyToAllDifficulties, @"audio",
                metadata => metadata.AudioFile,
                (metadata, name) =>
                {
                    metadata.AudioFile = name;

                    string artist = tagSource.Tag.JoinedAlbumArtists;

                    if (!string.IsNullOrWhiteSpace(artist))
                    {
                        metadata.ArtistUnicode = artist;
                        metadata.Artist = MetadataUtils.StripNonRomanisedCharacters(metadata.ArtistUnicode);
                    }

                    string title = tagSource.Tag.Title;

                    if (!string.IsNullOrEmpty(title))
                    {
                        metadata.TitleUnicode = title;
                        metadata.Title = MetadataUtils.StripNonRomanisedCharacters(metadata.TitleUnicode);
                    }
                });

            music.ReloadCurrentTrack();
            setupScreen.MetadataChanged?.Invoke();
            return true;
        }

        private void changeResource(FileInfo source, bool applyToAllDifficulties, string baseFilename, Func<BeatmapMetadata, string> readFilename, Action<BeatmapMetadata, string> writeMetadata)
        {
            var set = working.Value.BeatmapSetInfo;
            var beatmap = working.Value.BeatmapInfo;

            var otherBeatmaps = set.Beatmaps.Where(b => !b.Equals(beatmap));

            // First, clean up files which will no longer be used.
            if (applyToAllDifficulties)
            {
                foreach (var b in set.Beatmaps)
                {
                    if (set.GetFile(readFilename(b.Metadata)) is RealmNamedFileUsage otherExistingFile)
                        beatmaps.DeleteFile(set, otherExistingFile);
                }
            }
            else
            {
                RealmNamedFileUsage? oldFile = set.GetFile(readFilename(working.Value.Metadata));

                if (oldFile != null)
                {
                    bool oldFileUsedInOtherDiff = otherBeatmaps
                        .Any(b => readFilename(b.Metadata) == oldFile.Filename);
                    if (!oldFileUsedInOtherDiff)
                        beatmaps.DeleteFile(set, oldFile);
                }
            }

            // Choose a new filename that doesn't clash with any other existing files.
            string newFilename = $"{baseFilename}{source.Extension}";

            if (set.GetFile(newFilename) != null)
            {
                string[] existingFilenames = set.Files.Select(f => f.Filename).Where(f =>
                    f.StartsWith(baseFilename, StringComparison.OrdinalIgnoreCase) &&
                    f.EndsWith(source.Extension, StringComparison.OrdinalIgnoreCase)).ToArray();
                newFilename = NamingUtils.GetNextBestFilename(existingFilenames, $@"{baseFilename}{source.Extension}");
            }

            using (var stream = source.OpenRead())
                beatmaps.AddFile(set, stream, newFilename);

            if (applyToAllDifficulties)
            {
                foreach (var b in otherBeatmaps)
                {
                    writeMetadata(b.Metadata, newFilename);

                    // save the difficulty to re-encode the .osu file, updating any reference of the old filename.
                    //
                    // note that this triggers a full save flow, including triggering a difficulty calculation.
                    // this is not a cheap operation and should be reconsidered in the future.
                    var beatmapWorking = beatmaps.GetWorkingBeatmap(b);
                    beatmaps.Save(b, beatmapWorking.Beatmap, beatmapWorking.GetSkin());
                }
            }

            writeMetadata(beatmap.Metadata, newFilename);

            // editor change handler cannot be aware of any file changes or other difficulties having their metadata modified.
            // for simplicity's sake, trigger a save when changing any resource to ensure the change is correctly saved.
            editor?.Save();
        }

        private void backgroundChanged(ValueChangedEvent<FileInfo?> file)
        {
            if (file.NewValue == null || !ChangeBackgroundImage(file.NewValue, backgroundChooser.ApplyToAllDifficulties.Value))
                backgroundChooser.Current.Value = file.OldValue;
        }

        private void audioTrackChanged(ValueChangedEvent<FileInfo?> file)
        {
            if (file.NewValue == null || !ChangeAudioTrack(file.NewValue, audioTrackChooser.ApplyToAllDifficulties.Value))
                audioTrackChooser.Current.Value = file.OldValue;
        }
    }
}<|MERGE_RESOLUTION|>--- conflicted
+++ resolved
@@ -11,10 +11,7 @@
 using osu.Game.Beatmaps;
 using osu.Game.Overlays;
 using osu.Game.Localisation;
-<<<<<<< HEAD
-=======
 using osu.Game.Models;
->>>>>>> 18d92f11
 using osu.Game.Utils;
 
 namespace osu.Game.Screens.Edit.Setup
@@ -56,20 +53,12 @@
 
             Children = new Drawable[]
             {
-<<<<<<< HEAD
-                backgroundChooser = new FormFileSelector(SupportedExtensions.IMAGE_EXTENSIONS)
-=======
                 backgroundChooser = new FormBeatmapFileSelector(beatmapHasMultipleDifficulties, SupportedExtensions.IMAGE_EXTENSIONS)
->>>>>>> 18d92f11
                 {
                     Caption = GameplaySettingsStrings.BackgroundHeader,
                     PlaceholderText = EditorSetupStrings.ClickToSelectBackground,
                 },
-<<<<<<< HEAD
-                audioTrackChooser = new FormFileSelector(SupportedExtensions.AUDIO_EXTENSIONS)
-=======
                 audioTrackChooser = new FormBeatmapFileSelector(beatmapHasMultipleDifficulties, SupportedExtensions.AUDIO_EXTENSIONS)
->>>>>>> 18d92f11
                 {
                     Caption = EditorSetupStrings.AudioTrack,
                     PlaceholderText = EditorSetupStrings.ClickToSelectTrack,
