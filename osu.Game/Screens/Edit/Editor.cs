--- conflicted
+++ resolved
@@ -833,8 +833,6 @@
 
             switch (e.Action)
             {
-<<<<<<< HEAD
-=======
                 case GlobalAction.EditorAddBookmark:
                     addBookmarkAtCurrentTime();
                     return true;
@@ -843,7 +841,6 @@
                     removeBookmarksInProximityToCurrentTime();
                     return true;
 
->>>>>>> 18d92f11
                 case GlobalAction.EditorCloneSelection:
                     Clone();
                     return true;
