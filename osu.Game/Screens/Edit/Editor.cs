﻿// Copyright (c) ppy Pty Ltd <contact@ppy.sh>. Licensed under the MIT Licence.
// See the LICENCE file in the repository root for full licence text.

#nullable disable

using System;
using System.Collections.Generic;
using System.Linq;
using System.Threading;
using System.Threading.Tasks;
using JetBrains.Annotations;
using osu.Framework;
using osu.Framework.Allocation;
using osu.Framework.Audio;
using osu.Framework.Audio.Track;
using osu.Framework.Bindables;
using osu.Framework.Graphics;
using osu.Framework.Graphics.Containers;
using osu.Framework.Graphics.Sprites;
using osu.Framework.Graphics.UserInterface;
using osu.Framework.Input;
using osu.Framework.Input.Bindings;
using osu.Framework.Input.Events;
using osu.Framework.Localisation;
using osu.Framework.Logging;
using osu.Framework.Screens;
using osu.Framework.Testing;
using osu.Framework.Threading;
using osu.Framework.Timing;
using osu.Game.Audio;
using osu.Game.Beatmaps;
using osu.Game.Beatmaps.ControlPoints;
using osu.Game.Configuration;
using osu.Game.Database;
using osu.Game.Graphics.Cursor;
using osu.Game.Graphics.UserInterface;
using osu.Game.Input.Bindings;
using osu.Game.Localisation;
using osu.Game.Online.API;
using osu.Game.Online.Multiplayer;
using osu.Game.Overlays;
using osu.Game.Overlays.Notifications;
using osu.Game.Overlays.OSD;
using osu.Game.Rulesets;
using osu.Game.Rulesets.Edit;
using osu.Game.Rulesets.Objects;
using osu.Game.Rulesets.Objects.Types;
using osu.Game.Screens.Edit.Components.Menus;
using osu.Game.Screens.Edit.Compose;
using osu.Game.Screens.Edit.Compose.Components.Timeline;
using osu.Game.Screens.Edit.Design;
using osu.Game.Screens.Edit.GameplayTest;
using osu.Game.Screens.Edit.Setup;
using osu.Game.Screens.Edit.Timing;
using osu.Game.Screens.Edit.Verify;
using osu.Game.Screens.OnlinePlay;
using osu.Game.Screens.Play;
using osu.Game.Users;
using osuTK.Input;
using WebCommonStrings = osu.Game.Resources.Localisation.Web.CommonStrings;

namespace osu.Game.Screens.Edit
{
    [Cached(typeof(IBeatSnapProvider))]
    [Cached]
    public partial class Editor : ScreenWithBeatmapBackground, IKeyBindingHandler<GlobalAction>, IKeyBindingHandler<PlatformAction>, IBeatSnapProvider, ISamplePlaybackDisabler, IBeatSyncProvider
    {
        /// <summary>
        /// An offset applied to waveform visuals to align them with expectations.
        /// </summary>
        /// <remarks>
        /// Historically, osu! beatmaps have an assumption of full system latency baked in.
        /// This comes from a culmination of stable's platform offset, average hardware playback
        /// latency, and users having their universal offsets tweaked to previous beatmaps.
        ///
        /// Coming to this value involved running various tests with existing users / beatmaps.
        /// This included both visual and audible comparisons. Ballpark confidence is ≈2 ms.
        /// </remarks>
        public const float WAVEFORM_VISUAL_OFFSET = 20;

        public override float BackgroundParallaxAmount => 0.1f;

        public override bool HideOverlaysOnEnter => true;

        public override bool DisallowExternalBeatmapRulesetChanges => true;

        public override bool? ApplyModTrackAdjustments => false;

        protected override bool PlayExitSound => !ExitConfirmed && !switchingDifficulty;

        protected bool HasUnsavedChanges
        {
            get
            {
                if (!canSave)
                    return false;

                return lastSavedHash != changeHandler?.CurrentStateHash;
            }
        }

        [Resolved]
        private BeatmapManager beatmapManager { get; set; }

        [Resolved]
        private RulesetStore rulesets { get; set; }

        [Resolved(canBeNull: true)]
        private IDialogOverlay dialogOverlay { get; set; }

        [Resolved(canBeNull: true)]
        private INotificationOverlay notifications { get; set; }

        [Resolved]
        private RealmAccess realm { get; set; }

        public readonly Bindable<EditorScreenMode> Mode = new Bindable<EditorScreenMode>();

        public IBindable<bool> SamplePlaybackDisabled => samplePlaybackDisabled;

        /// <summary>
        /// Ensure all asynchronously loading pieces of the editor are in a good state.
        /// This exists here for convenience for tests, not for actual use.
        /// Eventually we'd probably want a better way to signal this.
        /// </summary>
        public bool ReadyForUse
        {
            get
            {
                if (!workingBeatmapUpdated)
                    return false;

                if (currentScreen?.IsLoaded != true)
                    return false;

                if (currentScreen is EditorScreenWithTimeline)
                    return currentScreen.ChildrenOfType<TimelineArea>().FirstOrDefault()?.IsLoaded == true;

                return true;
            }
        }

        private bool workingBeatmapUpdated;

        private readonly Bindable<bool> samplePlaybackDisabled = new Bindable<bool>();

        private bool canSave;
        private readonly List<MenuItem> saveRelatedMenuItems = new List<MenuItem>();

        /// <summary>
        /// Tracks ongoing mutually-exclusive operations related to changing the beatmap
        /// (e.g. save, export).
        /// </summary>
        public OngoingOperationTracker MutationTracker { get; } = new OngoingOperationTracker();

        protected bool ExitConfirmed { get; private set; }

        private bool switchingDifficulty;

        private string lastSavedHash;

        private ScreenContainer screenContainer;

        [CanBeNull]
        private readonly EditorLoader loader;

        private EditorScreen currentScreen;

        private readonly BindableBeatDivisor beatDivisor = new BindableBeatDivisor();
        private EditorClock clock;

        private IBeatmap playableBeatmap;
        private EditorBeatmap editorBeatmap;

        private BottomBar bottomBar;

        [CanBeNull] // Should be non-null once it can support custom rulesets.
        private EditorChangeHandler changeHandler;

        private DependencyContainer dependencies;

        private bool isNewBeatmap;

        protected override UserActivity InitialActivity
        {
            get
            {
                if (Beatmap.Value.Metadata.Author.OnlineID == api.LocalUser.Value.OnlineID)
                    return new UserActivity.EditingBeatmap(Beatmap.Value.BeatmapInfo);

                return new UserActivity.ModdingBeatmap(Beatmap.Value.BeatmapInfo);
            }
        }

        protected override bool InitialBackButtonVisibility => false;

        protected override IReadOnlyDependencyContainer CreateChildDependencies(IReadOnlyDependencyContainer parent)
            => dependencies = new DependencyContainer(base.CreateChildDependencies(parent));

        [Resolved]
        private IAPIProvider api { get; set; }

        [Cached]
        public readonly EditorClipboard Clipboard = new EditorClipboard();

        [Cached]
        private readonly OverlayColourProvider colourProvider = new OverlayColourProvider(OverlayColourScheme.Aquamarine);

        [Resolved(canBeNull: true)]
        private OnScreenDisplay onScreenDisplay { get; set; }

        private Bindable<float> editorBackgroundDim;
        private Bindable<bool> editorHitMarkers;
        private Bindable<bool> editorAutoSeekOnPlacement;
        private Bindable<bool> editorLimitedDistanceSnap;
        private Bindable<bool> editorTimelineShowTimingChanges;
        private Bindable<bool> editorTimelineShowBreaks;
        private Bindable<bool> editorTimelineShowTicks;
        private Bindable<bool> editorContractSidebars;

        /// <summary>
        /// This controls the opacity of components like the timelines, sidebars, etc.
        /// In "composer focus" mode the opacity of the aforementioned components is reduced so that the user can focus on the composer better.
        /// </summary>
        /// <remarks>
        /// The state of this bindable is controlled by <see cref="HitObjectComposer"/> when in <see cref="EditorScreenMode.Compose"/> mode.
        /// </remarks>
        public Bindable<bool> ComposerFocusMode { get; } = new Bindable<bool>();

        [CanBeNull]
        public event Action<double> ShowSampleEditPopoverRequested;

        public Editor(EditorLoader loader = null)
        {
            this.loader = loader;
        }

        [BackgroundDependencyLoader]
        private void load(OsuConfigManager config)
        {
            var loadableBeatmap = Beatmap.Value;

            if (loadableBeatmap is DummyWorkingBeatmap)
            {
                Logger.Log("Editor was loaded without a valid beatmap; creating a new beatmap.");

                isNewBeatmap = true;

                loadableBeatmap = beatmapManager.CreateNew(Ruleset.Value, api.LocalUser.Value);

                // required so we can get the track length in EditorClock.
                // this is ONLY safe because the track being provided is a `TrackVirtual` which we don't really care about disposing.
                loadableBeatmap.LoadTrack();

                // this is a bit haphazard, but guards against setting the lease Beatmap bindable if
                // the editor has already been exited.
                if (!ValidForPush)
                {
                    beatmapManager.Delete(loadableBeatmap.BeatmapSetInfo);
                    return;
                }
            }

            try
            {
                playableBeatmap = loadableBeatmap.GetPlayableBeatmap(loadableBeatmap.BeatmapInfo.Ruleset);

                // clone these locally for now to avoid incurring overhead on GetPlayableBeatmap usages.
                // eventually we will want to improve how/where this is done as there are issues with *not* cloning it in all cases.
                playableBeatmap.ControlPointInfo = playableBeatmap.ControlPointInfo.DeepClone();
            }
            catch (Exception e)
            {
                Logger.Error(e, "Could not load beatmap successfully!");
                // couldn't load, hard abort!
                this.Exit();
                return;
            }

            // Todo: should probably be done at a DrawableRuleset level to share logic with Player.
            clock = new EditorClock(playableBeatmap, beatDivisor);
            clock.ChangeSource(loadableBeatmap.Track);

            dependencies.CacheAs(clock);
            AddInternal(clock);

            clock.SeekingOrStopped.BindValueChanged(_ => updateSampleDisabledState());

            // todo: remove caching of this and consume via editorBeatmap?
            dependencies.Cache(beatDivisor);

            AddInternal(editorBeatmap = new EditorBeatmap(playableBeatmap, loadableBeatmap.GetSkin(), loadableBeatmap.BeatmapInfo));
            dependencies.CacheAs(editorBeatmap);

            editorBeatmap.UpdateInProgress.BindValueChanged(_ => updateSampleDisabledState());

            canSave = editorBeatmap.BeatmapInfo.Ruleset.CreateInstance() is ILegacyRuleset;

            if (canSave)
            {
                changeHandler = new BeatmapEditorChangeHandler(editorBeatmap);
                dependencies.CacheAs<IEditorChangeHandler>(changeHandler);
            }

            beatDivisor.SetArbitraryDivisor(editorBeatmap.BeatmapInfo.BeatDivisor);
            beatDivisor.BindValueChanged(divisor => editorBeatmap.BeatmapInfo.BeatDivisor = divisor.NewValue);

            updateLastSavedHash();

            Schedule(() =>
            {
                // we need to avoid changing the beatmap from an asynchronous load thread. it can potentially cause weirdness including crashes.
                // this assumes that nothing during the rest of this load() method is accessing Beatmap.Value (loadableBeatmap should be preferred).
                // generally this is quite safe, as the actual load of editor content comes after menuBar.Mode.ValueChanged is fired in its own LoadComplete.
                Beatmap.Value = loadableBeatmap;
                workingBeatmapUpdated = true;
            });

            OsuMenuItem undoMenuItem;
            OsuMenuItem redoMenuItem;

            editorBackgroundDim = config.GetBindable<float>(OsuSetting.EditorDim);
            editorHitMarkers = config.GetBindable<bool>(OsuSetting.EditorShowHitMarkers);
            editorAutoSeekOnPlacement = config.GetBindable<bool>(OsuSetting.EditorAutoSeekOnPlacement);
            editorLimitedDistanceSnap = config.GetBindable<bool>(OsuSetting.EditorLimitedDistanceSnap);
            editorTimelineShowTimingChanges = config.GetBindable<bool>(OsuSetting.EditorTimelineShowTimingChanges);
            editorTimelineShowBreaks = config.GetBindable<bool>(OsuSetting.EditorTimelineShowBreaks);
            editorTimelineShowTicks = config.GetBindable<bool>(OsuSetting.EditorTimelineShowTicks);
            editorContractSidebars = config.GetBindable<bool>(OsuSetting.EditorContractSidebars);

            AddInternal(new OsuContextMenuContainer
            {
                RelativeSizeAxes = Axes.Both,
                Children = new Drawable[]
                {
                    new Container
                    {
                        Name = "Screen container",
                        RelativeSizeAxes = Axes.Both,
                        Padding = new MarginPadding { Top = 40, Bottom = 50 },
                        Child = screenContainer = new ScreenContainer
                        {
                            RelativeSizeAxes = Axes.Both,
                        }
                    },
                    new Container
                    {
                        Name = "Top bar",
                        RelativeSizeAxes = Axes.X,
                        Height = 40,
                        Children = new Drawable[]
                        {
                            new EditorMenuBar
                            {
                                Anchor = Anchor.CentreLeft,
                                Origin = Anchor.CentreLeft,
                                RelativeSizeAxes = Axes.Both,
                                MaxHeight = 600,
                                Items = new[]
                                {
                                    new MenuItem(CommonStrings.MenuBarFile)
                                    {
                                        Items = createFileMenuItems().ToList()
                                    },
                                    new MenuItem(CommonStrings.MenuBarEdit)
                                    {
                                        Items = new[]
                                        {
                                            undoMenuItem = new EditorMenuItem(CommonStrings.Undo, MenuItemType.Standard, Undo) { Hotkey = new Hotkey(PlatformAction.Undo) },
                                            redoMenuItem = new EditorMenuItem(CommonStrings.Redo, MenuItemType.Standard, Redo) { Hotkey = new Hotkey(PlatformAction.Redo) },
                                            new OsuMenuItemSpacer(),
                                            cutMenuItem = new EditorMenuItem(CommonStrings.Cut, MenuItemType.Standard, Cut) { Hotkey = new Hotkey(PlatformAction.Cut) },
                                            copyMenuItem = new EditorMenuItem(CommonStrings.Copy, MenuItemType.Standard, Copy) { Hotkey = new Hotkey(PlatformAction.Copy) },
                                            pasteMenuItem = new EditorMenuItem(CommonStrings.Paste, MenuItemType.Standard, Paste) { Hotkey = new Hotkey(PlatformAction.Paste) },
                                            cloneMenuItem = new EditorMenuItem(CommonStrings.Clone, MenuItemType.Standard, Clone) { Hotkey = new Hotkey(GlobalAction.EditorCloneSelection) },
                                        }
                                    },
                                    new MenuItem(CommonStrings.MenuBarView)
                                    {
                                        Items = new[]
                                        {
                                            new MenuItem(EditorStrings.Timeline)
                                            {
                                                Items =
                                                [
                                                    new WaveformOpacityMenuItem(config.GetBindable<float>(OsuSetting.EditorWaveformOpacity)),
                                                    new ToggleMenuItem(EditorStrings.TimelineShowTimingChanges)
                                                    {
                                                        State = { BindTarget = editorTimelineShowTimingChanges }
                                                    },
                                                    new ToggleMenuItem(EditorStrings.TimelineShowTicks)
                                                    {
                                                        State = { BindTarget = editorTimelineShowTicks }
                                                    },
                                                    new ToggleMenuItem(EditorStrings.TimelineShowBreaks)
                                                    {
                                                        State = { BindTarget = editorTimelineShowBreaks }
                                                    },
                                                ]
                                            },
                                            new BackgroundDimMenuItem(editorBackgroundDim),
                                            new ToggleMenuItem(EditorStrings.ShowHitMarkers)
                                            {
                                                State = { BindTarget = editorHitMarkers },
                                            },
                                            new ToggleMenuItem(EditorStrings.AutoSeekOnPlacement)
                                            {
                                                State = { BindTarget = editorAutoSeekOnPlacement },
                                            },
                                            new ToggleMenuItem(EditorStrings.LimitedDistanceSnap)
                                            {
                                                State = { BindTarget = editorLimitedDistanceSnap },
                                            },
                                            new ToggleMenuItem(EditorStrings.ContractSidebars)
                                            {
                                                State = { BindTarget = editorContractSidebars }
                                            },
                                        }
                                    },
                                    new MenuItem(EditorStrings.Timing)
                                    {
                                        Items = new MenuItem[]
                                        {
                                            new EditorMenuItem(EditorStrings.SetPreviewPointToCurrent, MenuItemType.Standard, SetPreviewPointToCurrentTime),
                                            new EditorMenuItem(EditorStrings.Bookmarks)
                                            {
                                                Items = new MenuItem[]
                                                {
                                                    new EditorMenuItem(EditorStrings.AddBookmark, MenuItemType.Standard, addBookmarkAtCurrentTime)
                                                    {
                                                        Hotkey = new Hotkey(GlobalAction.EditorAddBookmark),
                                                    },
                                                    new EditorMenuItem(EditorStrings.RemoveClosestBookmark, MenuItemType.Destructive, removeBookmarksInProximityToCurrentTime)
                                                    {
                                                        Hotkey = new Hotkey(GlobalAction.EditorRemoveClosestBookmark)
                                                    },
                                                    new EditorMenuItem(EditorStrings.SeekToPreviousBookmark, MenuItemType.Standard, () => seekBookmark(-1))
                                                    {
                                                        Hotkey = new Hotkey(GlobalAction.EditorSeekToPreviousBookmark)
                                                    },
                                                    new EditorMenuItem(EditorStrings.SeekToNextBookmark, MenuItemType.Standard, () => seekBookmark(1))
                                                    {
                                                        Hotkey = new Hotkey(GlobalAction.EditorSeekToNextBookmark)
                                                    },
                                                    new EditorMenuItem(EditorStrings.ResetBookmarks, MenuItemType.Destructive, () => editorBeatmap.Bookmarks.Clear())
                                                }
                                            }
                                        }
                                    }
                                }
                            },
                            screenSwitcher = new EditorScreenSwitcherControl
                            {
                                Anchor = Anchor.BottomRight,
                                Origin = Anchor.BottomRight,
                                X = -10,
                                Current = Mode,
                            },
                        },
                    },
                    bottomBar = new BottomBar(),
                    MutationTracker,
                }
            });

            changeHandler?.CanUndo.BindValueChanged(v => undoMenuItem.Action.Disabled = !v.NewValue, true);
            changeHandler?.CanRedo.BindValueChanged(v => redoMenuItem.Action.Disabled = !v.NewValue, true);

            editorBackgroundDim.BindValueChanged(_ => dimBackground());
        }

        [Resolved]
        private MusicController musicController { get; set; }

        protected override void LoadComplete()
        {
            base.LoadComplete();
            setUpClipboardActionAvailability();

            Mode.Value = isNewBeatmap ? EditorScreenMode.SongSetup : EditorScreenMode.Compose;
            Mode.BindValueChanged(onModeChanged, true);

            musicController.TrackChanged += onTrackChanged;

            MutationTracker.InProgress.BindValueChanged(_ =>
            {
                foreach (var item in saveRelatedMenuItems)
                    item.Action.Disabled = MutationTracker.InProgress.Value;
            }, true);
        }

        protected override void Dispose(bool isDisposing)
        {
            base.Dispose(isDisposing);

            musicController.TrackChanged -= onTrackChanged;
        }

        private void onTrackChanged(WorkingBeatmap working, TrackChangeDirection direction) => clock.ChangeSource(working.Track);

        /// <summary>
        /// Creates an <see cref="EditorState"/> instance representing the current state of the editor.
        /// </summary>
        /// <param name="nextRuleset">
        /// The ruleset of the next beatmap to be shown, in the case of difficulty switch.
        /// <see langword="null"/> indicates that the beatmap will not be changing.
        /// </param>
        public EditorState GetState([CanBeNull] RulesetInfo nextRuleset = null) => new EditorState
        {
            Time = clock.CurrentTimeAccurate,
            ClipboardContent = nextRuleset == null || editorBeatmap.BeatmapInfo.Ruleset.ShortName == nextRuleset.ShortName ? Clipboard.Content.Value : string.Empty
        };

        /// <summary>
        /// Restore the editor to a provided state.
        /// </summary>
        /// <param name="state">The state to restore.</param>
        public void RestoreState([NotNull] EditorState state) => Schedule(() =>
        {
            clock.Seek(state.Time);
            Clipboard.Content.Value = state.ClipboardContent;
        });

        public void TestGameplay()
        {
            if (HasUnsavedChanges)
            {
                dialogOverlay.Push(new SaveRequiredPopupDialog(() => attemptMutationOperation(() =>
                {
                    if (!Save()) return false;

                    pushEditorPlayer();
                    return true;
                })));
            }
            else
            {
                pushEditorPlayer();
            }

            void pushEditorPlayer() => this.Push(new EditorPlayerLoader(this));
        }

        private bool attemptMutationOperation(Func<bool> mutationOperation)
        {
            if (MutationTracker.InProgress.Value)
                return false;

            using (MutationTracker.BeginOperation())
                return mutationOperation.Invoke();
        }

        private bool attemptAsyncMutationOperation(Func<Task> mutationTask)
        {
            if (MutationTracker.InProgress.Value)
                return false;

            var operation = MutationTracker.BeginOperation();
            var task = mutationTask.Invoke();
            task.FireAndForget(operation.Dispose, _ => operation.Dispose());
            return true;
        }

        /// <summary>
        /// Saves the currently edited beatmap.
        /// </summary>
        /// <returns>Whether the save was successful.</returns>
        internal bool Save()
        {
            if (!canSave)
            {
                notifications?.Post(new SimpleErrorNotification { Text = "Saving is not supported for this ruleset yet, sorry!" });
                return false;
            }

            try
            {
                // save the loaded beatmap's data stream.
                beatmapManager.Save(editorBeatmap.BeatmapInfo, editorBeatmap.PlayableBeatmap, editorBeatmap.BeatmapSkin);
            }
            catch (Exception ex)
            {
                // can fail e.g. due to duplicated difficulty names.
                Logger.Error(ex, ex.Message);
                return false;
            }

            // no longer new after first user-triggered save.
            isNewBeatmap = false;
            updateLastSavedHash();
            onScreenDisplay?.Display(new BeatmapEditorToast(ToastStrings.BeatmapSaved, editorBeatmap.BeatmapInfo.GetDisplayTitle()));
            return true;
        }

        protected override void Update()
        {
            base.Update();
            clock.ProcessFrame();
        }

        public bool OnPressed(KeyBindingPressEvent<PlatformAction> e)
        {
            switch (e.Action)
            {
                case PlatformAction.Cut:
                    Cut();
                    return true;

                case PlatformAction.Copy:
                    Copy();
                    return true;

                case PlatformAction.Paste:
                    Paste();
                    return true;

                case PlatformAction.Undo:
                    Undo();
                    return true;

                case PlatformAction.Redo:
                    Redo();
                    return true;

                case PlatformAction.Save:
                    if (e.Repeat)
                        return false;

                    return attemptMutationOperation(Save);
            }

            return false;
        }

        public void OnReleased(KeyBindingReleaseEvent<PlatformAction> e)
        {
        }

        protected override bool OnKeyDown(KeyDownEvent e)
        {
            if (e.ControlPressed || e.AltPressed || e.SuperPressed) return false;

            switch (e.Key)
            {
                case Key.Left:
                    seek(e, -1);
                    return true;

                case Key.Right:
                    seek(e, 1);
                    return true;

                // Of those, these two keys are reversed from stable because it feels more natural (and matches mouse wheel scroll directionality).
                case Key.Up:
                    seekControlPoint(-1);
                    return true;

                case Key.Down:
                    seekControlPoint(1);
                    return true;

                // Track traversal keys.
                // Matching osu-stable implementations.
                case Key.Z:
                    if (e.Repeat)
                        return false;

                    // Seek to first object time, or track start if already there.
                    double? firstObjectTime = editorBeatmap.HitObjects.FirstOrDefault()?.StartTime;

                    if (firstObjectTime == null || clock.CurrentTime == firstObjectTime)
                        clock.Seek(0);
                    else
                        clock.Seek(firstObjectTime.Value);
                    return true;

                case Key.X:
                    if (e.Repeat)
                        return false;

                    // Restart playback from beginning of track.
                    clock.Seek(0);
                    clock.Start();
                    return true;

                case Key.C:
                    if (e.Repeat)
                        return false;

                    // Pause or resume.
                    if (clock.IsRunning)
                        clock.Stop();
                    else
                        clock.Start();
                    return true;

                case Key.V:
                    if (e.Repeat)
                        return false;

                    // Seek to last object time, or track end if already there.
                    // Note that in osu-stable subsequent presses when at track end won't return to last object.
                    // This has intentionally been changed to make it more useful.
                    if (!editorBeatmap.HitObjects.Any())
                    {
                        clock.Seek(clock.TrackLength);
                        return true;
                    }

                    double lastObjectTime = editorBeatmap.GetLastObjectTime();
                    clock.Seek(clock.CurrentTime == lastObjectTime ? clock.TrackLength : lastObjectTime);
                    return true;
            }

            return base.OnKeyDown(e);
        }

        private double scrollAccumulation;

        protected override bool OnScroll(ScrollEvent e)
        {
            if (e.ControlPressed || e.AltPressed || e.SuperPressed)
                return false;

            const double precision = 1;

            double scrollComponent = e.ScrollDelta.X + e.ScrollDelta.Y;

            double scrollDirection = Math.Sign(scrollComponent);

            // this is a special case to handle the "pivot" scenario.
            // if we are precise scrolling in one direction then change our mind and scroll backwards,
            // the existing accumulation should be applied in the inverse direction to maintain responsiveness.
            if (scrollAccumulation != 0 && Math.Sign(scrollAccumulation) != scrollDirection)
                scrollAccumulation = scrollDirection * (precision - Math.Abs(scrollAccumulation));

            scrollAccumulation += scrollComponent;

            // because we are doing snapped seeking, we need to add up precise scrolls until they accumulate to an arbitrary cut-off.
            while (Math.Abs(scrollAccumulation) >= precision)
            {
                if (scrollAccumulation > 0)
                    seek(e, -1);
                else
                    seek(e, 1);

                scrollAccumulation = scrollAccumulation < 0 ? Math.Min(0, scrollAccumulation + precision) : Math.Max(0, scrollAccumulation - precision);
            }

            return true;
        }

        public bool OnPressed(KeyBindingPressEvent<GlobalAction> e)
        {
            // Repeatable actions
            switch (e.Action)
            {
                case GlobalAction.EditorSeekToPreviousHitObject:
                    if (editorBeatmap.SelectedHitObjects.Any())
                        return false;

                    seekHitObject(-1);
                    return true;

                case GlobalAction.EditorSeekToNextHitObject:
                    if (editorBeatmap.SelectedHitObjects.Any())
                        return false;

                    seekHitObject(1);
                    return true;

                case GlobalAction.EditorSeekToPreviousSamplePoint:
                    seekSamplePoint(-1);
                    return true;

                case GlobalAction.EditorSeekToNextSamplePoint:
                    seekSamplePoint(1);
                    return true;

                case GlobalAction.EditorSeekToPreviousBookmark:
                    seekBookmark(-1);
                    return true;

                case GlobalAction.EditorSeekToNextBookmark:
                    seekBookmark(1);
                    return true;
            }

            if (e.Repeat)
                return false;

            switch (e.Action)
            {
                case GlobalAction.EditorAddBookmark:
                    addBookmarkAtCurrentTime();
                    return true;

                case GlobalAction.EditorRemoveClosestBookmark:
                    removeBookmarksInProximityToCurrentTime();
                    return true;

                case GlobalAction.EditorCloneSelection:
                    Clone();
                    return true;

                case GlobalAction.EditorComposeMode:
                    screenSwitcher.SelectItem(EditorScreenMode.Compose);
                    return true;

                case GlobalAction.EditorDesignMode:
                    screenSwitcher.SelectItem(EditorScreenMode.Design);
                    return true;

                case GlobalAction.EditorTimingMode:
                    screenSwitcher.SelectItem(EditorScreenMode.Timing);
                    return true;

                case GlobalAction.EditorSetupMode:
                    screenSwitcher.SelectItem(EditorScreenMode.SongSetup);
                    return true;

                case GlobalAction.EditorVerifyMode:
                    screenSwitcher.SelectItem(EditorScreenMode.Verify);
                    return true;

                case GlobalAction.EditorTestGameplay:
                    bottomBar.TestGameplayButton.TriggerClick();
                    return true;
            }

            return false;
        }

        private void addBookmarkAtCurrentTime()
        {
            int bookmark = (int)clock.CurrentTimeAccurate;
            int idx = editorBeatmap.Bookmarks.BinarySearch(bookmark);
            if (idx < 0)
                editorBeatmap.Bookmarks.Insert(~idx, bookmark);
        }

        private void removeBookmarksInProximityToCurrentTime()
        {
            editorBeatmap.Bookmarks.RemoveAll(b => Math.Abs(b - clock.CurrentTimeAccurate) < 2000);
        }

        public void OnReleased(KeyBindingReleaseEvent<GlobalAction> e)
        {
        }

        public override void OnEntering(ScreenTransitionEvent e)
        {
            base.OnEntering(e);
            dimBackground();
            resetTrack(true);
        }

        public override void OnResuming(ScreenTransitionEvent e)
        {
            base.OnResuming(e);
            dimBackground();
        }

        private void dimBackground()
        {
            ApplyToBackground(b =>
            {
                b.IgnoreUserSettings.Value = true;
                b.DimWhenUserSettingsIgnored.Value = editorBackgroundDim.Value;
                b.BlurAmount.Value = 0;
            });
        }

        public override bool OnExiting(ScreenExitEvent e)
        {
            currentScreen?.OnExiting(e);

            if (!ExitConfirmed)
            {
                // dialog overlay may not be available in visual tests.
                if (dialogOverlay == null)
                {
                    confirmExit();
                    return true;
                }

                // if the dialog is already displayed, block exiting until the user explicitly makes a decision.
                if (dialogOverlay.CurrentDialog is PromptForSaveDialog saveDialog)
                {
                    saveDialog.Flash();
                    return true;
                }

                if (isNewBeatmap || HasUnsavedChanges)
                {
                    updateSampleDisabledState();
                    dialogOverlay?.Push(new PromptForSaveDialog(confirmExit, confirmExitWithSave, cancelExit));
                    return true;
                }
            }

            realm.Write(r =>
            {
                var beatmap = r.Find<BeatmapInfo>(editorBeatmap.BeatmapInfo.ID);
                if (beatmap != null)
                    beatmap.EditorTimestamp = clock.CurrentTime;
            });

            ApplyToBackground(b =>
            {
                b.DimWhenUserSettingsIgnored.Value = 0;
            });

            resetTrack();

            refetchBeatmap();

            return base.OnExiting(e);
        }

        public override void OnSuspending(ScreenTransitionEvent e)
        {
            base.OnSuspending(e);
            clock.Stop();
            refetchBeatmap();
        }

        private void refetchBeatmap()
        {
            // To update the game-wide beatmap with any changes, perform a re-fetch on exit/suspend.
            // This is required as the editor makes its local changes via EditorBeatmap
            // (which are not propagated outwards to a potentially cached WorkingBeatmap).
            var refetchedBeatmap = beatmapManager.GetWorkingBeatmap(Beatmap.Value.BeatmapInfo, true);

            if (!(refetchedBeatmap is DummyWorkingBeatmap))
            {
                Logger.Log(@"Editor providing re-fetched beatmap post edit session");
                Beatmap.Value = refetchedBeatmap;
            }
        }

        private void confirmExitWithSave()
        {
            if (!attemptMutationOperation(Save))
                return;

            ExitConfirmed = true;
            this.Exit();
        }

        private void confirmExit()
        {
            // stop the track if playing to allow the parent screen to choose a suitable playback mode.
            Beatmap.Value.Track.Stop();

            if (isNewBeatmap)
            {
                // confirming exit without save means we should delete the new beatmap completely.
                if (playableBeatmap.BeatmapInfo.BeatmapSet != null)
                    beatmapManager.Delete(playableBeatmap.BeatmapInfo.BeatmapSet);

                // eagerly clear contents before restoring default beatmap to prevent value change callbacks from firing.
                ClearInternal();

                // in theory this shouldn't be required but due to EF core not sharing instance states 100%
                // MusicController is unaware of the changed DeletePending state.
                Beatmap.SetDefault();
            }

            ExitConfirmed = true;
            this.Exit();
        }

        #region Clipboard support

        private EditorMenuItem cutMenuItem;
        private EditorMenuItem copyMenuItem;
        private EditorMenuItem cloneMenuItem;
        private EditorMenuItem pasteMenuItem;

        private readonly BindableWithCurrent<bool> canCut = new BindableWithCurrent<bool>();
        private readonly BindableWithCurrent<bool> canCopy = new BindableWithCurrent<bool>();
        private readonly BindableWithCurrent<bool> canPaste = new BindableWithCurrent<bool>();

        private void setUpClipboardActionAvailability()
        {
            canCut.Current.BindValueChanged(cut => cutMenuItem.Action.Disabled = !cut.NewValue, true);
            canCopy.Current.BindValueChanged(copy =>
            {
                copyMenuItem.Action.Disabled = !copy.NewValue;
                cloneMenuItem.Action.Disabled = !copy.NewValue;
            }, true);
            canPaste.Current.BindValueChanged(paste => pasteMenuItem.Action.Disabled = !paste.NewValue, true);
        }

        private void rebindClipboardBindables()
        {
            canCut.Current = currentScreen.CanCut;
            canCopy.Current = currentScreen.CanCopy;
            canPaste.Current = currentScreen.CanPaste;
        }

        protected void Cut() => currentScreen?.Cut();

        protected void Copy() => currentScreen?.Copy();

        protected void Clone()
        {
            // Avoid attempting to clone if copying is not available (as it may result in pasting something unexpected).
            if (!canCopy.Value)
                return;

            // This is an initial implementation just to get an idea of how people used this function.
            // There are a couple of differences from osu!stable's implementation which will require more work to match:
            // - The "clipboard" is not populated during the duplication process.
            // - The duplicated hitobjects are inserted after the original pattern (add one beat_length and then quantize using beat snap).
            // - The duplicated hitobjects are selected (but this is also applied for all paste operations so should be changed there).
            Copy();
            Paste();
        }

        protected void Paste() => currentScreen?.Paste();

        #endregion

        protected void Undo() => changeHandler?.RestoreState(-1);

        protected void Redo() => changeHandler?.RestoreState(1);

        protected void SetPreviewPointToCurrentTime()
        {
            editorBeatmap.PreviewTime.Value = (int)clock.CurrentTime;
        }

        private void resetTrack(bool seekToStart = false)
        {
            clock.Stop();

            if (seekToStart)
            {
                double targetTime = 0;

                if (editorBeatmap.BeatmapInfo.EditorTimestamp != null)
                {
                    targetTime = editorBeatmap.BeatmapInfo.EditorTimestamp.Value;
                }
                else if (Beatmap.Value.Beatmap.HitObjects.Count > 0)
                {
                    // seek to one beat length before the first hitobject
                    targetTime = Beatmap.Value.Beatmap.HitObjects[0].StartTime;
                    targetTime -= Beatmap.Value.Beatmap.ControlPointInfo.TimingPointAt(targetTime).BeatLength;
                }

                clock.Seek(Math.Max(0, targetTime));
            }
        }

        private void onModeChanged(ValueChangedEvent<EditorScreenMode> e)
        {
            var lastScreen = currentScreen;

            lastScreen?.Hide();

            try
            {
                if ((currentScreen = screenContainer.SingleOrDefault(s => s.Type == e.NewValue)) != null)
                {
                    screenContainer.ChangeChildDepth(currentScreen, lastScreen?.Depth + 1 ?? 0);

                    currentScreen.Show();
                    return;
                }

                switch (e.NewValue)
                {
                    case EditorScreenMode.SongSetup:
                        currentScreen = new SetupScreen();
                        break;

                    case EditorScreenMode.Compose:
                        currentScreen = new ComposeScreen();
                        break;

                    case EditorScreenMode.Design:
                        currentScreen = new DesignScreen();
                        break;

                    case EditorScreenMode.Timing:
                        currentScreen = new TimingScreen();
                        break;

                    case EditorScreenMode.Verify:
                        currentScreen = new VerifyScreen();
                        break;

                    default:
                        throw new InvalidOperationException("Editor menu bar switched to an unsupported mode");
                }

                screenContainer.LoadComponentAsync(currentScreen, newScreen =>
                {
                    if (newScreen == currentScreen)
                    {
                        screenContainer.Add(newScreen);
                        newScreen.Show();
                    }
                });
            }
            finally
            {
                if (Mode.Value != EditorScreenMode.Compose)
                    ComposerFocusMode.Value = false;

                updateSampleDisabledState();
                rebindClipboardBindables();
            }
        }

        /// <summary>
        /// Forces a reload of the compose screen after significant configuration changes.
        /// </summary>
        public void ReloadComposeScreen()
        {
            screenContainer.SingleOrDefault(s => s.Type == EditorScreenMode.Compose)?.RemoveAndDisposeImmediately();

            // If not currently on compose screen, the reload will happen on next mode change.
            // That said, control points *can* change on compose screen (e.g. via undo), so we have to handle that case too.
            if (Mode.Value == EditorScreenMode.Compose)
                Mode.TriggerChange();
        }

        [CanBeNull]
        private ScheduledDelegate playbackDisabledDebounce;

        private EditorScreenSwitcherControl screenSwitcher;

        private void updateSampleDisabledState()
        {
            bool shouldDisableSamples = clock.SeekingOrStopped.Value
                                        || currentScreen is not ComposeScreen
                                        || editorBeatmap.UpdateInProgress.Value
                                        || dialogOverlay?.CurrentDialog != null;

            playbackDisabledDebounce?.Cancel();

            if (shouldDisableSamples)
            {
                samplePlaybackDisabled.Value = true;
            }
            else
            {
                // Debounce re-enabling arbitrarily high enough to avoid flip-flopping during beatmap updates
                // or rapid user seeks.
                playbackDisabledDebounce = Scheduler.AddDelayed(() => samplePlaybackDisabled.Value = false, 50);
            }
        }

        private void seekControlPoint(int direction)
        {
            // In the case of a backwards seek while playing, it can be hard to jump before a timing point.
            // Adding some lenience here makes it more user-friendly.
            double seekLenience = clock.IsRunning ? 1000 * ((IAdjustableClock)clock).Rate : 0;

            ControlPoint found = direction < 1
                ? editorBeatmap.ControlPointInfo.AllControlPoints.LastOrDefault(p => p.Time < clock.CurrentTime - seekLenience)
                : editorBeatmap.ControlPointInfo.AllControlPoints.FirstOrDefault(p => p.Time > clock.CurrentTime);

            if (found != null)
                clock.Seek(found.Time);
        }

        private void seekHitObject(int direction)
        {
            var found = direction < 1
                ? editorBeatmap.HitObjects.LastOrDefault(p => p.StartTime < clock.CurrentTimeAccurate)
                : editorBeatmap.HitObjects.FirstOrDefault(p => p.StartTime > clock.CurrentTimeAccurate);

            if (found != null)
                clock.SeekSmoothlyTo(found.StartTime);
        }

        private void seekBookmark(int direction)
        {
            int? targetBookmark = direction < 1
                ? editorBeatmap.Bookmarks.Cast<int?>().LastOrDefault(b => b < clock.CurrentTimeAccurate)
                : editorBeatmap.Bookmarks.Cast<int?>().FirstOrDefault(b => b > clock.CurrentTimeAccurate);

            if (targetBookmark != null)
                clock.SeekSmoothlyTo(targetBookmark.Value);
        }

        private void seekSamplePoint(int direction)
        {
            double currentTime = clock.CurrentTimeAccurate;

            // Check if we are currently inside a hit object with node samples, if so seek to the next node sample point
            var current = direction < 1
                ? editorBeatmap.HitObjects.LastOrDefault(p => p is IHasRepeats r && p.StartTime < currentTime && r.EndTime >= currentTime)
                : editorBeatmap.HitObjects.LastOrDefault(p => p is IHasRepeats r && p.StartTime <= currentTime && r.EndTime > currentTime);

            if (current != null)
            {
                // Find the next node sample point
                var r = (IHasRepeats)current;
                double[] nodeSamplePointTimes = new double[r.RepeatCount + 3];

                nodeSamplePointTimes[0] = current.StartTime;
                // The sample point for the main samples is sandwiched between the head and the first repeat
                nodeSamplePointTimes[1] = current.StartTime + r.Duration / r.SpanCount() / 2;

                for (int i = 0; i < r.SpanCount(); i++)
                {
                    nodeSamplePointTimes[i + 2] = current.StartTime + r.Duration * (i + 1) / r.SpanCount();
                }

                double found = direction < 1
                    ? nodeSamplePointTimes.Last(p => p < currentTime)
                    : nodeSamplePointTimes.First(p => p > currentTime);

                clock.SeekSmoothlyTo(found);
            }
            else
            {
                if (direction < 1)
                {
                    current = editorBeatmap.HitObjects.LastOrDefault(p => p.StartTime < currentTime);
                    if (current != null)
                        clock.SeekSmoothlyTo(current is IHasRepeats r ? r.EndTime : current.StartTime);
                }
                else
                {
                    current = editorBeatmap.HitObjects.FirstOrDefault(p => p.StartTime > currentTime);
                    if (current != null)
                        clock.SeekSmoothlyTo(current.StartTime);
                }
            }

            // Show the sample edit popover at the current time
            ShowSampleEditPopoverRequested?.Invoke(clock.CurrentTimeAccurate);
        }

        private void seek(UIEvent e, int direction)
        {
            double amount = e.ShiftPressed ? 4 : 1;

            bool trackPlaying = clock.IsRunning;

            if (trackPlaying)
            {
                // generally users are not looking to perform tiny seeks when the track is playing.
                // this multiplication undoes the division that will be applied in the underlying seek operation.
                // scale by BPM to keep the seek amount constant across all BPMs.
                var timingPoint = editorBeatmap.ControlPointInfo.TimingPointAt(clock.CurrentTimeAccurate);
                amount *= beatDivisor.Value * (timingPoint.BPM / 120);
            }

            if (direction < 1)
                clock.SeekBackward(!trackPlaying, amount);
            else
                clock.SeekForward(!trackPlaying, amount);
        }

        private void updateLastSavedHash()
        {
            lastSavedHash = changeHandler?.CurrentStateHash;
        }

        private IEnumerable<MenuItem> createFileMenuItems()
        {
            yield return createDifficultyCreationMenu();
            yield return createDifficultySwitchMenu();
            yield return new OsuMenuItemSpacer();
            yield return new EditorMenuItem(EditorStrings.DeleteDifficulty, MenuItemType.Standard, deleteDifficulty) { Action = { Disabled = Beatmap.Value.BeatmapSetInfo.Beatmaps.Count < 2 } };
            yield return new OsuMenuItemSpacer();

            var save = new EditorMenuItem(WebCommonStrings.ButtonsSave, MenuItemType.Standard, () => attemptMutationOperation(Save)) { Hotkey = new Hotkey(PlatformAction.Save) };
            saveRelatedMenuItems.Add(save);
            yield return save;

            if (RuntimeInfo.OS != RuntimeInfo.Platform.Android)
            {
                var export = createExportMenu();
                saveRelatedMenuItems.AddRange(export.Items);
                yield return export;
            }

<<<<<<< HEAD
                var externalEdit = new EditorMenuItem(EditorStrings.EditExternally, MenuItemType.Standard, editExternally);
=======
            if (RuntimeInfo.IsDesktop)
            {
                var externalEdit = new EditorMenuItem("Edit externally", MenuItemType.Standard, editExternally);
>>>>>>> 4e4a99de
                saveRelatedMenuItems.Add(externalEdit);
                yield return externalEdit;
            }

            yield return new OsuMenuItemSpacer();
            yield return new EditorMenuItem(CommonStrings.Exit, MenuItemType.Standard, this.Exit);
        }

        private EditorMenuItem createExportMenu()
        {
            var exportItems = new List<MenuItem>
            {
                new EditorMenuItem(EditorStrings.ExportForEditing, MenuItemType.Standard, () => exportBeatmap(false)),
                new EditorMenuItem(EditorStrings.ExportForCompatibility, MenuItemType.Standard, () => exportBeatmap(true)),
            };

            return new EditorMenuItem(CommonStrings.Export) { Items = exportItems };
        }

        private void editExternally()
        {
            if (HasUnsavedChanges)
            {
                dialogOverlay.Push(new SaveRequiredPopupDialog(() => attemptMutationOperation(() =>
                {
                    if (!Save())
                        return false;

                    startEdit();
                    return true;
                })));
            }
            else
            {
                startEdit();
            }

            void startEdit()
            {
                this.Push(new ExternalEditScreen());
            }
        }

        private void exportBeatmap(bool legacy)
        {
            if (HasUnsavedChanges)
            {
                dialogOverlay.Push(new SaveRequiredPopupDialog(() => attemptAsyncMutationOperation(() =>
                {
                    if (!Save())
                        return Task.CompletedTask;

                    return runExport();
                })));
            }
            else
            {
                attemptAsyncMutationOperation(runExport);
            }

            Task runExport()
            {
                if (legacy)
                    return beatmapManager.ExportLegacy(Beatmap.Value.BeatmapSetInfo);
                else
                    return beatmapManager.Export(Beatmap.Value.BeatmapSetInfo);
            }
        }

        /// <summary>
        /// Beatmaps of the currently edited set, grouped by ruleset and ordered by difficulty.
        /// </summary>
        private IOrderedEnumerable<IGrouping<RulesetInfo, BeatmapInfo>> groupedOrderedBeatmaps => Beatmap.Value.BeatmapSetInfo.Beatmaps
                                                                                                         .OrderBy(b => b.StarRating)
                                                                                                         .GroupBy(b => b.Ruleset)
                                                                                                         .OrderBy(group => group.Key);

        private void deleteDifficulty()
        {
            if (dialogOverlay == null)
                delete();
            else
                dialogOverlay.Push(new DeleteDifficultyConfirmationDialog(Beatmap.Value.BeatmapInfo, delete));

            void delete()
            {
                BeatmapInfo difficultyToDelete = playableBeatmap.BeatmapInfo;

                var difficultiesBeforeDeletion = groupedOrderedBeatmaps.SelectMany(g => g).ToList();

                // if the difficulty being currently deleted has unsaved changes,
                // the editor exit flow would prompt for save *after* this method has done its thing.
                // this is generally undesirable and also ends up leaving the user in a broken state.
                // therefore, just update the last saved hash to make the exit flow think the deleted beatmap is not dirty,
                // so that it will not show the save dialog on exit.
                updateLastSavedHash();

                beatmapManager.DeleteDifficultyImmediately(difficultyToDelete);

                int deletedIndex = difficultiesBeforeDeletion.IndexOf(difficultyToDelete);
                // of note, we're still working with the cloned version, so indices are all prior to deletion.
                BeatmapInfo nextToShow = difficultiesBeforeDeletion[deletedIndex == 0 ? 1 : deletedIndex - 1];

                Beatmap.Value = beatmapManager.GetWorkingBeatmap(nextToShow);

                SwitchToDifficulty(nextToShow);
            }
        }

        private EditorMenuItem createDifficultyCreationMenu()
        {
            var rulesetItems = new List<MenuItem>();

            foreach (var ruleset in rulesets.AvailableRulesets)
                rulesetItems.Add(new EditorMenuItem(ruleset.Name, MenuItemType.Standard, () => CreateNewDifficulty(ruleset)));

            saveRelatedMenuItems.AddRange(rulesetItems);

            return new EditorMenuItem(EditorStrings.CreateNewDifficulty) { Items = rulesetItems };
        }

        protected void CreateNewDifficulty(RulesetInfo rulesetInfo)
        {
            if (isNewBeatmap)
            {
                dialogOverlay.Push(new SaveRequiredPopupDialog(() => attemptMutationOperation(() =>
                {
                    if (!Save())
                        return false;

                    CreateNewDifficulty(rulesetInfo);
                    return true;
                })));

                return;
            }

            if (!rulesetInfo.Equals(editorBeatmap.BeatmapInfo.Ruleset))
            {
                switchToNewDifficulty(rulesetInfo, false);
                return;
            }

            dialogOverlay.Push(new CreateNewDifficultyDialog(createCopy => switchToNewDifficulty(rulesetInfo, createCopy)));
        }

        private void switchToNewDifficulty(RulesetInfo rulesetInfo, bool createCopy)
        {
            switchingDifficulty = true;
            loader?.ScheduleSwitchToNewDifficulty(editorBeatmap.BeatmapInfo, rulesetInfo, createCopy, GetState(rulesetInfo));
        }

        private EditorMenuItem createDifficultySwitchMenu()
        {
            var difficultyItems = new List<MenuItem>();

            foreach (var rulesetBeatmaps in groupedOrderedBeatmaps)
            {
                if (difficultyItems.Count > 0)
                    difficultyItems.Add(new OsuMenuItemSpacer());

                foreach (var beatmap in rulesetBeatmaps)
                {
                    bool isCurrentDifficulty = playableBeatmap.BeatmapInfo.Equals(beatmap);
                    var difficultyMenuItem = new DifficultyMenuItem(beatmap, isCurrentDifficulty, SwitchToDifficulty);
                    difficultyItems.Add(difficultyMenuItem);
                }
            }

            // Ensure difficulty names are updated when modified in the editor.
            // Maybe we could trigger less often but this seems to work well enough.
            editorBeatmap.SaveStateTriggered += () =>
            {
                foreach (var beatmapInfo in Beatmap.Value.BeatmapSetInfo.Beatmaps)
                {
                    var menuItem = difficultyItems.OfType<DifficultyMenuItem>().FirstOrDefault(i => i.BeatmapInfo.Equals(beatmapInfo));
                    if (menuItem != null)
                        menuItem.Text.Value = string.IsNullOrEmpty(beatmapInfo.DifficultyName) ? "(unnamed)" : beatmapInfo.DifficultyName;
                }
            };

            return new EditorMenuItem(EditorStrings.ChangeDifficulty) { Items = difficultyItems };
        }

        public void SwitchToDifficulty(BeatmapInfo nextBeatmap)
        {
            switchingDifficulty = true;
            loader?.ScheduleSwitchToExistingDifficulty(nextBeatmap, GetState(nextBeatmap.Ruleset));
        }

        private void cancelExit()
        {
            updateSampleDisabledState();
            loader?.CancelPendingDifficultySwitch();
        }

        public Task<bool> Reload()
        {
            var tcs = new TaskCompletionSource<bool>();

            dialogOverlay.Push(new ReloadEditorDialog(
                reload: () =>
                {
                    bool reloadedSuccessfully = attemptMutationOperation(() =>
                    {
                        if (!Save())
                            return false;

                        SwitchToDifficulty(editorBeatmap.BeatmapInfo);
                        return true;
                    });
                    tcs.SetResult(reloadedSuccessfully);
                },
                cancel: () => tcs.SetResult(false)));
            return tcs.Task;
        }

        public bool HandleTimestamp(string timestamp, bool notifyOnError = false)
        {
            if (!EditorTimestampParser.TryParse(timestamp, out var timeSpan, out string selection))
            {
                if (notifyOnError)
                {
                    Schedule(() => notifications?.Post(new SimpleErrorNotification
                    {
                        Icon = FontAwesome.Solid.ExclamationTriangle,
                        Text = EditorStrings.FailedToParseEditorLink
                    }));
                }

                return false;
            }

            editorBeatmap.SelectedHitObjects.Clear();

            if (clock.IsRunning)
                clock.Stop();

            double position = timeSpan.Value.TotalMilliseconds;

            if (string.IsNullOrEmpty(selection))
            {
                clock.SeekSmoothlyTo(position);
                return true;
            }

            // Seek to the next closest HitObject instead
            HitObject nextObject = editorBeatmap.HitObjects.FirstOrDefault(x => x.StartTime >= position);

            if (nextObject != null)
                position = nextObject.StartTime;

            clock.SeekSmoothlyTo(position);

            Mode.Value = EditorScreenMode.Compose;

            // Delegate handling the selection to the ruleset.
            currentScreen.Dependencies.Get<HitObjectComposer>().SelectFromTimestamp(position, selection);
            return true;
        }

        public double SnapTime(double time, double? referenceTime) => editorBeatmap.SnapTime(time, referenceTime);

        public double GetBeatLengthAtTime(double referenceTime) => editorBeatmap.GetBeatLengthAtTime(referenceTime);

        public int BeatDivisor => beatDivisor.Value;

        ControlPointInfo IBeatSyncProvider.ControlPoints => editorBeatmap.ControlPointInfo;
        IClock IBeatSyncProvider.Clock => clock;
        ChannelAmplitudes IHasAmplitudes.CurrentAmplitudes => Beatmap.Value.TrackLoaded ? Beatmap.Value.Track.CurrentAmplitudes : ChannelAmplitudes.Empty;

        private partial class BeatmapEditorToast : Toast
        {
            public BeatmapEditorToast(LocalisableString value, string beatmapDisplayName)
                : base(InputSettingsStrings.EditorSection, value, beatmapDisplayName)
            {
            }
        }

        private partial class ScreenContainer : Container<EditorScreen>
        {
            public new Task LoadComponentAsync<TLoadable>([NotNull] TLoadable component, Action<TLoadable> onLoaded = null, CancellationToken cancellation = default, Scheduler scheduler = null)
                where TLoadable : Drawable
                => base.LoadComponentAsync(component, onLoaded, cancellation, scheduler);
        }
    }
}<|MERGE_RESOLUTION|>--- conflicted
+++ resolved
@@ -1284,13 +1284,9 @@
                 yield return export;
             }
 
-<<<<<<< HEAD
+            if (RuntimeInfo.IsDesktop)
+            {
                 var externalEdit = new EditorMenuItem(EditorStrings.EditExternally, MenuItemType.Standard, editExternally);
-=======
-            if (RuntimeInfo.IsDesktop)
-            {
-                var externalEdit = new EditorMenuItem("Edit externally", MenuItemType.Standard, editExternally);
->>>>>>> 4e4a99de
                 saveRelatedMenuItems.Add(externalEdit);
                 yield return externalEdit;
             }
