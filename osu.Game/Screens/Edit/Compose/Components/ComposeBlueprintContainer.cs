--- conflicted
+++ resolved
@@ -228,9 +228,6 @@
                 yield return new TernaryButton(kvp.Value, kvp.Key.Replace("hit", string.Empty).Titleize(), () => GetIconForSample(kvp.Key));
         }
 
-<<<<<<< HEAD
-        public static Drawable GetIconForSample(string sampleName)
-=======
         private IEnumerable<TernaryButton> createSampleBankTernaryButtons()
         {
             foreach (var kvp in SelectionHandler.SelectionBankStates)
@@ -264,8 +261,7 @@
             };
         }
 
-        private Drawable getIconForSample(string sampleName)
->>>>>>> e72aba05
+        public static Drawable GetIconForSample(string sampleName)
         {
             switch (sampleName)
             {
