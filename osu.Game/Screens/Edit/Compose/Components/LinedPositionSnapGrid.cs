--- conflicted
+++ resolved
@@ -28,12 +28,8 @@
 
             while (true)
             {
-<<<<<<< HEAD
-                Vector2 currentPosition = StartPosition.Value + index++ * step;
-=======
                 Vector2 currentPosition = StartPosition.Value + index * step;
                 index++;
->>>>>>> bd8addfb
 
                 if (!lineDefinitelyIntersectsBox(currentPosition, step.PerpendicularLeft, drawSize, out var p1, out var p2))
                 {
