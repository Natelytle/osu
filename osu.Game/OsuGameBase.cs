﻿// Copyright (c) 2007-2017 ppy Pty Ltd <contact@ppy.sh>.
// Licensed under the MIT Licence - https://raw.githubusercontent.com/ppy/osu/master/LICENCE

using System;
using System.Diagnostics;
using System.Reflection;
using osu.Framework.Allocation;
using osu.Framework.Configuration;
using osu.Framework.Graphics;
using osu.Framework.Graphics.Containers;
using osu.Framework.IO.Stores;
using osu.Framework.Platform;
using osu.Game.Beatmaps;
using osu.Game.Configuration;
using osu.Game.Graphics;
using osu.Game.Graphics.Cursor;
using osu.Game.Graphics.Processing;
using osu.Game.Online.API;
using SQLite.Net;
using osu.Framework.Graphics.Performance;
using osu.Game.Database;
using osu.Game.Input;
using osu.Game.Input.Bindings;
using osu.Game.IO;
using osu.Game.Rulesets;
using osu.Game.Rulesets.Scoring;

namespace osu.Game
{
    public class OsuGameBase : Framework.Game, IOnlineComponent
    {
        protected OsuConfigManager LocalConfig;

        protected BeatmapManager BeatmapManager;

        protected RulesetStore RulesetStore;

        protected FileStore FileStore;

        protected ScoreStore ScoreStore;

        protected KeyBindingStore KeyBindingStore;

        protected override string MainResourceFile => @"osu.Game.Resources.dll";

        public APIAccess API;

        private Container content;

        protected override Container<Drawable> Content => content;

        protected MenuCursor Cursor;

        public Bindable<WorkingBeatmap> Beatmap { get; private set; }

        private Bindable<bool> fpsDisplayVisible;

        protected AssemblyName AssemblyName => Assembly.GetEntryAssembly()?.GetName() ?? new AssemblyName { Version = new Version() };

        public bool IsDeployedBuild => AssemblyName.Version.Major > 0;

        public bool IsDebug
        {
            get
            {
                // ReSharper disable once RedundantAssignment
                bool isDebug = false;
                // Debug.Assert conditions are only evaluated in debug mode
                Debug.Assert(isDebug = true);
                // ReSharper disable once ConditionIsAlwaysTrueOrFalse
                return isDebug;
            }
        }

        public string Version
        {
            get
            {
                if (!IsDeployedBuild)
                    return @"local " + (IsDebug ? @"debug" : @"release");

                var assembly = AssemblyName;
                return $@"{assembly.Version.Major}.{assembly.Version.Minor}.{assembly.Version.Build}";
            }
        }

        public OsuGameBase()
        {
            Name = @"osu!lazer";
        }

        private DependencyContainer dependencies;

        protected override IReadOnlyDependencyContainer CreateLocalDependencies(IReadOnlyDependencyContainer parent) =>
            dependencies = new DependencyContainer(base.CreateLocalDependencies(parent));

        [BackgroundDependencyLoader]
        private void load()
        {
            dependencies.Cache(this);
            dependencies.Cache(LocalConfig);

            SQLiteConnection connection = Host.Storage.GetDatabase(@"client");

            connection.CreateTable<StoreVersion>();

            dependencies.Cache(RulesetStore = new RulesetStore(connection));
            dependencies.Cache(FileStore = new FileStore(connection, Host.Storage));
            dependencies.Cache(BeatmapManager = new BeatmapManager(Host.Storage, FileStore, connection, RulesetStore, Host));
<<<<<<< HEAD
            dependencies.Cache(ScoreStore = new ScoreStore(Host.Storage, connection, Host, BeatmapManager, RulesetStore));
            dependencies.Cache(BindingStore = new BindingStore(connection));
=======
            dependencies.Cache(ScoreStore = new ScoreStore(Host.Storage, connection, Host, BeatmapManager));
            dependencies.Cache(KeyBindingStore = new KeyBindingStore(connection, RulesetStore));
>>>>>>> 18980bc2
            dependencies.Cache(new OsuColour());

            //this completely overrides the framework default. will need to change once we make a proper FontStore.
            dependencies.Cache(Fonts = new FontStore { ScaleAdjust = 100 }, true);

            Fonts.AddStore(new GlyphStore(Resources, @"Fonts/FontAwesome"));
            Fonts.AddStore(new GlyphStore(Resources, @"Fonts/osuFont"));
            Fonts.AddStore(new GlyphStore(Resources, @"Fonts/Exo2.0-Medium"));
            Fonts.AddStore(new GlyphStore(Resources, @"Fonts/Exo2.0-MediumItalic"));

            Fonts.AddStore(new GlyphStore(Resources, @"Fonts/Noto-Basic"));
            Fonts.AddStore(new GlyphStore(Resources, @"Fonts/Noto-Hangul"));
            Fonts.AddStore(new GlyphStore(Resources, @"Fonts/Noto-CJK-Basic"));
            Fonts.AddStore(new GlyphStore(Resources, @"Fonts/Noto-CJK-Compatibility"));

            Fonts.AddStore(new GlyphStore(Resources, @"Fonts/Exo2.0-Regular"));
            Fonts.AddStore(new GlyphStore(Resources, @"Fonts/Exo2.0-RegularItalic"));
            Fonts.AddStore(new GlyphStore(Resources, @"Fonts/Exo2.0-SemiBold"));
            Fonts.AddStore(new GlyphStore(Resources, @"Fonts/Exo2.0-SemiBoldItalic"));
            Fonts.AddStore(new GlyphStore(Resources, @"Fonts/Exo2.0-Bold"));
            Fonts.AddStore(new GlyphStore(Resources, @"Fonts/Exo2.0-BoldItalic"));
            Fonts.AddStore(new GlyphStore(Resources, @"Fonts/Exo2.0-Light"));
            Fonts.AddStore(new GlyphStore(Resources, @"Fonts/Exo2.0-LightItalic"));
            Fonts.AddStore(new GlyphStore(Resources, @"Fonts/Exo2.0-Black"));
            Fonts.AddStore(new GlyphStore(Resources, @"Fonts/Exo2.0-BlackItalic"));

            Fonts.AddStore(new GlyphStore(Resources, @"Fonts/Venera"));
            Fonts.AddStore(new GlyphStore(Resources, @"Fonts/Venera-Light"));

            var defaultBeatmap = new DummyWorkingBeatmap(this);
            Beatmap = new NonNullableBindable<WorkingBeatmap>(defaultBeatmap);
            BeatmapManager.DefaultBeatmap = defaultBeatmap;

            dependencies.Cache(API = new APIAccess
            {
                Username = LocalConfig.Get<string>(OsuSetting.Username),
                Token = LocalConfig.Get<string>(OsuSetting.Token)
            });

            Beatmap.ValueChanged += b =>
            {
                // compare to last baetmap as sometimes the two may share a track representation (optimisation, see WorkingBeatmap.TransferTo)
                if (lastBeatmap?.Track != b.Track)
                {
                    // this disposal is done to stop the audio track.
                    // it may not be exactly what we want for cases beatmaps are reused, as it will
                    // trigger a fresh load of contained resources.
                    lastBeatmap?.Dispose();

                    Audio.Track.AddItem(b.Track);
                }

                lastBeatmap = b;
            };

            API.Register(this);
        }

        private WorkingBeatmap lastBeatmap;

        public void APIStateChanged(APIAccess api, APIState state)
        {
            switch (state)
            {
                case APIState.Online:
                    LocalConfig.Set(OsuSetting.Username, LocalConfig.Get<bool>(OsuSetting.SaveUsername) ? API.Username : string.Empty);
                    break;
            }
        }

        protected override void LoadComplete()
        {
            base.LoadComplete();

            GlobalKeyBindingInputManager globalBinding;

            base.Content.Add(new RatioAdjust
            {
                Children = new Drawable[]
                {
                    Cursor = new MenuCursor(),
                    globalBinding = new GlobalKeyBindingInputManager(this)
                    {
                        RelativeSizeAxes = Axes.Both,
                        Child = new OsuTooltipContainer(Cursor)
                        {
                            RelativeSizeAxes = Axes.Both,
                            Child = content = new OsuContextMenuContainer { RelativeSizeAxes = Axes.Both },
                        }
                    }
                }
            });

            KeyBindingStore.Register(globalBinding);
            dependencies.Cache(globalBinding);

            // TODO: This is temporary until we reimplement the local FPS display.
            // It's just to allow end-users to access the framework FPS display without knowing the shortcut key.
            fpsDisplayVisible = LocalConfig.GetBindable<bool>(OsuSetting.ShowFpsDisplay);
            fpsDisplayVisible.ValueChanged += val =>
            {
                FrameStatisticsMode = val ? FrameStatisticsMode.Minimal : FrameStatisticsMode.None;
            };
            fpsDisplayVisible.TriggerChange();
        }

        public override void SetHost(GameHost host)
        {
            if (LocalConfig == null)
                LocalConfig = new OsuConfigManager(host.Storage);
            base.SetHost(host);
        }

        protected override void Update()
        {
            base.Update();
            API.Update();
        }

        protected override void Dispose(bool isDisposing)
        {
            //refresh token may have changed.
            if (LocalConfig != null && API != null)
            {
                LocalConfig.Set(OsuSetting.Token, LocalConfig.Get<bool>(OsuSetting.SavePassword) ? API.Token : string.Empty);
                LocalConfig.Save();
            }

            base.Dispose(isDisposing);
        }
    }
}
<|MERGE_RESOLUTION|>--- conflicted
+++ resolved
@@ -1,248 +1,243 @@
-﻿// Copyright (c) 2007-2017 ppy Pty Ltd <contact@ppy.sh>.
-// Licensed under the MIT Licence - https://raw.githubusercontent.com/ppy/osu/master/LICENCE
-
-using System;
-using System.Diagnostics;
-using System.Reflection;
-using osu.Framework.Allocation;
-using osu.Framework.Configuration;
-using osu.Framework.Graphics;
-using osu.Framework.Graphics.Containers;
-using osu.Framework.IO.Stores;
-using osu.Framework.Platform;
-using osu.Game.Beatmaps;
-using osu.Game.Configuration;
-using osu.Game.Graphics;
-using osu.Game.Graphics.Cursor;
-using osu.Game.Graphics.Processing;
-using osu.Game.Online.API;
-using SQLite.Net;
-using osu.Framework.Graphics.Performance;
-using osu.Game.Database;
-using osu.Game.Input;
-using osu.Game.Input.Bindings;
-using osu.Game.IO;
-using osu.Game.Rulesets;
-using osu.Game.Rulesets.Scoring;
-
-namespace osu.Game
-{
-    public class OsuGameBase : Framework.Game, IOnlineComponent
-    {
-        protected OsuConfigManager LocalConfig;
-
-        protected BeatmapManager BeatmapManager;
-
-        protected RulesetStore RulesetStore;
-
-        protected FileStore FileStore;
-
-        protected ScoreStore ScoreStore;
-
-        protected KeyBindingStore KeyBindingStore;
-
-        protected override string MainResourceFile => @"osu.Game.Resources.dll";
-
-        public APIAccess API;
-
-        private Container content;
-
-        protected override Container<Drawable> Content => content;
-
-        protected MenuCursor Cursor;
-
-        public Bindable<WorkingBeatmap> Beatmap { get; private set; }
-
-        private Bindable<bool> fpsDisplayVisible;
-
-        protected AssemblyName AssemblyName => Assembly.GetEntryAssembly()?.GetName() ?? new AssemblyName { Version = new Version() };
-
-        public bool IsDeployedBuild => AssemblyName.Version.Major > 0;
-
-        public bool IsDebug
-        {
-            get
-            {
-                // ReSharper disable once RedundantAssignment
-                bool isDebug = false;
-                // Debug.Assert conditions are only evaluated in debug mode
-                Debug.Assert(isDebug = true);
-                // ReSharper disable once ConditionIsAlwaysTrueOrFalse
-                return isDebug;
-            }
-        }
-
-        public string Version
-        {
-            get
-            {
-                if (!IsDeployedBuild)
-                    return @"local " + (IsDebug ? @"debug" : @"release");
-
-                var assembly = AssemblyName;
-                return $@"{assembly.Version.Major}.{assembly.Version.Minor}.{assembly.Version.Build}";
-            }
-        }
-
-        public OsuGameBase()
-        {
-            Name = @"osu!lazer";
-        }
-
-        private DependencyContainer dependencies;
-
-        protected override IReadOnlyDependencyContainer CreateLocalDependencies(IReadOnlyDependencyContainer parent) =>
-            dependencies = new DependencyContainer(base.CreateLocalDependencies(parent));
-
-        [BackgroundDependencyLoader]
-        private void load()
-        {
-            dependencies.Cache(this);
-            dependencies.Cache(LocalConfig);
-
-            SQLiteConnection connection = Host.Storage.GetDatabase(@"client");
-
-            connection.CreateTable<StoreVersion>();
-
-            dependencies.Cache(RulesetStore = new RulesetStore(connection));
-            dependencies.Cache(FileStore = new FileStore(connection, Host.Storage));
-            dependencies.Cache(BeatmapManager = new BeatmapManager(Host.Storage, FileStore, connection, RulesetStore, Host));
-<<<<<<< HEAD
-            dependencies.Cache(ScoreStore = new ScoreStore(Host.Storage, connection, Host, BeatmapManager, RulesetStore));
-            dependencies.Cache(BindingStore = new BindingStore(connection));
-=======
-            dependencies.Cache(ScoreStore = new ScoreStore(Host.Storage, connection, Host, BeatmapManager));
-            dependencies.Cache(KeyBindingStore = new KeyBindingStore(connection, RulesetStore));
->>>>>>> 18980bc2
-            dependencies.Cache(new OsuColour());
-
-            //this completely overrides the framework default. will need to change once we make a proper FontStore.
-            dependencies.Cache(Fonts = new FontStore { ScaleAdjust = 100 }, true);
-
-            Fonts.AddStore(new GlyphStore(Resources, @"Fonts/FontAwesome"));
-            Fonts.AddStore(new GlyphStore(Resources, @"Fonts/osuFont"));
-            Fonts.AddStore(new GlyphStore(Resources, @"Fonts/Exo2.0-Medium"));
-            Fonts.AddStore(new GlyphStore(Resources, @"Fonts/Exo2.0-MediumItalic"));
-
-            Fonts.AddStore(new GlyphStore(Resources, @"Fonts/Noto-Basic"));
-            Fonts.AddStore(new GlyphStore(Resources, @"Fonts/Noto-Hangul"));
-            Fonts.AddStore(new GlyphStore(Resources, @"Fonts/Noto-CJK-Basic"));
-            Fonts.AddStore(new GlyphStore(Resources, @"Fonts/Noto-CJK-Compatibility"));
-
-            Fonts.AddStore(new GlyphStore(Resources, @"Fonts/Exo2.0-Regular"));
-            Fonts.AddStore(new GlyphStore(Resources, @"Fonts/Exo2.0-RegularItalic"));
-            Fonts.AddStore(new GlyphStore(Resources, @"Fonts/Exo2.0-SemiBold"));
-            Fonts.AddStore(new GlyphStore(Resources, @"Fonts/Exo2.0-SemiBoldItalic"));
-            Fonts.AddStore(new GlyphStore(Resources, @"Fonts/Exo2.0-Bold"));
-            Fonts.AddStore(new GlyphStore(Resources, @"Fonts/Exo2.0-BoldItalic"));
-            Fonts.AddStore(new GlyphStore(Resources, @"Fonts/Exo2.0-Light"));
-            Fonts.AddStore(new GlyphStore(Resources, @"Fonts/Exo2.0-LightItalic"));
-            Fonts.AddStore(new GlyphStore(Resources, @"Fonts/Exo2.0-Black"));
-            Fonts.AddStore(new GlyphStore(Resources, @"Fonts/Exo2.0-BlackItalic"));
-
-            Fonts.AddStore(new GlyphStore(Resources, @"Fonts/Venera"));
-            Fonts.AddStore(new GlyphStore(Resources, @"Fonts/Venera-Light"));
-
-            var defaultBeatmap = new DummyWorkingBeatmap(this);
-            Beatmap = new NonNullableBindable<WorkingBeatmap>(defaultBeatmap);
-            BeatmapManager.DefaultBeatmap = defaultBeatmap;
-
-            dependencies.Cache(API = new APIAccess
-            {
-                Username = LocalConfig.Get<string>(OsuSetting.Username),
-                Token = LocalConfig.Get<string>(OsuSetting.Token)
-            });
-
-            Beatmap.ValueChanged += b =>
-            {
-                // compare to last baetmap as sometimes the two may share a track representation (optimisation, see WorkingBeatmap.TransferTo)
-                if (lastBeatmap?.Track != b.Track)
-                {
-                    // this disposal is done to stop the audio track.
-                    // it may not be exactly what we want for cases beatmaps are reused, as it will
-                    // trigger a fresh load of contained resources.
-                    lastBeatmap?.Dispose();
-
-                    Audio.Track.AddItem(b.Track);
-                }
-
-                lastBeatmap = b;
-            };
-
-            API.Register(this);
-        }
-
-        private WorkingBeatmap lastBeatmap;
-
-        public void APIStateChanged(APIAccess api, APIState state)
-        {
-            switch (state)
-            {
-                case APIState.Online:
-                    LocalConfig.Set(OsuSetting.Username, LocalConfig.Get<bool>(OsuSetting.SaveUsername) ? API.Username : string.Empty);
-                    break;
-            }
-        }
-
-        protected override void LoadComplete()
-        {
-            base.LoadComplete();
-
-            GlobalKeyBindingInputManager globalBinding;
-
-            base.Content.Add(new RatioAdjust
-            {
-                Children = new Drawable[]
-                {
-                    Cursor = new MenuCursor(),
-                    globalBinding = new GlobalKeyBindingInputManager(this)
-                    {
-                        RelativeSizeAxes = Axes.Both,
-                        Child = new OsuTooltipContainer(Cursor)
-                        {
-                            RelativeSizeAxes = Axes.Both,
-                            Child = content = new OsuContextMenuContainer { RelativeSizeAxes = Axes.Both },
-                        }
-                    }
-                }
-            });
-
-            KeyBindingStore.Register(globalBinding);
-            dependencies.Cache(globalBinding);
-
-            // TODO: This is temporary until we reimplement the local FPS display.
-            // It's just to allow end-users to access the framework FPS display without knowing the shortcut key.
-            fpsDisplayVisible = LocalConfig.GetBindable<bool>(OsuSetting.ShowFpsDisplay);
-            fpsDisplayVisible.ValueChanged += val =>
-            {
-                FrameStatisticsMode = val ? FrameStatisticsMode.Minimal : FrameStatisticsMode.None;
-            };
-            fpsDisplayVisible.TriggerChange();
-        }
-
-        public override void SetHost(GameHost host)
-        {
-            if (LocalConfig == null)
-                LocalConfig = new OsuConfigManager(host.Storage);
-            base.SetHost(host);
-        }
-
-        protected override void Update()
-        {
-            base.Update();
-            API.Update();
-        }
-
-        protected override void Dispose(bool isDisposing)
-        {
-            //refresh token may have changed.
-            if (LocalConfig != null && API != null)
-            {
-                LocalConfig.Set(OsuSetting.Token, LocalConfig.Get<bool>(OsuSetting.SavePassword) ? API.Token : string.Empty);
-                LocalConfig.Save();
-            }
-
-            base.Dispose(isDisposing);
-        }
-    }
-}
+﻿// Copyright (c) 2007-2017 ppy Pty Ltd <contact@ppy.sh>.
+// Licensed under the MIT Licence - https://raw.githubusercontent.com/ppy/osu/master/LICENCE
+
+using System;
+using System.Diagnostics;
+using System.Reflection;
+using osu.Framework.Allocation;
+using osu.Framework.Configuration;
+using osu.Framework.Graphics;
+using osu.Framework.Graphics.Containers;
+using osu.Framework.IO.Stores;
+using osu.Framework.Platform;
+using osu.Game.Beatmaps;
+using osu.Game.Configuration;
+using osu.Game.Graphics;
+using osu.Game.Graphics.Cursor;
+using osu.Game.Graphics.Processing;
+using osu.Game.Online.API;
+using SQLite.Net;
+using osu.Framework.Graphics.Performance;
+using osu.Game.Database;
+using osu.Game.Input;
+using osu.Game.Input.Bindings;
+using osu.Game.IO;
+using osu.Game.Rulesets;
+using osu.Game.Rulesets.Scoring;
+
+namespace osu.Game
+{
+    public class OsuGameBase : Framework.Game, IOnlineComponent
+    {
+        protected OsuConfigManager LocalConfig;
+
+        protected BeatmapManager BeatmapManager;
+
+        protected RulesetStore RulesetStore;
+
+        protected FileStore FileStore;
+
+        protected ScoreStore ScoreStore;
+
+        protected KeyBindingStore KeyBindingStore;
+
+        protected override string MainResourceFile => @"osu.Game.Resources.dll";
+
+        public APIAccess API;
+
+        private Container content;
+
+        protected override Container<Drawable> Content => content;
+
+        protected MenuCursor Cursor;
+
+        public Bindable<WorkingBeatmap> Beatmap { get; private set; }
+
+        private Bindable<bool> fpsDisplayVisible;
+
+        protected AssemblyName AssemblyName => Assembly.GetEntryAssembly()?.GetName() ?? new AssemblyName { Version = new Version() };
+
+        public bool IsDeployedBuild => AssemblyName.Version.Major > 0;
+
+        public bool IsDebug
+        {
+            get
+            {
+                // ReSharper disable once RedundantAssignment
+                bool isDebug = false;
+                // Debug.Assert conditions are only evaluated in debug mode
+                Debug.Assert(isDebug = true);
+                // ReSharper disable once ConditionIsAlwaysTrueOrFalse
+                return isDebug;
+            }
+        }
+
+        public string Version
+        {
+            get
+            {
+                if (!IsDeployedBuild)
+                    return @"local " + (IsDebug ? @"debug" : @"release");
+
+                var assembly = AssemblyName;
+                return $@"{assembly.Version.Major}.{assembly.Version.Minor}.{assembly.Version.Build}";
+            }
+        }
+
+        public OsuGameBase()
+        {
+            Name = @"osu!lazer";
+        }
+
+        private DependencyContainer dependencies;
+
+        protected override IReadOnlyDependencyContainer CreateLocalDependencies(IReadOnlyDependencyContainer parent) =>
+            dependencies = new DependencyContainer(base.CreateLocalDependencies(parent));
+
+        [BackgroundDependencyLoader]
+        private void load()
+        {
+            dependencies.Cache(this);
+            dependencies.Cache(LocalConfig);
+
+            SQLiteConnection connection = Host.Storage.GetDatabase(@"client");
+
+            connection.CreateTable<StoreVersion>();
+
+            dependencies.Cache(RulesetStore = new RulesetStore(connection));
+            dependencies.Cache(FileStore = new FileStore(connection, Host.Storage));
+            dependencies.Cache(BeatmapManager = new BeatmapManager(Host.Storage, FileStore, connection, RulesetStore, Host));
+            dependencies.Cache(ScoreStore = new ScoreStore(Host.Storage, connection, Host, BeatmapManager, RulesetStore));
+            dependencies.Cache(KeyBindingStore = new KeyBindingStore(connection, RulesetStore));
+            dependencies.Cache(new OsuColour());
+
+            //this completely overrides the framework default. will need to change once we make a proper FontStore.
+            dependencies.Cache(Fonts = new FontStore { ScaleAdjust = 100 }, true);
+
+            Fonts.AddStore(new GlyphStore(Resources, @"Fonts/FontAwesome"));
+            Fonts.AddStore(new GlyphStore(Resources, @"Fonts/osuFont"));
+            Fonts.AddStore(new GlyphStore(Resources, @"Fonts/Exo2.0-Medium"));
+            Fonts.AddStore(new GlyphStore(Resources, @"Fonts/Exo2.0-MediumItalic"));
+
+            Fonts.AddStore(new GlyphStore(Resources, @"Fonts/Noto-Basic"));
+            Fonts.AddStore(new GlyphStore(Resources, @"Fonts/Noto-Hangul"));
+            Fonts.AddStore(new GlyphStore(Resources, @"Fonts/Noto-CJK-Basic"));
+            Fonts.AddStore(new GlyphStore(Resources, @"Fonts/Noto-CJK-Compatibility"));
+
+            Fonts.AddStore(new GlyphStore(Resources, @"Fonts/Exo2.0-Regular"));
+            Fonts.AddStore(new GlyphStore(Resources, @"Fonts/Exo2.0-RegularItalic"));
+            Fonts.AddStore(new GlyphStore(Resources, @"Fonts/Exo2.0-SemiBold"));
+            Fonts.AddStore(new GlyphStore(Resources, @"Fonts/Exo2.0-SemiBoldItalic"));
+            Fonts.AddStore(new GlyphStore(Resources, @"Fonts/Exo2.0-Bold"));
+            Fonts.AddStore(new GlyphStore(Resources, @"Fonts/Exo2.0-BoldItalic"));
+            Fonts.AddStore(new GlyphStore(Resources, @"Fonts/Exo2.0-Light"));
+            Fonts.AddStore(new GlyphStore(Resources, @"Fonts/Exo2.0-LightItalic"));
+            Fonts.AddStore(new GlyphStore(Resources, @"Fonts/Exo2.0-Black"));
+            Fonts.AddStore(new GlyphStore(Resources, @"Fonts/Exo2.0-BlackItalic"));
+
+            Fonts.AddStore(new GlyphStore(Resources, @"Fonts/Venera"));
+            Fonts.AddStore(new GlyphStore(Resources, @"Fonts/Venera-Light"));
+
+            var defaultBeatmap = new DummyWorkingBeatmap(this);
+            Beatmap = new NonNullableBindable<WorkingBeatmap>(defaultBeatmap);
+            BeatmapManager.DefaultBeatmap = defaultBeatmap;
+
+            dependencies.Cache(API = new APIAccess
+            {
+                Username = LocalConfig.Get<string>(OsuSetting.Username),
+                Token = LocalConfig.Get<string>(OsuSetting.Token)
+            });
+
+            Beatmap.ValueChanged += b =>
+            {
+                // compare to last baetmap as sometimes the two may share a track representation (optimisation, see WorkingBeatmap.TransferTo)
+                if (lastBeatmap?.Track != b.Track)
+                {
+                    // this disposal is done to stop the audio track.
+                    // it may not be exactly what we want for cases beatmaps are reused, as it will
+                    // trigger a fresh load of contained resources.
+                    lastBeatmap?.Dispose();
+
+                    Audio.Track.AddItem(b.Track);
+                }
+
+                lastBeatmap = b;
+            };
+
+            API.Register(this);
+        }
+
+        private WorkingBeatmap lastBeatmap;
+
+        public void APIStateChanged(APIAccess api, APIState state)
+        {
+            switch (state)
+            {
+                case APIState.Online:
+                    LocalConfig.Set(OsuSetting.Username, LocalConfig.Get<bool>(OsuSetting.SaveUsername) ? API.Username : string.Empty);
+                    break;
+            }
+        }
+
+        protected override void LoadComplete()
+        {
+            base.LoadComplete();
+
+            GlobalKeyBindingInputManager globalBinding;
+
+            base.Content.Add(new RatioAdjust
+            {
+                Children = new Drawable[]
+                {
+                    Cursor = new MenuCursor(),
+                    globalBinding = new GlobalKeyBindingInputManager(this)
+                    {
+                        RelativeSizeAxes = Axes.Both,
+                        Child = new OsuTooltipContainer(Cursor)
+                        {
+                            RelativeSizeAxes = Axes.Both,
+                            Child = content = new OsuContextMenuContainer { RelativeSizeAxes = Axes.Both },
+                        }
+                    }
+                }
+            });
+
+            KeyBindingStore.Register(globalBinding);
+            dependencies.Cache(globalBinding);
+
+            // TODO: This is temporary until we reimplement the local FPS display.
+            // It's just to allow end-users to access the framework FPS display without knowing the shortcut key.
+            fpsDisplayVisible = LocalConfig.GetBindable<bool>(OsuSetting.ShowFpsDisplay);
+            fpsDisplayVisible.ValueChanged += val =>
+            {
+                FrameStatisticsMode = val ? FrameStatisticsMode.Minimal : FrameStatisticsMode.None;
+            };
+            fpsDisplayVisible.TriggerChange();
+        }
+
+        public override void SetHost(GameHost host)
+        {
+            if (LocalConfig == null)
+                LocalConfig = new OsuConfigManager(host.Storage);
+            base.SetHost(host);
+        }
+
+        protected override void Update()
+        {
+            base.Update();
+            API.Update();
+        }
+
+        protected override void Dispose(bool isDisposing)
+        {
+            //refresh token may have changed.
+            if (LocalConfig != null && API != null)
+            {
+                LocalConfig.Set(OsuSetting.Token, LocalConfig.Get<bool>(OsuSetting.SavePassword) ? API.Token : string.Empty);
+                LocalConfig.Save();
+            }
+
+            base.Dispose(isDisposing);
+        }
+    }
+}