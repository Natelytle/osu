// Copyright (c) ppy Pty Ltd <contact@ppy.sh>. Licensed under the MIT Licence.
// See the LICENCE file in the repository root for full licence text.

using NUnit.Framework;
using osu.Framework.Testing;
using osu.Game.Beatmaps;
using osu.Game.Beatmaps.ControlPoints;
using osu.Game.Rulesets.Objects;
using osu.Game.Rulesets.Objects.Drawables;
using osu.Game.Tests.Visual;

namespace osu.Game.Tests.Gameplay
{
    [HeadlessTest]
    public class TestSceneDrawableHitObject : OsuTestScene
    {
        [Test]
        public void TestEntryLifetime()
        {
            TestDrawableHitObject dho = null;
            var initialHitObject = new HitObject
            {
                StartTime = 1000
            };
            var entry = new TestLifetimeEntry(new HitObject
            {
                StartTime = 2000
            });

            AddStep("Create DHO", () => Child = dho = new TestDrawableHitObject(initialHitObject));

            AddAssert("Correct initial lifetime", () => dho.LifetimeStart == initialHitObject.StartTime - TestDrawableHitObject.INITIAL_LIFETIME_OFFSET);

            AddStep("Apply entry", () => dho.Apply(entry));

            AddAssert("Correct initial lifetime", () => dho.LifetimeStart == entry.HitObject.StartTime - TestLifetimeEntry.INITIAL_LIFETIME_OFFSET);

            AddStep("Set lifetime", () => dho.LifetimeEnd = 3000);
            AddAssert("Entry lifetime is updated", () => entry.LifetimeEnd == 3000);
        }

        [Test]
        public void TestKeepAlive()
        {
            TestDrawableHitObject dho = null;
            TestLifetimeEntry entry = null;
            AddStep("Create DHO", () =>
            {
                dho = new TestDrawableHitObject(null);
                dho.Apply(entry = new TestLifetimeEntry(new HitObject()));
                Child = dho;
            });

            AddStep("KeepAlive = true", () =>
            {
                entry.LifetimeStart = 0;
                entry.LifetimeEnd = 1000;
                entry.KeepAlive = true;
            });
            AddAssert("Lifetime is overriden", () => entry.LifetimeStart == double.MinValue && entry.LifetimeEnd == double.MaxValue);

            AddStep("Set LifetimeStart", () => dho.LifetimeStart = 500);
            AddStep("KeepAlive = false", () => entry.KeepAlive = false);
            AddAssert("Lifetime is correct", () => entry.LifetimeStart == 500 && entry.LifetimeEnd == 1000);

            AddStep("Set LifetimeStart while KeepAlive", () =>
            {
                entry.KeepAlive = true;
                dho.LifetimeStart = double.MinValue;
                entry.KeepAlive = false;
            });
            AddAssert("Lifetime is changed", () => entry.LifetimeStart == double.MinValue && entry.LifetimeEnd == 1000);
        }

        [Test]
        public void TestLifetimeUpdatedOnDefaultApplied()
        {
            TestLifetimeEntry entry = null;
            AddStep("Create entry", () => entry = new TestLifetimeEntry(new HitObject()) { LifetimeStart = 1 });
            AddStep("ApplyDefaults", () => entry.HitObject.ApplyDefaults(new ControlPointInfo(), new BeatmapDifficulty()));
            AddAssert("Lifetime is updated", () => entry.LifetimeStart == -TestLifetimeEntry.INITIAL_LIFETIME_OFFSET);

            TestDrawableHitObject dho = null;
            AddStep("Create DHO", () =>
            {
                dho = new TestDrawableHitObject(null);
                dho.Apply(entry);
                Child = dho;
                dho.SetLifetimeStartOnApply = true;
            });
            AddStep("ApplyDefaults", () => entry.HitObject.ApplyDefaults(new ControlPointInfo(), new BeatmapDifficulty()));
            AddAssert("Lifetime is correct", () => dho.LifetimeStart == TestDrawableHitObject.LIFETIME_ON_APPLY && entry.LifetimeStart == TestDrawableHitObject.LIFETIME_ON_APPLY);
        }

        [Test]
        public void TestDrawableLifetimeUpdateOnEntryLifetimeChange()
        {
            TestDrawableHitObject dho = null;
            TestLifetimeEntry entry = null;
            AddStep("Create DHO", () =>
            {
                dho = new TestDrawableHitObject(null);
                dho.Apply(entry = new TestLifetimeEntry(new HitObject()));
                Child = dho;
            });

            AddStep("Set entry lifetime", () =>
            {
                entry.LifetimeStart = 777;
                entry.LifetimeEnd = 888;
            });
            AddAssert("Drawable lifetime is updated", () => dho.LifetimeStart == 777 && dho.LifetimeEnd == 888);

            AddStep("KeepAlive = true", () => entry.KeepAlive = true);
            AddAssert("Drawable lifetime is updated", () => dho.LifetimeStart == double.MinValue && dho.LifetimeEnd == double.MaxValue);

            AddStep("Modify start time", () => entry.HitObject.StartTime = 100);
            AddAssert("Drawable lifetime is correct", () => dho.LifetimeStart == double.MinValue);

<<<<<<< HEAD
            AddStep("KeepAlive = false", () => entry.KeepAlive = false);
            AddAssert("Drawable lifetime is restored", () => dho.LifetimeStart == 100 - TestLifetimeEntry.INITIAL_LIFETIME_OFFSET);
=======
            AddStep("Set LifetimeStart", () => dho.LifetimeStart = 666);
            AddAssert("Lifetime change is blocked", () => dho.LifetimeStart == double.MinValue);

            AddStep("Set LifetimeEnd", () => dho.LifetimeEnd = 999);
            AddAssert("Lifetime change is blocked", () => dho.LifetimeEnd == double.MaxValue);

            AddStep("KeepAlive = false", () => entry.KeepAlive = false);
            AddAssert("Drawable lifetime is restored", () => dho.LifetimeStart == 666 && dho.LifetimeEnd == 999);
>>>>>>> ac834507
        }

        private class TestDrawableHitObject : DrawableHitObject
        {
            public const double INITIAL_LIFETIME_OFFSET = 100;
            public const double LIFETIME_ON_APPLY = 222;
            protected override double InitialLifetimeOffset => INITIAL_LIFETIME_OFFSET;

            public bool SetLifetimeStartOnApply;

            public TestDrawableHitObject(HitObject hitObject)
                : base(hitObject)
            {
            }

            protected override void OnApply()
            {
                base.OnApply();

                if (SetLifetimeStartOnApply)
                    LifetimeStart = LIFETIME_ON_APPLY;
            }
        }

        private class TestLifetimeEntry : HitObjectLifetimeEntry
        {
            public const double INITIAL_LIFETIME_OFFSET = 200;
            protected override double InitialLifetimeOffset => INITIAL_LIFETIME_OFFSET;

            public TestLifetimeEntry(HitObject hitObject)
                : base(hitObject)
            {
            }
        }
    }
}<|MERGE_RESOLUTION|>--- conflicted
+++ resolved
@@ -117,10 +117,6 @@
             AddStep("Modify start time", () => entry.HitObject.StartTime = 100);
             AddAssert("Drawable lifetime is correct", () => dho.LifetimeStart == double.MinValue);
 
-<<<<<<< HEAD
-            AddStep("KeepAlive = false", () => entry.KeepAlive = false);
-            AddAssert("Drawable lifetime is restored", () => dho.LifetimeStart == 100 - TestLifetimeEntry.INITIAL_LIFETIME_OFFSET);
-=======
             AddStep("Set LifetimeStart", () => dho.LifetimeStart = 666);
             AddAssert("Lifetime change is blocked", () => dho.LifetimeStart == double.MinValue);
 
@@ -129,7 +125,6 @@
 
             AddStep("KeepAlive = false", () => entry.KeepAlive = false);
             AddAssert("Drawable lifetime is restored", () => dho.LifetimeStart == 666 && dho.LifetimeEnd == 999);
->>>>>>> ac834507
         }
 
         private class TestDrawableHitObject : DrawableHitObject
