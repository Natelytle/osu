--- conflicted
+++ resolved
@@ -62,17 +62,10 @@
                 // For player 2, send frames in sets of 10.
                 for (int i = 0; i < 100; i++)
                 {
-<<<<<<< HEAD
-                    spectatorClient.SendFrames(PLAYER_1_ID, 1);
+                    SpectatorClient.SendFrames(PLAYER_1_ID, 1);
 
                     if (i % 10 == 0)
-                        spectatorClient.SendFrames(PLAYER_2_ID, 10);
-=======
-                    SpectatorClient.SendFrames(PLAYER_1_ID, i, 1);
-
-                    if (i % 10 == 0)
-                        SpectatorClient.SendFrames(PLAYER_2_ID, i, 10);
->>>>>>> 92fa9970
+                        SpectatorClient.SendFrames(PLAYER_2_ID, 10);
                 }
             });
 
