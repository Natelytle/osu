--- conflicted
+++ resolved
@@ -374,13 +374,9 @@
             AddStep("Join channel 1", () => channelManager.JoinChannel(testChannel1));
             AddStep("Select channel 1", () => clickDrawable(getChannelListItem(testChannel1)));
             AddAssert("TextBox is focused", () => InputManager.FocusedDrawable == chatOverlayTextBox);
-<<<<<<< HEAD
+            AddStep("Click drawable channel", () => clickDrawable(currentDrawableChannel));
+            AddAssert("TextBox is focused", () => InputManager.FocusedDrawable == chatOverlayTextBox);
             AddStep("Click selector", () => clickDrawable(channelSelectorButton));
-=======
-            AddStep("Click drawable channel", () => clickDrawable(currentDrawableChannel));
-            AddAssert("TextBox is focused", () => InputManager.FocusedDrawable == chatOverlayTextBox);
-            AddStep("Click selector", () => clickDrawable(chatOverlay.ChildrenOfType<ChannelListSelector>().Single()));
->>>>>>> 6994b8d3
             AddAssert("TextBox is focused", () => InputManager.FocusedDrawable == chatOverlayTextBox);
             AddStep("Click listing", () => clickDrawable(chatOverlay.ChildrenOfType<ChannelListing>().Single()));
             AddAssert("TextBox is focused", () => InputManager.FocusedDrawable == chatOverlayTextBox);
