--- conflicted
+++ resolved
@@ -43,101 +43,19 @@
             userDimContainer.IsBreakTime.BindTo(isBreakTime);
             isBreakTime.Value = false;
 
-<<<<<<< HEAD
-        /// <summary>
-        /// Make sure the background is fully invisible (Alpha == 0) when the background should be disabled by the storyboard.
-        /// </summary>
-        [Test]
-        public void StoryboardBackgroundVisibilityTest()
-        {
-            performFullSetup();
-            createFakeStoryboard();
-            enableStoryboard();
-            waitForDim();
-            AddAssert("Background is invisible, storyboard is visible", () => songSelect.IsBackgroundInvisible() && player.IsStoryboardVisible);
-            AddStep("Disable Storyboard", () =>
-            {
-                player.ReplacesBackground.Value = false;
-                player.StoryboardEnabled.Value = false;
-            });
-            waitForDim();
-            AddAssert("Background is visible, storyboard is invisible", () => songSelect.IsBackgroundVisible() && !player.IsStoryboardVisible);
-        }
-
-        /// <summary>
-        /// When exiting player, the screen that it suspends/exits to needs to have a fully visible (Alpha == 1) background.
-        /// </summary>
-        [Test]
-        public void StoryboardTransitionTest()
-        {
-            performFullSetup();
-            createFakeStoryboard();
-            AddStep("Exit to song select", () => player.Exit());
-            waitForDim();
-            AddAssert("Background is visible", () => songSelect.IsBackgroundVisible());
-        }
-
-        /// <summary>
-        /// Ensure <see cref="UserDimContainer"/> can disable user-defined display settings.
-        /// </summary>
-        [Test]
-        public void DisableUserDisplaySettingsTest()
-        {
-            performFullSetup();
-            createFakeStoryboard();
-            enableStoryboard();
-            AddStep("Enable user dim", () => player.DimmableStoryboard.EnableUserDim.Value = true);
-            waitForDim();
-            AddAssert("Ignore user settings", () => player.DimmableStoryboard.IgnoreUserSettings.Value = true);
-            waitForDim();
-            AddAssert("User dim settings ignored", () => !player.DimmableStoryboard.EnableUserDim.Value && player.DimmableStoryboard.DimLevel == 0);
-        }
-
-        /// <summary>
-        /// Ensure <see cref="UserDimContainer"/> is properly accepting user-defined visual changes for a background.
-        /// </summary>
-        [Test]
-        public void DisableUserDimBackgroundTest()
-        {
-            performFullSetup();
-            waitForDim();
-            AddAssert("Screen is dimmed and blur applied", () => songSelect.IsBackgroundDimmed() && songSelect.IsUserBlurApplied());
-            AddStep("Enable user dim", () => songSelect.DimEnabled.Value = false);
-            waitForDim();
-            AddAssert("Screen is undimmed and user blur removed", () => songSelect.IsBackgroundUndimmed() && songSelect.IsUserBlurDisabled());
-            AddStep("Disable user dim", () => songSelect.DimEnabled.Value = true);
-            waitForDim();
-            AddAssert("Screen is dimmed and blur applied", () => songSelect.IsBackgroundDimmed() && songSelect.IsUserBlurApplied());
-        }
-=======
             lightenDuringBreaks.Value = false;
         });
 
         private const float test_user_dim = 0.6f;
         private const float test_user_dim_lightened = test_user_dim - UserDimContainer.BREAK_LIGHTEN_AMOUNT;
->>>>>>> a82b2a6c
 
         [TestCase(test_user_dim, test_user_dim_lightened)]
         [TestCase(0.2f, 0.0f)]
         [TestCase(0.0f, 0.0f)]
         public void TestBreakLightening(float userDim, float expectedBreakDim)
         {
-<<<<<<< HEAD
-            performFullSetup();
-            createFakeStoryboard();
-            enableStoryboard();
-            AddStep("Enable user dim", () => player.DimmableStoryboard.EnableUserDim.Value = true);
-            AddStep("Set dim level to 1", () => songSelect.DimLevel.Value = 1f);
-            waitForDim();
-            AddAssert("Storyboard is invisible", () => !player.IsStoryboardVisible);
-            AddStep("Disable user dim", () => player.DimmableStoryboard.EnableUserDim.Value = false);
-            waitForDim();
-            AddAssert("Storyboard is visible", () => player.IsStoryboardVisible);
-        }
-=======
             AddStep($"set dim level {userDim}", () => userDimContainer.UserDimLevel.Value = userDim);
             AddStep("set lighten during break", () => lightenDuringBreaks.Value = true);
->>>>>>> a82b2a6c
 
             AddStep("set break", () => isBreakTime.Value = true);
             AddUntilStep("has lightened", () => userDimContainer.DimEqual(expectedBreakDim));
@@ -157,130 +75,7 @@
         }
 
         [Test]
-<<<<<<< HEAD
-        public void ResumeFromPlayerTest()
-        {
-            performFullSetup();
-            AddStep("Move mouse to Visual Settings", () => InputManager.MoveMouseTo(playerLoader.VisualSettingsPos));
-            AddStep("Resume PlayerLoader", () => player.Restart());
-            waitForDim();
-            AddAssert("Screen is dimmed and blur applied", () => songSelect.IsBackgroundDimmed() && songSelect.IsUserBlurApplied());
-            AddStep("Move mouse to center of screen", () => InputManager.MoveMouseTo(playerLoader.ScreenPos));
-            waitForDim();
-            AddAssert("Screen is undimmed and user blur removed", () => songSelect.IsBackgroundUndimmed() && playerLoader.IsBlurCorrect());
-        }
-
-        private void waitForDim() => AddWaitStep("Wait for dim", 5);
-
-        private void createFakeStoryboard() => AddStep("Create storyboard", () =>
-        {
-            player.StoryboardEnabled.Value = false;
-            player.ReplacesBackground.Value = false;
-            player.DimmableStoryboard.Add(new OsuSpriteText
-            {
-                Size = new Vector2(500, 50),
-                Alpha = 1,
-                Colour = Color4.White,
-                Anchor = Anchor.Centre,
-                Origin = Anchor.Centre,
-                Text = "THIS IS A STORYBOARD",
-                Font = new FontUsage(size: 50)
-            });
-        });
-
-        private void enableStoryboard() => AddStep("Enable Storyboard", () =>
-        {
-            player.ReplacesBackground.Value = true;
-            player.StoryboardEnabled.Value = true;
-        });
-
-        private void performFullSetup(bool allowPause = false)
-        {
-            setupUserSettings();
-
-            AddStep("Start player loader", () => songSelect.Push(playerLoader = new TestPlayerLoader(player = new TestPlayer(allowPause))));
-
-            AddUntilStep("Wait for Player Loader to load", () => playerLoader.IsLoaded);
-            AddStep("Move mouse to center of screen", () => InputManager.MoveMouseTo(playerLoader.ScreenPos));
-            AddUntilStep("Wait for player to load", () => player.IsLoaded);
-        }
-
-        private void setupUserSettings()
-        {
-            AddUntilStep("Song select has selection", () => songSelect.Carousel.SelectedBeatmap != null);
-            AddStep("Set default user settings", () =>
-            {
-                Mods.Value = Mods.Value.Concat(new[] { new OsuModNoFail() }).ToArray();
-                songSelect.DimLevel.Value = 0.7f;
-                songSelect.BlurLevel.Value = 0.4f;
-            });
-        }
-
-        protected override void Dispose(bool isDisposing)
-        {
-            base.Dispose(isDisposing);
-            rulesets?.Dispose();
-        }
-
-        private class DummySongSelect : PlaySongSelect
-        {
-            protected override BackgroundScreen CreateBackground()
-            {
-                FadeAccessibleBackground background = new FadeAccessibleBackground(Beatmap.Value);
-                DimEnabled.BindTo(background.EnableUserDim);
-                return background;
-            }
-
-            public readonly Bindable<bool> DimEnabled = new Bindable<bool>();
-            public readonly Bindable<double> DimLevel = new Bindable<double>();
-            public readonly Bindable<double> BlurLevel = new Bindable<double>();
-
-            public new BeatmapCarousel Carousel => base.Carousel;
-
-            [BackgroundDependencyLoader]
-            private void load(OsuConfigManager config)
-            {
-                config.BindWith(OsuSetting.DimLevel, DimLevel);
-                config.BindWith(OsuSetting.BlurLevel, BlurLevel);
-            }
-
-            public bool IsBackgroundDimmed() => ((FadeAccessibleBackground)Background).CurrentColour == OsuColour.Gray(1 - (float)DimLevel.Value);
-
-            public bool IsBackgroundUndimmed() => ((FadeAccessibleBackground)Background).CurrentColour == Color4.White;
-
-            public bool IsUserBlurApplied() => ((FadeAccessibleBackground)Background).CurrentBlur == new Vector2((float)BlurLevel.Value * BackgroundScreenBeatmap.USER_BLUR_FACTOR);
-
-            public bool IsUserBlurDisabled() => ((FadeAccessibleBackground)Background).CurrentBlur == new Vector2(0);
-
-            public bool IsBackgroundInvisible() => ((FadeAccessibleBackground)Background).CurrentAlpha == 0;
-
-            public bool IsBackgroundVisible() => ((FadeAccessibleBackground)Background).CurrentAlpha == 1;
-
-            public bool IsBlurCorrect() => ((FadeAccessibleBackground)Background).CurrentBlur == new Vector2(BACKGROUND_BLUR);
-
-            /// <summary>
-            /// Make sure every time a screen gets pushed, the background doesn't get replaced
-            /// </summary>
-            /// <returns>Whether or not the original background (The one created in DummySongSelect) is still the current background</returns>
-            public bool IsBackgroundCurrent() => ((FadeAccessibleBackground)Background).IsCurrentScreen();
-        }
-
-        private class FadeAccessibleResults : SoloResults
-        {
-            public FadeAccessibleResults(ScoreInfo score)
-                : base(score)
-            {
-            }
-
-            protected override BackgroundScreen CreateBackground() => new FadeAccessibleBackground(Beatmap.Value);
-
-            public bool IsBlurCorrect() => ((FadeAccessibleBackground)Background).CurrentBlur == new Vector2(BACKGROUND_BLUR);
-        }
-
-        private class TestPlayer : Visual.TestPlayer
-=======
         public void TestDisableSettingDuringBreak()
->>>>>>> a82b2a6c
         {
             AddStep("set dim level 0.6", () => userDimContainer.UserDimLevel.Value = test_user_dim);
             AddStep("set lighten during break", () => lightenDuringBreaks.Value = true);
