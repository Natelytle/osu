﻿// Copyright (c) ppy Pty Ltd <contact@ppy.sh>. Licensed under the MIT Licence.
// See the LICENCE file in the repository root for full licence text.

using osu.Framework.Allocation;
using osu.Framework.Graphics;
using osu.Framework.Graphics.Shapes;
using osu.Framework.MathUtils;
using osu.Game.Graphics;
using osu.Game.Overlays.BeatmapSet.Scores;
using osu.Game.Rulesets.Mods;
using osu.Game.Rulesets.Osu.Mods;
using osu.Game.Rulesets.Scoring;
using osu.Game.Users;
using System.Collections.Generic;
using osu.Framework.Graphics.Containers;
using osu.Game.Beatmaps;
using osu.Game.Online.API.Requests.Responses;
using osu.Game.Rulesets.Osu;
using osu.Game.Scoring;
using NUnit.Framework;

namespace osu.Game.Tests.Visual
{
    [Description("in BeatmapOverlay")]
    public class TestCaseBeatmapScoresContainer : OsuTestCase
    {
        private readonly Box background;

        public TestCaseBeatmapScoresContainer()
        {
            Container container;
            ScoresContainer scoresContainer;

            Child = container = new Container
            {
                Anchor = Anchor.TopCentre,
                Origin = Anchor.TopCentre,
                AutoSizeAxes = Axes.Y,
                RelativeSizeAxes = Axes.X,
                Width = 0.8f,
                Children = new Drawable[]
                {
                    background = new Box { RelativeSizeAxes = Axes.Both },
                    scoresContainer = new ScoresContainer(),
                }
            };

            IEnumerable<APIScoreInfo> scores = new[]
            {
                new APIScoreInfo
                {
                    User = new User
                    {
                        Id = 6602580,
                        Username = @"waaiiru",
                        Country = new Country
                        {
                            FullName = @"Spain",
                            FlagName = @"ES",
                        },
                    },
                    Mods = new Mod[]
                    {
                        new OsuModDoubleTime(),
                        new OsuModHidden(),
                        new OsuModFlashlight(),
                        new OsuModHardRock(),
                    },
                    Rank = ScoreRank.XH,
                    TotalScore = 1234567890,
                    Accuracy = 1,
                },
                new APIScoreInfo
                {
                    User = new User
                    {
                        Id = 4608074,
                        Username = @"Skycries",
                        Country = new Country
                        {
                            FullName = @"Brazil",
                            FlagName = @"BR",
                        },
                    },
                    Mods = new Mod[]
                    {
                        new OsuModDoubleTime(),
                        new OsuModHidden(),
                        new OsuModFlashlight(),
                    },
                    Rank = ScoreRank.S,
                    TotalScore = 1234789,
                    Accuracy = 0.9997,
                },
                new APIScoreInfo
                {
                    User = new User
                    {
                        Id = 1014222,
                        Username = @"eLy",
                        Country = new Country
                        {
                            FullName = @"Japan",
                            FlagName = @"JP",
                        },
                    },
                    Mods = new Mod[]
                    {
                        new OsuModDoubleTime(),
                        new OsuModHidden(),
                    },
                    Rank = ScoreRank.B,
                    TotalScore = 12345678,
                    Accuracy = 0.9854,
                },
                new APIScoreInfo
                {
                    User = new User
                    {
                        Id = 1541390,
                        Username = @"Toukai",
                        Country = new Country
                        {
                            FullName = @"Canada",
                            FlagName = @"CA",
                        },
                    },
                    Mods = new Mod[]
                    {
                        new OsuModDoubleTime(),
                    },
                    Rank = ScoreRank.C,
                    TotalScore = 1234567,
                    Accuracy = 0.8765,
                },
                new APIScoreInfo
                {
                    User = new User
                    {
                        Id = 7151382,
                        Username = @"Mayuri Hana",
                        Country = new Country
                        {
                            FullName = @"Thailand",
                            FlagName = @"TH",
                        },
                    },
                    Rank = ScoreRank.F,
                    TotalScore = 123456,
                    Accuracy = 0.6543,
                },
            };
<<<<<<< HEAD
=======

>>>>>>> c9ca5098
            foreach (var s in scores)
            {
                s.Statistics.Add(HitResult.Great, RNG.Next(2000));
                s.Statistics.Add(HitResult.Good, RNG.Next(2000));
                s.Statistics.Add(HitResult.Meh, RNG.Next(2000));
                s.Statistics.Add(HitResult.Miss, RNG.Next(2000));
            }

            IEnumerable<APIScoreInfo> anotherScores = new[]
            {
                new APIScoreInfo
                {
                    User = new User
                    {
                        Id = 4608074,
                        Username = @"Skycries",
                        Country = new Country
                        {
                            FullName = @"Brazil",
                            FlagName = @"BR",
                        },
                    },
                    Mods = new Mod[]
                    {
                        new OsuModDoubleTime(),
                        new OsuModHidden(),
                        new OsuModFlashlight(),
                    },
                    Rank = ScoreRank.S,
                    TotalScore = 1234789,
                    Accuracy = 0.9997,
                },
                new APIScoreInfo
                {
                    User = new User
                    {
                        Id = 6602580,
                        Username = @"waaiiru",
                        Country = new Country
                        {
                            FullName = @"Spain",
                            FlagName = @"ES",
                        },
                    },
                    Mods = new Mod[]
                    {
                        new OsuModDoubleTime(),
                        new OsuModHidden(),
                        new OsuModFlashlight(),
                        new OsuModHardRock(),
                    },
                    Rank = ScoreRank.XH,
                    TotalScore = 1234567890,
                    Accuracy = 1,
                },
                new APIScoreInfo
                {
                    User = new User
                    {
                        Id = 7151382,
                        Username = @"Mayuri Hana",
                        Country = new Country
                        {
                            FullName = @"Thailand",
                            FlagName = @"TH",
                        },
                    },
                    Rank = ScoreRank.F,
                    TotalScore = 123456,
                    Accuracy = 0.6543,
                },
                new APIScoreInfo
                {
                    User = new User
                    {
                        Id = 1014222,
                        Username = @"eLy",
                        Country = new Country
                        {
                            FullName = @"Japan",
                            FlagName = @"JP",
                        },
                    },
                    Mods = new Mod[]
                    {
                        new OsuModDoubleTime(),
                        new OsuModHidden(),
                    },
                    Rank = ScoreRank.B,
                    TotalScore = 12345678,
                    Accuracy = 0.9854,
                },
                new APIScoreInfo
                {
                    User = new User
                    {
                        Id = 1541390,
                        Username = @"Toukai",
                        Country = new Country
                        {
                            FullName = @"Canada",
                            FlagName = @"CA",
                        },
                    },
                    Mods = new Mod[]
                    {
                        new OsuModDoubleTime(),
                    },
                    Rank = ScoreRank.C,
                    TotalScore = 1234567,
                    Accuracy = 0.8765,
                },
            };
            foreach (var s in anotherScores)
            {
                s.Statistics.Add(HitResult.Great, RNG.Next(2000));
                s.Statistics.Add(HitResult.Good, RNG.Next(2000));
                s.Statistics.Add(HitResult.Meh, RNG.Next(2000));
                s.Statistics.Add(HitResult.Miss, RNG.Next(2000));
            }

            var topScoreInfo = new APIScoreInfo
            {
                User = new User
                {
                    Id = 2705430,
                    Username = @"Mooha",
                    Country = new Country
                    {
                        FullName = @"France",
                        FlagName = @"FR",
                    },
                },
                Mods = new Mod[]
                {
                    new OsuModDoubleTime(),
                    new OsuModFlashlight(),
                    new OsuModHardRock(),
                },
                Rank = ScoreRank.B,
                TotalScore = 987654321,
                Accuracy = 0.8487,
            };
            topScoreInfo.Statistics.Add(HitResult.Great, RNG.Next(2000));
            topScoreInfo.Statistics.Add(HitResult.Good, RNG.Next(2000));
            topScoreInfo.Statistics.Add(HitResult.Meh, RNG.Next(2000));
<<<<<<< HEAD
            topScoreInfo.Statistics.Add(HitResult.Miss, RNG.Next(2000));
=======

            AddStep("scores pack 1", () => scoresContainer.Scores = scores);
            AddStep("scores pack 2", () => scoresContainer.Scores = anotherScores);
            AddStep("only top score", () => scoresContainer.Scores = new[] { topScoreInfo });
            AddStep("remove scores", () => scoresContainer.Scores = null);
            AddStep("resize to big", () => container.ResizeWidthTo(1, 300));
            AddStep("resize to normal", () => container.ResizeWidthTo(0.8f, 300));
            AddStep("online scores", () => scoresContainer.Beatmap = new BeatmapInfo { OnlineBeatmapID = 75, Ruleset = new OsuRuleset().RulesetInfo });
>>>>>>> c9ca5098
        }

        [BackgroundDependencyLoader]
        private void load(OsuColour colours)
        {
            background.Colour = colours.Gray2;
        }
    }
}<|MERGE_RESOLUTION|>--- conflicted
+++ resolved
@@ -150,10 +150,7 @@
                     Accuracy = 0.6543,
                 },
             };
-<<<<<<< HEAD
-=======
-
->>>>>>> c9ca5098
+
             foreach (var s in scores)
             {
                 s.Statistics.Add(HitResult.Great, RNG.Next(2000));
@@ -300,18 +297,7 @@
             topScoreInfo.Statistics.Add(HitResult.Great, RNG.Next(2000));
             topScoreInfo.Statistics.Add(HitResult.Good, RNG.Next(2000));
             topScoreInfo.Statistics.Add(HitResult.Meh, RNG.Next(2000));
-<<<<<<< HEAD
             topScoreInfo.Statistics.Add(HitResult.Miss, RNG.Next(2000));
-=======
-
-            AddStep("scores pack 1", () => scoresContainer.Scores = scores);
-            AddStep("scores pack 2", () => scoresContainer.Scores = anotherScores);
-            AddStep("only top score", () => scoresContainer.Scores = new[] { topScoreInfo });
-            AddStep("remove scores", () => scoresContainer.Scores = null);
-            AddStep("resize to big", () => container.ResizeWidthTo(1, 300));
-            AddStep("resize to normal", () => container.ResizeWidthTo(0.8f, 300));
-            AddStep("online scores", () => scoresContainer.Beatmap = new BeatmapInfo { OnlineBeatmapID = 75, Ruleset = new OsuRuleset().RulesetInfo });
->>>>>>> c9ca5098
         }
 
         [BackgroundDependencyLoader]
