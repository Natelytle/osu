// Copyright (c) ppy Pty Ltd <contact@ppy.sh>. Licensed under the MIT Licence.
// See the LICENCE file in the repository root for full licence text.

using System;
using NUnit.Framework;
using osu.Framework.Graphics;
using osu.Framework.Graphics.Containers;
using osu.Game.Beatmaps;
using osu.Game.Overlays;
using osu.Game.Graphics.Carousel;
using osu.Game.Graphics.Cursor;
using osu.Game.Screens.SelectV2;
using osu.Game.Tests.Visual.UserInterface;
using osuTK;

namespace osu.Game.Tests.Visual.SongSelectV2
{
    public partial class TestScenePanelGroup : ThemeComparisonTestScene
    {
        public TestScenePanelGroup()
            : base(false)
        {
        }

        [Test]
        public void TestGeneral()
        {
            AddStep("general", () => CreateThemedContent(OverlayColourScheme.Aquamarine));
        }

        [Test]
        public void TestStars()
        {
            for (int i = 0; i <= 10; i++)
            {
                int star = i;

                AddStep($"display {i} star(s)", () =>
                {
                    ContentContainer.Child = new DependencyProvidingContainer
                    {
                        RelativeSizeAxes = Axes.Both,
                        CachedDependencies = new (Type, object)[]
                        {
                            (typeof(OverlayColourProvider), new OverlayColourProvider(OverlayColourScheme.Aquamarine))
                        },
                        Child = new OsuContextMenuContainer
                        {
                            RelativeSizeAxes = Axes.Both,
                            Child = new FillFlowContainer
                            {
                                Anchor = Anchor.Centre,
                                Origin = Anchor.Centre,
                                Width = 0.5f,
                                RelativeSizeAxes = Axes.X,
                                AutoSizeAxes = Axes.Y,
                                Direction = FillDirection.Vertical,
                                Spacing = new Vector2(0f, 5f),
                                Children = new[]
                                {
<<<<<<< HEAD
                                    new PanelGroupStarDifficulty
                                    {
                                        Item = new CarouselItem(new GroupDefinition(new StarDifficulty(star, 0), $"{star} Star(s)"))
                                    },
                                    new PanelGroupStarDifficulty
                                    {
                                        Item = new CarouselItem(new GroupDefinition(new StarDifficulty(star, 0), $"{star} Star(s)")),
                                        KeyboardSelected = { Value = true },
                                    },
                                    new PanelGroupStarDifficulty
                                    {
                                        Item = new CarouselItem(new GroupDefinition(new StarDifficulty(star, 0), $"{star} Star(s)")),
                                        Expanded = { Value = true },
                                    },
                                    new PanelGroupStarDifficulty
                                    {
                                        Item = new CarouselItem(new GroupDefinition(new StarDifficulty(star, 0), $"{star} Star(s)")),
                                        Expanded = { Value = true },
                                        KeyboardSelected = { Value = true },
                                    },
                                },
                            }
=======
                                    Item = new CarouselItem(new StarDifficultyGroupDefinition(0, $"{star} Star(s)", new StarDifficulty(star, 0)))
                                },
                                new PanelGroupStarDifficulty
                                {
                                    Item = new CarouselItem(new StarDifficultyGroupDefinition(1, $"{star} Star(s)", new StarDifficulty(star, 0))),
                                    KeyboardSelected = { Value = true },
                                },
                                new PanelGroupStarDifficulty
                                {
                                    Item = new CarouselItem(new StarDifficultyGroupDefinition(2, $"{star} Star(s)", new StarDifficulty(star, 0))),
                                    Expanded = { Value = true },
                                },
                                new PanelGroupStarDifficulty
                                {
                                    Item = new CarouselItem(new StarDifficultyGroupDefinition(3, $"{star} Star(s)", new StarDifficulty(star, 0))),
                                    Expanded = { Value = true },
                                    KeyboardSelected = { Value = true },
                                },
                            },
>>>>>>> 48fe2a67
                        }
                    };
                });
            }
        }

        protected override Drawable CreateContent()
        {
            return new OsuContextMenuContainer
            {
                RelativeSizeAxes = Axes.Both,
                Child = new FillFlowContainer
                {
                    Anchor = Anchor.Centre,
                    Origin = Anchor.Centre,
                    Width = 0.5f,
                    RelativeSizeAxes = Axes.X,
                    AutoSizeAxes = Axes.Y,
                    Direction = FillDirection.Vertical,
                    Spacing = new Vector2(0f, 5f),
                    Children = new Drawable[]
                    {
                        new PanelGroup
                        {
                            Item = new CarouselItem(new GroupDefinition('A', "Group A"))
                        },
                        new PanelGroup
                        {
                            Item = new CarouselItem(new GroupDefinition('A', "Group A")),
                            KeyboardSelected = { Value = true }
                        },
                        new PanelGroup
                        {
                            Item = new CarouselItem(new GroupDefinition('A', "Group A")),
                            Expanded = { Value = true }
                        },
                        new PanelGroup
                        {
                            Item = new CarouselItem(new GroupDefinition('A', "Group A")),
                            KeyboardSelected = { Value = true },
                            Expanded = { Value = true }
                        },
                    }
                }
            };
        }
    }
}<|MERGE_RESOLUTION|>--- conflicted
+++ resolved
@@ -58,50 +58,28 @@
                                 Spacing = new Vector2(0f, 5f),
                                 Children = new[]
                                 {
-<<<<<<< HEAD
                                     new PanelGroupStarDifficulty
                                     {
-                                        Item = new CarouselItem(new GroupDefinition(new StarDifficulty(star, 0), $"{star} Star(s)"))
+                                        Item = new CarouselItem(new StarDifficultyGroupDefinition(0, $"{star} Star(s)", new StarDifficulty(star, 0)))
                                     },
                                     new PanelGroupStarDifficulty
                                     {
-                                        Item = new CarouselItem(new GroupDefinition(new StarDifficulty(star, 0), $"{star} Star(s)")),
+                                        Item = new CarouselItem(new StarDifficultyGroupDefinition(1, $"{star} Star(s)", new StarDifficulty(star, 0))),
                                         KeyboardSelected = { Value = true },
                                     },
                                     new PanelGroupStarDifficulty
                                     {
-                                        Item = new CarouselItem(new GroupDefinition(new StarDifficulty(star, 0), $"{star} Star(s)")),
+                                        Item = new CarouselItem(new StarDifficultyGroupDefinition(2, $"{star} Star(s)", new StarDifficulty(star, 0))),
                                         Expanded = { Value = true },
                                     },
                                     new PanelGroupStarDifficulty
                                     {
-                                        Item = new CarouselItem(new GroupDefinition(new StarDifficulty(star, 0), $"{star} Star(s)")),
+                                        Item = new CarouselItem(new StarDifficultyGroupDefinition(3, $"{star} Star(s)", new StarDifficulty(star, 0))),
                                         Expanded = { Value = true },
                                         KeyboardSelected = { Value = true },
                                     },
                                 },
                             }
-=======
-                                    Item = new CarouselItem(new StarDifficultyGroupDefinition(0, $"{star} Star(s)", new StarDifficulty(star, 0)))
-                                },
-                                new PanelGroupStarDifficulty
-                                {
-                                    Item = new CarouselItem(new StarDifficultyGroupDefinition(1, $"{star} Star(s)", new StarDifficulty(star, 0))),
-                                    KeyboardSelected = { Value = true },
-                                },
-                                new PanelGroupStarDifficulty
-                                {
-                                    Item = new CarouselItem(new StarDifficultyGroupDefinition(2, $"{star} Star(s)", new StarDifficulty(star, 0))),
-                                    Expanded = { Value = true },
-                                },
-                                new PanelGroupStarDifficulty
-                                {
-                                    Item = new CarouselItem(new StarDifficultyGroupDefinition(3, $"{star} Star(s)", new StarDifficulty(star, 0))),
-                                    Expanded = { Value = true },
-                                    KeyboardSelected = { Value = true },
-                                },
-                            },
->>>>>>> 48fe2a67
                         }
                     };
                 });
