--- conflicted
+++ resolved
@@ -132,12 +132,7 @@
             }
 
             // update ruleset
-<<<<<<< HEAD
-            presence.Assets.SmallImageKey = ruleset.Value.ID <= 3 ? $"mode_{ruleset.Value.ID}" : "mode_custom";
-
-=======
             presence.Assets.SmallImageKey = ruleset.Value.IsLegacyRuleset() ? $"mode_{ruleset.Value.OnlineID}" : "mode_custom";
->>>>>>> cf2238f6
             presence.Assets.SmallImageText = ruleset.Value.Name;
 
             client.SetPresence(presence);
