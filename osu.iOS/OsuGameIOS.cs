--- conflicted
+++ resolved
@@ -23,8 +23,6 @@
 
         public override bool HideUnlicensedContent => true;
 
-<<<<<<< HEAD
-=======
         public override Vector2 ScalingContainerTargetDrawSize => new Vector2(1024, 1024 * DrawHeight / DrawWidth);
 
         public OsuGameIOS(AppDelegate appDelegate)
@@ -67,7 +65,6 @@
             }
         });
 
->>>>>>> 553a8601
         protected override UpdateManager CreateUpdateManager() => new MobileUpdateNotifier();
 
         protected override BatteryInfo CreateBatteryInfo() => new IOSBatteryInfo();
