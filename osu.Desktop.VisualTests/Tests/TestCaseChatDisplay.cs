--- conflicted
+++ resolved
@@ -1,166 +1,143 @@
-﻿//Copyright (c) 2007-2016 ppy Pty Ltd <contact@ppy.sh>.
-//Licensed under the MIT Licence - https://raw.githubusercontent.com/ppy/osu/master/LICENCE
-
-using OpenTK;
-using osu.Framework.GameModes.Testing;
-using osu.Framework.Graphics;
-using osu.Framework.Graphics.Containers;
-using osu.Framework.Threading;
-using osu.Game;
-using osu.Game.Online.API;
-using osu.Game.Online.API.Requests;
-using osu.Game.Online.Chat;
-using System.Collections.Generic;
-using System.Diagnostics;
-using System.Linq;
-using osu.Framework.Graphics.Sprites;
-<<<<<<< HEAD
-using osu.Game.Online.Chat.Display.osu.Online.Social;
-using osu.Framework;
-=======
-using osu.Game.Online.Chat.Display;
->>>>>>> fd551991
-
-namespace osu.Desktop.Tests
-{
-    class TestCaseChatDisplay : TestCase
-    {
-        private ScheduledDelegate messageRequest;
-
-        public override string Name => @"Chat";
-        public override string Description => @"Testing API polling";
-
-        FlowContainer flow;
-
-        private Scheduler scheduler = new Scheduler();
-
-        private APIAccess api;
-
-        private ChannelDisplay channelDisplay;
-
-        public override void Load(BaseGame game)
-        {
-            base.Load(game);
-
-            api = ((OsuGameBase)game).API;
-        }
-
-        public override void Reset()
-        {
-            base.Reset();
-
-            if (api.State != APIAccess.APIState.Online)
-                api.OnStateChange += delegate { initializeChannels(); };
-            else
-                initializeChannels();
-<<<<<<< HEAD
-
-            Add(new ScrollContainer()
-            {
-                Size = new Vector2(1, 0.5f),
-                Children = new Drawable[]
-                {
-                    flow = new FlowContainer
-                    {
-                        Direction = FlowDirection.VerticalOnly,
-                        RelativeSizeAxes = Axes.X,
-                        LayoutDuration = 100,
-                        LayoutEasing = EasingTypes.Out,
-                        Spacing = new Vector2(1, 1)
-                    }
-                }
-            });
-=======
->>>>>>> fd551991
-        }
-
-        protected override void Update()
-        {
-            scheduler.Update();
-            base.Update();
-        }
-
-        private long? lastMessageId;
-
-        List<Channel> careChannels;
-
-        private void initializeChannels()
-        {
-            careChannels = new List<Channel>();
-
-            if (api.State != APIAccess.APIState.Online)
-                return;
-
-            Add(flow = new FlowContainer
-            {
-                RelativeSizeAxes = Axes.Both,
-                Direction = FlowDirection.VerticalOnly
-            });
-
-            SpriteText loading;
-            Add(loading = new SpriteText
-            {
-                Text = @"Loading available channels...",
-                Anchor = Anchor.Centre,
-                Origin = Anchor.Centre,
-                TextSize = 40,
-            });
-
-            messageRequest?.Cancel();
-
-            ListChannelsRequest req = new ListChannelsRequest();
-            req.Success += delegate (List<Channel> channels)
-            {
-                Scheduler.Add(delegate
-                {
-                    loading.FadeOut(100);
-                });
-
-                addChannel(channels.Find(c => c.Name == @"#osu"));
-                addChannel(channels.Find(c => c.Name == @"#lobby"));
-                addChannel(channels.Find(c => c.Name == @"#english"));
-
-                messageRequest = scheduler.AddDelayed(() => FetchNewMessages(api), 1000, true);
-            };
-            api.Queue(req);
-        }
-
-        private void addChannel(Channel channel)
-        {
-            flow.Add(channelDisplay = new ChannelDisplay(channel)
-            {
-                Size = new Vector2(1, 0.3f)
-            });
-
-            careChannels.Add(channel);
-        }
-
-        GetMessagesRequest fetchReq;
-
-        public void FetchNewMessages(APIAccess api)
-        {
-            if (fetchReq != null) return;
-
-            fetchReq = new GetMessagesRequest(careChannels, lastMessageId);
-            fetchReq.Success += delegate (List<Message> messages)
-            {
-                foreach (Message m in messages)
-                {
-                    careChannels.Find(c => c.Id == m.ChannelId).AddNewMessages(m);
-                }
-
-                lastMessageId = messages.LastOrDefault()?.Id ?? lastMessageId;
-
-                Debug.Write("success!");
-                fetchReq = null;
-            };
-            fetchReq.Failure += delegate
-            {
-                Debug.Write("failure!");
-                fetchReq = null;
-            };
-
-            api.Queue(fetchReq);
-        }
-    }
-}
+﻿//Copyright (c) 2007-2016 ppy Pty Ltd <contact@ppy.sh>.
+//Licensed under the MIT Licence - https://raw.githubusercontent.com/ppy/osu/master/LICENCE
+
+using OpenTK;
+using osu.Framework.GameModes.Testing;
+using osu.Framework.Graphics;
+using osu.Framework.Graphics.Containers;
+using osu.Framework.Threading;
+using osu.Game;
+using osu.Game.Online.API;
+using osu.Game.Online.API.Requests;
+using osu.Game.Online.Chat;
+using System.Collections.Generic;
+using System.Diagnostics;
+using System.Linq;
+using osu.Framework.Graphics.Sprites;
+using osu.Game.Online.Chat.Display;
+using osu.Framework;
+
+namespace osu.Desktop.Tests
+{
+    class TestCaseChatDisplay : TestCase
+    {
+        private ScheduledDelegate messageRequest;
+
+        public override string Name => @"Chat";
+        public override string Description => @"Testing API polling";
+
+        FlowContainer flow;
+
+        private Scheduler scheduler = new Scheduler();
+
+        private APIAccess api;
+
+        private ChannelDisplay channelDisplay;
+
+        public override void Load(BaseGame game)
+        {
+            base.Load(game);
+
+            api = ((OsuGameBase)game).API;
+        }
+
+        public override void Reset()
+        {
+            base.Reset();
+
+            if (api.State != APIAccess.APIState.Online)
+                api.OnStateChange += delegate { initializeChannels(); };
+            else
+                initializeChannels();
+        }
+
+        protected override void Update()
+        {
+            scheduler.Update();
+            base.Update();
+        }
+
+        private long? lastMessageId;
+
+        List<Channel> careChannels;
+
+        private void initializeChannels()
+        {
+            careChannels = new List<Channel>();
+
+            if (api.State != APIAccess.APIState.Online)
+                return;
+
+            Add(flow = new FlowContainer
+            {
+                RelativeSizeAxes = Axes.Both,
+                Direction = FlowDirection.VerticalOnly
+            });
+
+            SpriteText loading;
+            Add(loading = new SpriteText
+            {
+                Text = @"Loading available channels...",
+                Anchor = Anchor.Centre,
+                Origin = Anchor.Centre,
+                TextSize = 40,
+            });
+
+            messageRequest?.Cancel();
+
+            ListChannelsRequest req = new ListChannelsRequest();
+            req.Success += delegate (List<Channel> channels)
+            {
+                Scheduler.Add(delegate
+                {
+                    loading.FadeOut(100);
+                });
+
+                addChannel(channels.Find(c => c.Name == @"#osu"));
+                addChannel(channels.Find(c => c.Name == @"#lobby"));
+                addChannel(channels.Find(c => c.Name == @"#english"));
+
+                messageRequest = scheduler.AddDelayed(() => FetchNewMessages(api), 1000, true);
+            };
+            api.Queue(req);
+        }
+
+        private void addChannel(Channel channel)
+        {
+            flow.Add(channelDisplay = new ChannelDisplay(channel)
+            {
+                Size = new Vector2(1, 0.3f)
+            });
+
+            careChannels.Add(channel);
+        }
+
+        GetMessagesRequest fetchReq;
+
+        public void FetchNewMessages(APIAccess api)
+        {
+            if (fetchReq != null) return;
+
+            fetchReq = new GetMessagesRequest(careChannels, lastMessageId);
+            fetchReq.Success += delegate (List<Message> messages)
+            {
+                foreach (Message m in messages)
+                {
+                    careChannels.Find(c => c.Id == m.ChannelId).AddNewMessages(m);
+                }
+
+                lastMessageId = messages.LastOrDefault()?.Id ?? lastMessageId;
+
+                Debug.Write("success!");
+                fetchReq = null;
+            };
+            fetchReq.Failure += delegate
+            {
+                Debug.Write("failure!");
+                fetchReq = null;
+            };
+
+            api.Queue(fetchReq);
+        }
+    }
+}