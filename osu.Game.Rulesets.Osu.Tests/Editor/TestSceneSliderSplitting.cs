--- conflicted
+++ resolved
@@ -181,15 +181,8 @@
             {
                 if (slider is null) return;
 
-<<<<<<< HEAD
-                slider.SampleControlPoint.SampleBank = HitSampleInfo.BANK_SOFT;
-                slider.SampleControlPoint.SampleVolume = 70;
-                sample = new HitSampleInfo("hitwhistle");
-                slider.Samples.Add(sample);
-=======
                 sample = new HitSampleInfo("hitwhistle", "soft", volume: 70);
                 slider.Samples.Add(sample.With());
->>>>>>> 9869e815
             });
 
             AddStep("select added slider", () =>
@@ -212,13 +205,7 @@
             AddAssert("sliders have hitsounds", hasHitsounds);
 
             bool hasHitsounds() => sample is not null &&
-<<<<<<< HEAD
-                                   EditorBeatmap.HitObjects.All(o => o.SampleControlPoint.SampleBank == HitSampleInfo.BANK_SOFT &&
-                                                                     o.SampleControlPoint.SampleVolume == 70 &&
-                                                                     o.Samples.Contains(sample));
-=======
                                    EditorBeatmap.HitObjects.All(o => o.Samples.Contains(sample));
->>>>>>> 9869e815
         }
 
         private bool sliderCreatedFor(Slider s, double startTime, double endTime, params (Vector2 pos, PathType? pathType)[] expectedControlPoints)
