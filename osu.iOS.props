﻿<Project>
  <PropertyGroup>
    <CodesignKey>iPhone Developer</CodesignKey>
    <NullabilityInfoContextSupport>true</NullabilityInfoContextSupport>
    <!-- MT7091 occurs when referencing a .framework bundle that consists of a static library.
         It only warns about not copying the library to the app bundle to save space,
         so there's nothing to be worried about. -->
    <NoWarn>$(NoWarn);MT7091</NoWarn>
  </PropertyGroup>
  <PropertyGroup Condition="'$(Configuration)' == 'Debug'">
    <!-- On debug configurations, we use Mono interpreter for faster compilation. -->
    <UseInterpreter>true</UseInterpreter>
  </PropertyGroup>
  <PropertyGroup Condition="'$(Configuration)' == 'Release'">
    <!-- On release configurations, we use AOT compiler for optimal performance, along with Mono Interpreter as a fallback for libraries such as AutoMapper. -->
    <UseInterpreter>false</UseInterpreter>
    <MtouchInterpreter>-all</MtouchInterpreter>
  </PropertyGroup>
  <ItemGroup>
<<<<<<< HEAD
    <PackageReference Include="ppy.osu.Framework.iOS" Version="2024.1224.0" />
=======
    <PackageReference Include="ppy.osu.Framework.iOS" Version="2025.321.0" />
>>>>>>> 553a8601
  </ItemGroup>
</Project><|MERGE_RESOLUTION|>--- conflicted
+++ resolved
@@ -17,10 +17,6 @@
     <MtouchInterpreter>-all</MtouchInterpreter>
   </PropertyGroup>
   <ItemGroup>
-<<<<<<< HEAD
-    <PackageReference Include="ppy.osu.Framework.iOS" Version="2024.1224.0" />
-=======
     <PackageReference Include="ppy.osu.Framework.iOS" Version="2025.321.0" />
->>>>>>> 553a8601
   </ItemGroup>
 </Project>