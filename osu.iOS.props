--- conflicted
+++ resolved
@@ -61,13 +61,8 @@
     <Reference Include="System.Net.Http" />
   </ItemGroup>
   <ItemGroup Label="Package References">
-<<<<<<< HEAD
-    <PackageReference Include="ppy.osu.Framework.iOS" Version="2022.922.0" />
-    <PackageReference Include="ppy.osu.Game.Resources" Version="2022.1003.0" />
-=======
     <PackageReference Include="ppy.osu.Game.Resources" Version="2022.1005.0" />
     <PackageReference Include="ppy.osu.Framework.iOS" Version="2022.1005.0" />
->>>>>>> da514752
   </ItemGroup>
   <!-- See https://github.com/dotnet/runtime/issues/35988 (can be removed after Xamarin uses net6.0) -->
   <PropertyGroup>
