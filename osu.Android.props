﻿<Project>
  <PropertyGroup>
    <SupportedOSPlatformVersion>21.0</SupportedOSPlatformVersion>
    <RuntimeIdentifiers>android-x86;android-arm;android-arm64</RuntimeIdentifiers>
    <AndroidPackageFormat>apk</AndroidPackageFormat>
    <MandroidI18n>CJK;Mideast;Rare;West;Other;</MandroidI18n>
    <AndroidHttpClientHandlerType>Xamarin.Android.Net.AndroidMessageHandler</AndroidHttpClientHandlerType>
    <!-- NullabilityInfoContextSupport is disabled by default for Android -->
    <NullabilityInfoContextSupport>true</NullabilityInfoContextSupport>
    <EmbedAssembliesIntoApk>true</EmbedAssembliesIntoApk>
  </PropertyGroup>
  <ItemGroup>
<<<<<<< HEAD
    <PackageReference Include="ppy.osu.Framework.Android" Version="2024.1219.0" />
=======
    <PackageReference Include="ppy.osu.Framework.Android" Version="2024.1220.0" />
>>>>>>> 767be9d0
  </ItemGroup>
  <PropertyGroup>
    <!-- Fody does not handle Android build well, and warns when unchanged.
         Since Realm objects are not declared directly in Android projects, simply disable Fody. -->
    <DisableFody>true</DisableFody>
  </PropertyGroup>
</Project><|MERGE_RESOLUTION|>--- conflicted
+++ resolved
@@ -10,11 +10,7 @@
     <EmbedAssembliesIntoApk>true</EmbedAssembliesIntoApk>
   </PropertyGroup>
   <ItemGroup>
-<<<<<<< HEAD
-    <PackageReference Include="ppy.osu.Framework.Android" Version="2024.1219.0" />
-=======
     <PackageReference Include="ppy.osu.Framework.Android" Version="2024.1220.0" />
->>>>>>> 767be9d0
   </ItemGroup>
   <PropertyGroup>
     <!-- Fody does not handle Android build well, and warns when unchanged.
