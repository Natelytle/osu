﻿<Project>
  <PropertyGroup>
    <SupportedOSPlatformVersion>21.0</SupportedOSPlatformVersion>
    <RuntimeIdentifiers>android-x86;android-arm;android-arm64</RuntimeIdentifiers>
    <AndroidPackageFormat>apk</AndroidPackageFormat>
    <MandroidI18n>CJK;Mideast;Rare;West;Other;</MandroidI18n>
    <AndroidHttpClientHandlerType>Xamarin.Android.Net.AndroidMessageHandler</AndroidHttpClientHandlerType>
    <!-- NullabilityInfoContextSupport is disabled by default for Android -->
    <NullabilityInfoContextSupport>true</NullabilityInfoContextSupport>
    <EmbedAssembliesIntoApk>true</EmbedAssembliesIntoApk>
  </PropertyGroup>
  <ItemGroup>
<<<<<<< HEAD
    <PackageReference Include="ppy.osu.Framework.Android" Version="2024.1224.0" />
=======
    <PackageReference Include="ppy.osu.Framework.Android" Version="2025.321.0" />
>>>>>>> 553a8601
  </ItemGroup>
  <PropertyGroup>
    <!-- Fody does not handle Android build well, and warns when unchanged.
         Since Realm objects are not declared directly in Android projects, simply disable Fody. -->
    <DisableFody>true</DisableFody>
  </PropertyGroup>
</Project><|MERGE_RESOLUTION|>--- conflicted
+++ resolved
@@ -10,11 +10,7 @@
     <EmbedAssembliesIntoApk>true</EmbedAssembliesIntoApk>
   </PropertyGroup>
   <ItemGroup>
-<<<<<<< HEAD
-    <PackageReference Include="ppy.osu.Framework.Android" Version="2024.1224.0" />
-=======
     <PackageReference Include="ppy.osu.Framework.Android" Version="2025.321.0" />
->>>>>>> 553a8601
   </ItemGroup>
   <PropertyGroup>
     <!-- Fody does not handle Android build well, and warns when unchanged.
