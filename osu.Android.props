<Project>
  <PropertyGroup>
    <LangVersion>8.0</LangVersion>
    <OutputPath>bin\$(Configuration)</OutputPath>
    <WarningLevel>4</WarningLevel>
    <SchemaVersion>2.0</SchemaVersion>
    <BundleAssemblies>false</BundleAssemblies>
    <AotAssemblies>false</AotAssemblies>
    <OutputType>Library</OutputType>
    <FileAlignment>512</FileAlignment>
    <GenerateSerializationAssemblies>Off</GenerateSerializationAssemblies>
    <AndroidApplication>True</AndroidApplication>
    <AndroidHttpClientHandlerType>Xamarin.Android.Net.AndroidClientHandler</AndroidHttpClientHandlerType>
    <TargetFrameworkVersion>v10.0</TargetFrameworkVersion>
    <AndroidUseLatestPlatformSdk>false</AndroidUseLatestPlatformSdk>
    <AllowUnsafeBlocks>true</AllowUnsafeBlocks>
    <AndroidSupportedAbis>armeabi-v7a;x86;arm64-v8a</AndroidSupportedAbis>
    <AndroidEnableSGenConcurrent>true</AndroidEnableSGenConcurrent>
    <MandroidI18n>cjk,mideast,other,rare,west</MandroidI18n>
    <AndroidLinkMode>SdkOnly</AndroidLinkMode>
    <ErrorReport>prompt</ErrorReport>
  </PropertyGroup>
  <PropertyGroup Condition="'$(Configuration)' == 'Debug'">
    <DebugSymbols>True</DebugSymbols>
    <DebugType>portable</DebugType>
    <Optimize>False</Optimize>
    <DefineConstants>DEBUG;TRACE</DefineConstants>
    <AndroidManagedSymbols>false</AndroidManagedSymbols>
    <AndroidUseSharedRuntime>true</AndroidUseSharedRuntime>
    <EmbedAssembliesIntoApk>false</EmbedAssembliesIntoApk>
  </PropertyGroup>
  <PropertyGroup Condition="'$(Configuration)' == 'Release'">
    <DebugSymbols>false</DebugSymbols>
    <DebugType>None</DebugType>
    <Optimize>True</Optimize>
    <AndroidManagedSymbols>false</AndroidManagedSymbols>
    <AndroidUseSharedRuntime>False</AndroidUseSharedRuntime>
    <EmbedAssembliesIntoApk>true</EmbedAssembliesIntoApk>
  </PropertyGroup>
  <ItemGroup>
    <None Include="$(MSBuildThisFileDirectory)\osu.licenseheader">
      <Link>osu.licenseheader</Link>
    </None>
  </ItemGroup>
  <ItemGroup>
    <Reference Include="System" />
    <Reference Include="System.Net.Http" />
    <Reference Include="System.Xml" />
    <Reference Include="System.Core" />
    <Reference Include="Mono.Android" />
    <Reference Include="Java.Interop" />
  </ItemGroup>
  <ItemGroup>
<<<<<<< HEAD
    <PackageReference Include="ppy.osu.Game.Resources" Version="2021.813.0" />
    <PackageReference Include="ppy.osu.Framework.Android" Version="2021.811.0" />
=======
    <PackageReference Include="ppy.osu.Game.Resources" Version="2021.810.0" />
    <PackageReference Include="ppy.osu.Framework.Android" Version="2021.813.0" />
>>>>>>> 699a6150
  </ItemGroup>
  <ItemGroup Label="Transitive Dependencies">
    <!-- Realm needs to be directly referenced in all Xamarin projects, as it will not pull in its transitive dependencies otherwise. -->
    <PackageReference Include="Realm" Version="10.3.0" />
  </ItemGroup>
</Project><|MERGE_RESOLUTION|>--- conflicted
+++ resolved
@@ -51,13 +51,8 @@
     <Reference Include="Java.Interop" />
   </ItemGroup>
   <ItemGroup>
-<<<<<<< HEAD
     <PackageReference Include="ppy.osu.Game.Resources" Version="2021.813.0" />
-    <PackageReference Include="ppy.osu.Framework.Android" Version="2021.811.0" />
-=======
-    <PackageReference Include="ppy.osu.Game.Resources" Version="2021.810.0" />
     <PackageReference Include="ppy.osu.Framework.Android" Version="2021.813.0" />
->>>>>>> 699a6150
   </ItemGroup>
   <ItemGroup Label="Transitive Dependencies">
     <!-- Realm needs to be directly referenced in all Xamarin projects, as it will not pull in its transitive dependencies otherwise. -->
